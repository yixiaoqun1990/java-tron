--- conflicted
+++ resolved
@@ -98,13 +98,9 @@
   }
 
   message raw {
-<<<<<<< HEAD
     TransactionType type = 1;
     int64 ref_block_num = 3;
     bytes ref_block_hash = 4;
-=======
-    TransactionType type = 2;
->>>>>>> 1fab36b4
     int64 expiration = 8;
     bytes data = 10;
     repeated Contract contract = 11;
