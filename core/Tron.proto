syntax = "proto3";

import "google/protobuf/any.proto";
import "core/Discover.proto";

package protocol;


option java_package = "org.tron.protos"; //Specify the name of the package that generated the Java file
option java_outer_classname = "Protocol"; //Specify the class name of the generated Java file
option go_package = "github.com/tronprotocol/grpc-gateway/core";

enum AccountType {
  Normal = 0;
  AssetIssue = 1;
  Contract = 2;
}

// AccountId, (name, address) use name, (null, address) use address, (name, null) use name,
message AccountId {
  bytes name = 1;
  bytes address = 2;
}

// vote message
message Vote {
  // the super rep address
  bytes vote_address = 1;
  // the vote num to this super rep.
  int64 vote_count = 2;
}

// Proposal
message Proposal {
  int64 proposal_id = 1;
  bytes proposer_address = 2;
  map<int64, int64> parameters = 3;
  int64 expiration_time = 4;
  int64 create_time = 5;
  repeated bytes approvals = 6;
  enum State {
    PENDING = 0;
    DISAPPROVED = 1;
    APPROVED = 2;
    CANCELED = 3;
  }
  State state = 7;
}

// Exchange
message Exchange {
  int64 exchange_id = 1;
  bytes creator_address = 2;
  int64 create_time = 3;
  bytes first_token_id = 6;
  int64 first_token_balance = 7;
  bytes second_token_id = 8;
  int64 second_token_balance = 9;
}

message ChainParameters {
  repeated ChainParameter chainParameter = 1;
  message ChainParameter {
    string key = 1;
    int64 value = 2;
  }
}

/* Account */
message Account {
  /* frozen balance */
  message Frozen {
    int64 frozen_balance = 1; // the frozen trx balance
    int64 expire_time = 2; // the expire time
  }
  bytes account_name = 1;
  AccountType type = 2;
  // the create address
  bytes address = 3;
  // the trx balance
  int64 balance = 4;
  // the votes
  repeated Vote votes = 5;
  // the other asset owned by this account
  map<string, int64> asset = 6;
  // latest asset operation time

  // the frozen balance
  repeated Frozen frozen = 7;
  // bandwidth, get from frozen
  int64 net_usage = 8;

  // this account create time
  int64 create_time = 0x09;
  // this last operation time, including transfer, voting and so on. //FIXME fix grammar
  int64 latest_opration_time = 10;
  // witness block producing allowance
  int64 allowance = 0x0B;
  // last withdraw time
  int64 latest_withdraw_time = 0x0C;
  // not used so far
  bytes code = 13;
  bool is_witness = 14;
  bool is_committee = 15;
  // frozen asset(for asset issuer)
  repeated Frozen frozen_supply = 16;
  // asset_issued_name
  bytes asset_issued_name = 17;
  map<string, int64> latest_asset_operation_time = 18;

  int64 free_net_usage = 19;
  map<string, int64> free_asset_net_usage = 20;
  int64 latest_consume_time = 21;
  int64 latest_consume_free_time = 22;

  bytes account_id = 23;

  message AccountResource {
    // energy resource, get from frozen
    int64 energy_usage = 1;
    // the frozen balance for energy
    Frozen frozen_balance_for_energy = 2;
    int64 latest_consume_time_for_energy = 3;

    // storage resource, get from market
    int64 storage_limit = 6;
    int64 storage_usage = 7;
    int64 latest_exchange_storage_time = 8;
  }
  AccountResource account_resource = 26;

  bytes codeHash = 30;
}

message authority {
  AccountId account = 1;
  bytes permission_name = 2;
}

message permission {
  AccountId account = 1;
}

// Witness
message Witness {
  bytes address = 1;
  int64 voteCount = 2;
  bytes pubKey = 3;
  string url = 4;
  int64 totalProduced = 5;
  int64 totalMissed = 6;
  int64 latestBlockNum = 7;
  int64 latestSlotNum = 8;
  bool isJobs = 9;
}

// Vote Change
message Votes {
  bytes address = 1;
  repeated Vote old_votes = 2;
  repeated Vote new_votes = 3;
}

// Transcation

message TXOutput {
  int64 value = 1;
  bytes pubKeyHash = 2;
}

message TXInput {
  message raw {
    bytes txID = 1;
    int64 vout = 2;
    bytes pubKey = 3;
  }
  raw raw_data = 1;
  bytes signature = 4;
}

message TXOutputs {
  repeated TXOutput outputs = 1;
}

message ResourceReceipt {
  enum code {
    SUCCESS = 0;
    FAILED = 1;
  }
  int64 energy_usage = 1;
  int64 energy_fee = 2;
  int64 origin_energy_usage = 3;
<<<<<<< HEAD
  int64 energy_usage_total = 4;
=======
  int64 energy_total = 4;
>>>>>>> df1b8419
  int64 net_usage = 5;
  int64 net_fee = 6;
}

message Transaction {
  message Contract {
    enum ContractType {
      AccountCreateContract = 0;
      TransferContract = 1;
      TransferAssetContract = 2;
      VoteAssetContract = 3;
      VoteWitnessContract = 4;
      WitnessCreateContract = 5;
      AssetIssueContract = 6;
      WitnessUpdateContract = 8;
      ParticipateAssetIssueContract = 9;
      AccountUpdateContract = 10;
      FreezeBalanceContract = 11;
      UnfreezeBalanceContract = 12;
      WithdrawBalanceContract = 13;
      UnfreezeAssetContract = 14;
      UpdateAssetContract = 15;
      ProposalCreateContract = 16;
      ProposalApproveContract = 17;
      ProposalDeleteContract = 18;
      SetAccountIdContract = 19;
      CustomContract = 20;
      // BuyStorageContract = 21;
      // BuyStorageBytesContract = 22;
      // SellStorageContract = 23;
      CreateSmartContract = 30;
      TriggerSmartContract = 31;
      GetContract = 32;
      UpdateSettingContract = 33;
      ExchangeCreateContract = 41;
      ExchangeInjectContract = 42;
      ExchangeWithdrawContract = 43;
      ExchangeTransactionContract = 44;
    }
    ContractType type = 1;
    google.protobuf.Any parameter = 2;
    bytes provider = 3;
    bytes ContractName = 4;

  }

  message Result {
    enum code {
      SUCESS = 0;
      FAILED = 1;
    }
    int64 fee = 1;
    code ret = 2;

    int64 withdraw_amount = 15;
    int64 unfreeze_amount = 16;
  }

  message raw {
    bytes ref_block_bytes = 1;
    int64 ref_block_num = 3;
    bytes ref_block_hash = 4;
    int64 expiration = 8;
    repeated authority auths = 9;
    // data not used
    bytes data = 10;
    //only support size = 1,  repeated list here for extension
    repeated Contract contract = 11;
    // scripts not used
    bytes scripts = 12;
    int64 timestamp = 14;
    int64 fee_limit = 18;
  }

  raw raw_data = 1;
  // only support size = 1,  repeated list here for muti-sig extension
  repeated bytes signature = 2;
  repeated Result ret = 5;
}

message TransactionInfo {
  enum code {
    SUCESS = 0;
    FAILED = 1;
  }
  message Log {
    bytes address = 1;
    repeated bytes topics = 2;
    bytes data = 3;
  }
  bytes id = 1;
  int64 fee = 2;
  int64 blockNumber = 3;
  int64 blockTimeStamp = 4;
  repeated bytes contractResult = 5;
  bytes contract_address = 6;
  ResourceReceipt receipt = 7;
  repeated Log log = 8;
  code result = 9;
  bytes resMessage = 10;

  int64 withdraw_amount = 15;
  int64 unfreeze_amount = 16;
}

message Transactions {
  repeated Transaction transactions = 1;
}

message TransactionSign {
  Transaction transaction = 1;
  bytes privateKey = 2;
}

message BlockHeader {
  message raw {
    int64 timestamp = 1;
    bytes txTrieRoot = 2;
    bytes parentHash = 3;
    //bytes nonce = 5;
    //bytes difficulty = 6;
    int64 number = 7;
    int64 witness_id = 8;
    bytes witness_address = 9;
  }
  raw raw_data = 1;
  bytes witness_signature = 2;
}

// block
message Block {
  repeated Transaction transactions = 1;
  BlockHeader block_header = 2;
}

message ChainInventory {
  message BlockId {
    bytes hash = 1;
    int64 number = 2;
  }
  repeated BlockId ids = 1;
  int64 remain_num = 2;
}

// Inventory
message BlockInventory {
  enum Type {
    SYNC = 0;
    ADVTISE = 1;
    FETCH = 2;
  }

  message BlockId {
    bytes hash = 1;
    int64 number = 2;
  }
  repeated BlockId ids = 1;
  Type type = 2;
}

message Inventory {
  enum InventoryType {
    TRX = 0;
    BLOCK = 1;
  }
  InventoryType type = 1;
  repeated bytes ids = 2;
}

message Items {
  enum ItemType {
    ERR = 0;
    TRX = 1;
    BLOCK = 2;
    BLOCKHEADER = 3;
  }

  ItemType type = 1;
  repeated Block blocks = 2;
  repeated BlockHeader block_headers = 3;
  repeated Transaction transactions = 4;
}

// DynamicProperties
message DynamicProperties {
  int64 last_solidity_block_num = 1;
}

enum ReasonCode {
  REQUESTED = 0x00;
  BAD_PROTOCOL = 0x02;
  TOO_MANY_PEERS = 0x04;
  DUPLICATE_PEER = 0x05;
  INCOMPATIBLE_PROTOCOL = 0x06;
  NULL_IDENTITY = 0x07;
  PEER_QUITING = 0x08;
  UNEXPECTED_IDENTITY = 0x09;
  LOCAL_IDENTITY = 0x0A;
  PING_TIMEOUT = 0x0B;
  USER_REASON = 0x10;
  RESET = 0x11;
  SYNC_FAIL = 0x12;
  FETCH_FAIL = 0x13;
  BAD_TX = 0x14;
  BAD_BLOCK = 0x15;
  FORKED = 0x16;
  UNLINKABLE = 0x17;
  INCOMPATIBLE_VERSION = 0x18;
  INCOMPATIBLE_CHAIN = 0x19;
  TIME_OUT = 0x20;
  CONNECT_FAIL = 0x21;
  TOO_MANY_PEERS_WITH_SAME_IP = 0x22;
  UNKNOWN = 0xFF;
}

message DisconnectMessage {
  ReasonCode reason = 1;
}

message HelloMessage {
  message BlockId {
    bytes hash = 1;
    int64 number = 2;
  }

  Endpoint from = 1;
  int32 version = 2;
  int64 timestamp = 3;
  BlockId genesisBlockId = 4;
  BlockId solidBlockId = 5;
  BlockId headBlockId = 6;
}

message StorageItem {
  bytes contract_address = 1;
  map<string, bytes> items = 2;
}

message StorageRow {
  bytes key = 1; // composition of contract_address and storage_key
  bytes value = 2;
}


message SmartContract {
  message ABI {
    message Entry {
      enum EntryType {
        UnknownEntryType = 0;
        Constructor = 1;
        Function = 2;
        Event = 3;
        Fallback = 4;
      }
      message Param {
        bool indexed = 1;
        string name = 2;
        string type = 3;
        // SolidityType type = 3;
      }
      enum StateMutabilityType {
        UnknownMutabilityType = 0;
        Pure = 1;
        View = 2;
        Nonpayable = 3;
        Payable = 4;
      }

      bool anonymous = 1;
      bool constant = 2;
      string name = 3;
      repeated Param inputs = 4;
      repeated Param outputs = 5;
      EntryType type = 6;
      bool payable = 7;
      StateMutabilityType stateMutability = 8;
    }
    repeated Entry entrys = 1;
  }
  bytes origin_address = 1;
  bytes contract_address = 2;
  ABI abi = 3;
  bytes bytecode = 4;
  int64 call_value = 5;
  int64 consume_user_resource_percent = 6;
  string name = 7;

}<|MERGE_RESOLUTION|>--- conflicted
+++ resolved
@@ -190,11 +190,7 @@
   int64 energy_usage = 1;
   int64 energy_fee = 2;
   int64 origin_energy_usage = 3;
-<<<<<<< HEAD
   int64 energy_usage_total = 4;
-=======
-  int64 energy_total = 4;
->>>>>>> df1b8419
   int64 net_usage = 5;
   int64 net_fee = 6;
 }
