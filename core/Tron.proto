--- conflicted
+++ resolved
@@ -11,53 +11,31 @@
 option go_package = "github.com/tronprotocol/grpc-gateway/core";
 
 enum AccountType {
-<<<<<<< HEAD
-  Normal = 0x00;
-  AssetIssue = 0x01;
-  Contract = 0x02;
-=======
   Normal      = 0;
   AssetIssue  = 1;
   Contract    = 2;
->>>>>>> 85734fa6
 }
 
 // AccountId, (name, address) use name, (null, address) use address, (name, null) use name,
 message AccountId {
-<<<<<<< HEAD
-  bytes name = 0x01;
-  bytes address = 0x02;
-=======
   bytes name    = 1;
   bytes address = 2;
->>>>>>> 85734fa6
 }
 
 // vote message
 message Vote {
   // the super rep address
-<<<<<<< HEAD
-  bytes vote_address = 0x01;
-  // the vote num to this super rep.
-  int64 vote_count = 0x02;
-=======
   bytes vote_address  = 1;
   // the vote num to this super rep.
   int64 vote_count    = 2;
->>>>>>> 85734fa6
 }
 
 /* Account */
 message Account {
   /* frozen balance */
   message Frozen {
-<<<<<<< HEAD
-    int64 frozen_balance = 0x01; // the frozen trx balance
-    int64 expire_time = 0x02; // the expire time
-=======
     int64 frozen_balance    = 1; // the frozen trx balance
     int64 expire_time       = 2; // the expire time
->>>>>>> 85734fa6
   }
   bytes account_name = 1;
   AccountType type = 2;
@@ -95,11 +73,7 @@
   map<string, int64> free_asset_net_usage = 20;
   int64 latest_consume_time = 21;
   int64 latest_consume_free_time = 22;
-<<<<<<< HEAD
-  bytes codeHash = 0x30;
-=======
   bytes codeHash = 30;
->>>>>>> 85734fa6
 }
 
 //FIXME authority?
@@ -174,15 +148,9 @@
       UnfreezeAssetContract = 14;
       UpdateAssetContract = 15;
       CustomContract = 20;
-<<<<<<< HEAD
-      SmartContract = 0x30;
-      TriggerSmartContract = 0x31;
-      GetContract = 0x32;
-=======
       SmartContract = 30;
       TriggerSmartContract = 31;
       GetContract = 32;
->>>>>>> 85734fa6
     }
     ContractType type = 1;
     google.protobuf.Any parameter = 2;
