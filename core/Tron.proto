--- conflicted
+++ resolved
@@ -437,12 +437,7 @@
   ABI abi = 3;
   bytes bytecode = 4;
   bytes call_value = 5;
-<<<<<<< HEAD
   bytes data = 6;
   int64 consume_user_resource_percent = 7;
-=======
-  bytes name = 6;
-  bytes data = 7;
-
->>>>>>> af273e2f
+  bytes name = 8;
 }