syntax = "proto3";

import "google/protobuf/any.proto";
import "core/Discover.proto";

package protocol;


option java_package = "org.tron.protos"; //Specify the name of the package that generated the Java file
option java_outer_classname = "Protocol"; //Specify the class name of the generated Java file
option go_package = "github.com/tronprotocol/grpc-gateway/core";

enum AccountType {
  Normal = 0;
  AssetIssue = 1;
  Contract = 2;
}

// AccountId, (name, address) use name, (null, address) use address, (name, null) use name,
message AccountId {
  bytes name = 1;
  bytes address = 2;
}

// vote message
message Vote {
  // the super rep address
  bytes vote_address = 1;
  // the vote num to this super rep.
  int64 vote_count = 2;
}

// Proposal
message Proposal {
  int64 proposal_id = 1;
  bytes proposer_address = 2;
  map<int64, int64> parameters = 3;
  int64 expiration_time = 4;
  int64 create_time = 5;
  repeated bytes approvals = 6;
  enum State {
    PENDING = 0;
    DISAPPROVED = 1;
    APPROVED = 2;
    CANCELED = 3;
  }
  State state = 7;
}

message ChainParameters {
  repeated ChainParameter chainParameter = 1;
  message ChainParameter {
    string key = 1;
    int64 value = 2;
  }
}

/* Account */
message Account {
  /* frozen balance */
  message Frozen {
    int64 frozen_balance = 1; // the frozen trx balance
    int64 expire_time = 2; // the expire time
  }
  bytes account_name = 1;
  AccountType type = 2;
  // the create address
  bytes address = 3;
  // the trx balance
  int64 balance = 4;
  // the votes
  repeated Vote votes = 5;
  // the other asset owned by this account
  map<string, int64> asset = 6;
  // latest asset operation time

  // the frozen balance
  repeated Frozen frozen = 7;
  // bandwidth, get from frozen
  int64 net_usage = 8;

  // this account create time
  int64 create_time = 0x09;
  // this last operation time, including transfer, voting and so on. //FIXME fix grammar
  int64 latest_opration_time = 10;
  // witness block producing allowance
  int64 allowance = 0x0B;
  // last withdraw time
  int64 latest_withdraw_time = 0x0C;
  // not used so far
  bytes code = 13;
  bool is_witness = 14;
  bool is_committee = 15;
  // frozen asset(for asset issuer)
  repeated Frozen frozen_supply = 16;
  // asset_issued_name
  bytes asset_issued_name = 17;
  map<string, int64> latest_asset_operation_time = 18;

  int64 free_net_usage = 19;
  map<string, int64> free_asset_net_usage = 20;
  int64 latest_consume_time = 21;
  int64 latest_consume_free_time = 22;

  bytes account_id = 23;

  message AccountResource {
    // cpu resource, get from frozen
    int64 cpu_usage = 1;
    // the frozen balance for cpu
    Frozen frozen_balance_for_cpu = 2;
    int64 latest_consume_time_for_cpu = 3;

    // storage resource, get from market
    int64 storage_limit = 6;
    int64 storage_usage = 7;
    int64 latest_exchange_storage_time = 8;
  }
  AccountResource account_resource = 26;

  bytes codeHash = 30;
}

message authority {
  AccountId account = 1;
  bytes permission_name = 2;
}

message permission {
  AccountId account = 1;
}

// Witness
message Witness {
  bytes address = 1;
  int64 voteCount = 2;
  bytes pubKey = 3;
  string url = 4;
  int64 totalProduced = 5;
  int64 totalMissed = 6;
  int64 latestBlockNum = 7;
  int64 latestSlotNum = 8;
  bool isJobs = 9;
}

// Vote Change
message Votes {
  bytes address = 1;
  repeated Vote old_votes = 2;
  repeated Vote new_votes = 3;
}

// Transcation

message TXOutput {
  int64 value = 1;
  bytes pubKeyHash = 2;
}

message TXInput {
  message raw {
    bytes txID = 1;
    int64 vout = 2;
    bytes pubKey = 3;
  }
  raw raw_data = 1;
  bytes signature = 4;
}

message TXOutputs {
  repeated TXOutput outputs = 1;
}

message ResourceReceipt {
  enum code {
    SUCCESS = 0;
    FAILED = 1;
  }
  int64 cpu_usage = 1;
  int64 cpu_fee = 2;
  int64 net_usage = 3;
  int64 net_fee = 4;
  int64 storage_delta = 5;
  int64 storage_fee = 6;
}

message Transaction {
  message Contract {
    enum ContractType {
      AccountCreateContract = 0;
      TransferContract = 1;
      TransferAssetContract = 2;
      VoteAssetContract = 3;
      VoteWitnessContract = 4;
      WitnessCreateContract = 5;
      AssetIssueContract = 6;
      WitnessUpdateContract = 8;
      ParticipateAssetIssueContract = 9;
      AccountUpdateContract = 10;
      FreezeBalanceContract = 11;
      UnfreezeBalanceContract = 12;
      WithdrawBalanceContract = 13;
      UnfreezeAssetContract = 14;
      UpdateAssetContract = 15;
      ProposalCreateContract = 16;
      ProposalApproveContract = 17;
      ProposalDeleteContract = 18;
      SetAccountIdContract = 19;
      CustomContract = 20;
      BuyStorageContract = 21;
      BuyStorageBytesContract = 22;
      SellStorageContract = 23;
      CreateSmartContract = 30;
      TriggerSmartContract = 31;
      GetContract = 32;
      UpdateSettingContract = 33;
    }
    ContractType type = 1;
    google.protobuf.Any parameter = 2;
    bytes provider = 3;
    bytes ContractName = 4;

  }

  message Result {
    enum code {
      SUCESS = 0;
      FAILED = 1;
    }
    int64 fee = 1;
    code ret = 2;

    int64 withdraw_amount = 15;
    int64 unfreeze_amount = 16;
  }

  message raw {
    bytes ref_block_bytes = 1;
    int64 ref_block_num = 3;
    bytes ref_block_hash = 4;
    int64 expiration = 8;
    repeated authority auths = 9;
    // data not used
    bytes data = 10;
    //only support size = 1,  repeated list here for extension
    repeated Contract contract = 11;
    // scripts not used
    bytes scripts = 12;
    int64 timestamp = 14;
    int64 fee_limit = 18;
  }

  raw raw_data = 1;
  // only support size = 1,  repeated list here for muti-sig extension
  repeated bytes signature = 2;
  repeated Result ret = 5;
}

message TransactionInfo {
  enum code {
    SUCESS = 0;
    FAILED = 1;
  }
  message Log {
    bytes address = 1;
    repeated bytes topics = 2;
    bytes data = 3;
  }
  bytes id = 1;
  int64 fee = 2;
  int64 blockNumber = 3;
  int64 blockTimeStamp = 4;
  repeated bytes contractResult = 5;
  bytes contract_address = 6;
  ResourceReceipt receipt = 7;
  repeated Log log = 8;
  code result = 9;
  bytes resMessage = 10;
<<<<<<< HEAD
=======

>>>>>>> d05a0809
  int64 withdraw_amount = 15;
  int64 unfreeze_amount = 16;
}

message Transactions {
  repeated Transaction transactions = 1;
}

message TransactionSign {
  Transaction transaction = 1;
  bytes privateKey = 2;
}

message BlockHeader {
  message raw {
    int64 timestamp = 1;
    bytes txTrieRoot = 2;
    bytes parentHash = 3;
    //bytes nonce = 5;
    //bytes difficulty = 6;
    int64 number = 7;
    int64 witness_id = 8;
    bytes witness_address = 9;
  }
  raw raw_data = 1;
  bytes witness_signature = 2;
}

// block
message Block {
  repeated Transaction transactions = 1;
  BlockHeader block_header = 2;
}

message ChainInventory {
  message BlockId {
    bytes hash = 1;
    int64 number = 2;
  }
  repeated BlockId ids = 1;
  int64 remain_num = 2;
}

// Inventory
message BlockInventory {
  enum Type {
    SYNC = 0;
    ADVTISE = 1;
    FETCH = 2;
  }

  message BlockId {
    bytes hash = 1;
    int64 number = 2;
  }
  repeated BlockId ids = 1;
  Type type = 2;
}

message Inventory {
  enum InventoryType {
    TRX = 0;
    BLOCK = 1;
  }
  InventoryType type = 1;
  repeated bytes ids = 2;
}

message Items {
  enum ItemType {
    ERR = 0;
    TRX = 1;
    BLOCK = 2;
    BLOCKHEADER = 3;
  }

  ItemType type = 1;
  repeated Block blocks = 2;
  repeated BlockHeader block_headers = 3;
  repeated Transaction transactions = 4;
}

// DynamicProperties
message DynamicProperties {
  int64 last_solidity_block_num = 1;
}

enum ReasonCode {
  REQUESTED = 0x00;
  BAD_PROTOCOL = 0x02;
  TOO_MANY_PEERS = 0x04;
  DUPLICATE_PEER = 0x05;
  INCOMPATIBLE_PROTOCOL = 0x06;
  NULL_IDENTITY = 0x07;
  PEER_QUITING = 0x08;
  UNEXPECTED_IDENTITY = 0x09;
  LOCAL_IDENTITY = 0x0A;
  PING_TIMEOUT = 0x0B;
  USER_REASON = 0x10;
  RESET = 0x11;
  SYNC_FAIL = 0x12;
  FETCH_FAIL = 0x13;
  BAD_TX = 0x14;
  BAD_BLOCK = 0x15;
  FORKED = 0x16;
  UNLINKABLE = 0x17;
  INCOMPATIBLE_VERSION = 0x18;
  INCOMPATIBLE_CHAIN = 0x19;
  TIME_OUT = 0x20;
  CONNECT_FAIL = 0x21;
  TOO_MANY_PEERS_WITH_SAME_IP = 0x22;
  UNKNOWN = 0xFF;
}

message DisconnectMessage {
  ReasonCode reason = 1;
}

message HelloMessage {
  message BlockId {
    bytes hash = 1;
    int64 number = 2;
  }

  Endpoint from = 1;
  int32 version = 2;
  int64 timestamp = 3;
  BlockId genesisBlockId = 4;
  BlockId solidBlockId = 5;
  BlockId headBlockId = 6;
}

message StorageItem {
  bytes contract_address = 1;
  map<string, bytes> items = 2;
}


message SmartContract {
  message ABI {
    message Entry {
      enum EntryType {
        UnknownEntryType = 0;
        Constructor = 1;
        Function = 2;
        Event = 3;
        Fallback = 4;
      }
      message Param {
        bool indexed = 1;
        string name = 2;
        string type = 3;
        // SolidityType type = 3;
      }
      enum StateMutabilityType {
        UnknownMutabilityType = 0;
        Pure = 1;
        View = 2;
        Nonpayable = 3;
        Payable = 4;
      }

      bool anonymous = 1;
      bool constant = 2;
      string name = 3;
      repeated Param inputs = 4;
      repeated Param outputs = 5;
      EntryType type = 6;
      bool payable = 7;
      StateMutabilityType stateMutability = 8;
    }
    repeated Entry entrys = 1;
  }
  bytes origin_address = 1;
  bytes contract_address = 2;
  ABI abi = 3;
  bytes bytecode = 4;
  int64 call_value = 5;
  int64 consume_user_resource_percent = 6;
  string name = 7;

}<|MERGE_RESOLUTION|>--- conflicted
+++ resolved
@@ -276,10 +276,7 @@
   repeated Log log = 8;
   code result = 9;
   bytes resMessage = 10;
-<<<<<<< HEAD
-=======
-
->>>>>>> d05a0809
+
   int64 withdraw_amount = 15;
   int64 unfreeze_amount = 16;
 }
