--- conflicted
+++ resolved
@@ -72,16 +72,6 @@
   AccountId account = 1;
 }
 
-
-// freezeAccount
-message FreezeAccount {
-  bytes account_address = 1;
-  int64 freeze_balance = 2;
-  int64 unfreeze_balance = 3;
-  int64 last_freeze_time = 4;
-  int64 last_withdraw_time = 5;
-}
-
 // Witness
 message Witness {
   bytes address = 1;
@@ -135,15 +125,11 @@
       DeployContract = 7;
       WitnessUpdateContract = 8;
       ParticipateAssetIssueContract = 9;
-<<<<<<< HEAD
-      WithdrawWitnessContract = 10;
-=======
       AccountUpdateContract = 10;
       FreezeBalanceContract = 11;
       UnfreezeBalanceContract = 12;
       WithdrawBalanceContract = 13;
       CustomContract = 20;
->>>>>>> 93133808
     }
     ContractType type = 1;
     google.protobuf.Any parameter = 2;
