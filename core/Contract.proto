/*
 * java-tron is free software: you can redistribute it and/or modify
 * it under the terms of the GNU General Public License as published by
 * the Free Software Foundation, either version 3 of the License, or
 * (at your option) any later version.
 *
 * java-tron is distributed in the hope that it will be useful,
 * but WITHOUT ANY WARRANTY; without even the implied warranty of
 * MERCHANTABILITY or FITNESS FOR A PARTICULAR PURPOSE.  See the
 * GNU General Public License for more details.
 *
 * You should have received a copy of the GNU General Public License
 * along with this program.  If not, see <http://www.gnu.org/licenses/>.
 */

syntax = "proto3";

package protocol;

option java_package = "org.tron.protos"; //Specify the name of the package that generated the Java file
option java_outer_classname = "Contract"; //Specify the class name of the generated Java file
option go_package = "github.com/tronprotocol/grpc-gateway/core";

import "core/Tron.proto";

message AccountCreateContract {
  bytes owner_address = 1;
  bytes account_address = 2;
  AccountType type = 3;
}

// Update account name. Account name is not unique now.
message AccountUpdateContract {
  bytes account_name = 1;
  bytes owner_address = 2;
}

// Set account id if the account has no id. Account id is unique and case insensitive.
message SetAccountIdContract {
  bytes account_id = 1;
  bytes owner_address = 2;
}

message TransferContract {
  bytes owner_address = 1;
  bytes to_address = 2;
  int64 amount = 3;
}

message TransferAssetContract {
  bytes asset_name = 1;
  bytes owner_address = 2;
  bytes to_address = 3;
  int64 amount = 4;
}


message VoteAssetContract {
  bytes owner_address = 1;
  repeated bytes vote_address = 2;
  bool support = 3;
  int32 count = 5;
}

message VoteWitnessContract {
  message Vote {
    bytes vote_address = 1;
    int64 vote_count = 2;
  }
  bytes owner_address = 1;
  repeated Vote votes = 2;
  bool support = 3;
}

message WitnessCreateContract {
  bytes owner_address = 1;
  bytes url = 2;
}

message WitnessUpdateContract {
  bytes owner_address = 1;
  bytes update_url = 12;
}

message AssetIssueContract {
  message FrozenSupply {
    int64 frozen_amount = 1;
    int64 frozen_days = 2;
  }
  bytes owner_address = 1;
  bytes name = 2;
  bytes abbr = 3;
  int64 total_supply = 4;
  repeated FrozenSupply frozen_supply = 5;
  int32 trx_num = 6;
  int32 num = 8;
  int64 start_time = 9;
  int64 end_time = 10;
  int64 order = 11; // the order of tokens of the same name
  int32 vote_score = 16;
  bytes description = 20;
  bytes url = 21;
  int64 free_asset_net_limit = 22;
  int64 public_free_asset_net_limit = 23;
  int64 public_free_asset_net_usage = 24;
  int64 public_latest_free_net_time = 25;
}

message ParticipateAssetIssueContract {
  bytes owner_address = 1;
  bytes to_address = 2;
  bytes asset_name = 3; // the namekey of target asset, include name and order
  int64 amount = 4; // the amount of drops
}


enum ResourceCode {
  BANDWIDTH = 0x00;
  CPU = 0x01;
}

message FreezeBalanceContract {
  bytes owner_address = 1;
  int64 frozen_balance = 2;
  int64 frozen_duration = 3;

  ResourceCode resource = 10;
}

message UnfreezeBalanceContract {
  bytes owner_address = 1;

  ResourceCode resource = 10;
}

message UnfreezeAssetContract {
  bytes owner_address = 1;
}

message WithdrawBalanceContract {
  bytes owner_address = 1;
}

message UpdateAssetContract {
  bytes owner_address = 1;
  bytes description = 2;
  bytes url = 3;
  int64 new_limit = 4;
  int64 new_public_limit = 5;
}

message ProposalCreateContract {
  bytes owner_address = 1;
  map<int64, int64> parameters = 2;
}

message ProposalApproveContract {
  bytes owner_address = 1;
  int64 proposal_id = 2;
  bool is_add_approval = 3; // add or remove approval
}

message ProposalDeleteContract {
  bytes owner_address = 1;
  int64 proposal_id = 2;
}

message CreateSmartContract {
  bytes owner_address = 1;
  SmartContract new_contract = 2;
  bytes cpu_limit_in_trx = 3;
  bytes storage_limit_in_trx = 4;
<<<<<<< HEAD
  bytes user_resource_usage_percent = 5;
  bytes contract_name = 6;
  bytes consume_user_resource_percent = 7;
=======
>>>>>>> 0681dae2
}

message TriggerSmartContract {
  bytes owner_address = 1;
  bytes contract_address = 2;
  bytes call_value = 3;
  bytes data = 4;
  bytes cpu_limit_in_trx = 5;
  bytes storage_limit_in_trx = 6;
<<<<<<< HEAD
=======
}

message BuyStorageContract {
  bytes owner_address = 1;
  int64 quant = 2; // trx quantity for buy storage (sun)
}

message SellStorageContract {
  bytes owner_address = 1;
  int64 storage_bytes = 2;
>>>>>>> 0681dae2
}<|MERGE_RESOLUTION|>--- conflicted
+++ resolved
@@ -170,12 +170,9 @@
   SmartContract new_contract = 2;
   bytes cpu_limit_in_trx = 3;
   bytes storage_limit_in_trx = 4;
-<<<<<<< HEAD
   bytes user_resource_usage_percent = 5;
   bytes contract_name = 6;
   bytes consume_user_resource_percent = 7;
-=======
->>>>>>> 0681dae2
 }
 
 message TriggerSmartContract {
@@ -185,8 +182,6 @@
   bytes data = 4;
   bytes cpu_limit_in_trx = 5;
   bytes storage_limit_in_trx = 6;
-<<<<<<< HEAD
-=======
 }
 
 message BuyStorageContract {
@@ -197,5 +192,4 @@
 message SellStorageContract {
   bytes owner_address = 1;
   int64 storage_bytes = 2;
->>>>>>> 0681dae2
 }