--- conflicted
+++ resolved
@@ -4,10 +4,7 @@
 
 option java_package = "org.tron.protos"; //Specify the name of the package that generated the Java file
 option java_outer_classname = "Contract"; //Specify the class name of the generated Java file
-<<<<<<< HEAD
-option go_package = "github.com/tronprotocol/go-client-api/core";
-=======
->>>>>>> 263c4a30
+option go_package = "github.com/tronprotocol/grpc-gateway/core";
 
 
 message VoteContract{
