group 'org.tron'
version '1.0.0'

apply plugin: 'java'
apply plugin: 'com.google.protobuf'
apply plugin: 'application'

sourceCompatibility = 1.8
mainClassName = 'org.tron.example.Tron'

repositories {
    mavenCentral()
}

buildscript {
    repositories {
        mavenCentral()
    }
    dependencies {
        classpath 'com.google.protobuf:protobuf-gradle-plugin:0.8.3'
    }
}

dependencies {
    testCompile group: 'junit', name: 'junit', version: '4.12'
    testCompile group: 'org.mockito', name: 'mockito-all', version: '1.9.5'

    compile group: 'org.slf4j', name: 'slf4j-api', version: '1.7.25'
    compile group: 'org.slf4j', name: 'jcl-over-slf4j', version: '1.7.25'
    compile group: 'log4j', name: 'log4j', version: '1.2.17'
    compile group: 'ch.qos.logback', name: 'logback-classic', version: '1.2.3'

    compile "org.projectlombok:lombok:1.16.18"

    compile group: 'commons-codec', name: 'commons-codec', version: '1.11'

    compile "com.madgag.spongycastle:core:1.53.0.0"
    compile "com.madgag.spongycastle:prov:1.53.0.0"

    compile group: 'com.google.guava', name: 'guava', version: '18.0'

    compile group: 'com.google.protobuf', name: 'protobuf-java', version: '3.4.0'

    compile "org.iq80.leveldb:leveldb:0.7"

    compile group: 'org.fusesource.leveldbjni', name: 'leveldbjni-all',
            version: '1.8'

    compile "org.apache.commons:commons-collections4:4.0"

    compile group: 'com.typesafe', name: 'config', version: '1.3.2'

    compile "com.google.code.findbugs:jsr305:3.0.0"

    compile "com.cedarsoftware:java-util:1.8.0"

    compile "org.apache.commons:commons-lang3:3.4"

    compile(group: 'org.apache.kafka', name: 'kafka_2.12', version: '0.11.0.2') {
        exclude module: 'slf4j-log4j12'
    }
    compile group: 'org.springframework', name: 'spring-context', version: '4.2.0.RELEASE'

    compile(group: 'org.apache.kafka', name: 'kafka_2.12', version: '0.11.0.2') {
        exclude module: 'slf4j-log4j12'
    }

    compile "org.apache.commons:commons-collections4:4.0"

    compile group: 'com.beust', name: 'jcommander', version: '1.72'

    compile group: 'junit', name: 'junit', version: '4.8.1'

    compile group: 'io.atomix.copycat', name: 'copycat-server', version: '1.1.4'
    compile group: 'io.atomix.copycat', name: 'copycat-client', version: '1.1.4'
    compile group: 'io.atomix.catalyst', name: 'catalyst-netty', version: '1.1.1'
    compile group: 'net.jcip', name: 'jcip-annotations', version: '1.0'

<<<<<<< HEAD
    compile group: 'org.fusesource.jansi', name: 'jansi', version: '1.16'
=======
    // https://mvnrepository.com/artifact/com.alibaba/fastjson
    compile group: 'com.alibaba', name: 'fastjson', version: '1.2.44'
>>>>>>> 24cdcce4
}

tasks.matching { it instanceof Test }.all {
    testLogging.events = ["failed", "passed", "skipped"]
}

if (project.hasProperty("mainClass")) {
    mainClassName = mainClass
}

sourceSets {
    src {
        main {
            proto {
                srcDir 'src/main/proto'
            }
        }
    }
}

protobuf.protoc {
    artifact = 'com.google.protobuf:protoc:3.4.0'
}

protobuf {
    generatedFilesBaseDir = "$projectDir/src"

    generateProtoTasks {
        all().each { task ->
            task.builtins {
                java {}
            }
        }
    }
}<|MERGE_RESOLUTION|>--- conflicted
+++ resolved
@@ -76,12 +76,9 @@
     compile group: 'io.atomix.catalyst', name: 'catalyst-netty', version: '1.1.1'
     compile group: 'net.jcip', name: 'jcip-annotations', version: '1.0'
 
-<<<<<<< HEAD
     compile group: 'org.fusesource.jansi', name: 'jansi', version: '1.16'
-=======
     // https://mvnrepository.com/artifact/com.alibaba/fastjson
     compile group: 'com.alibaba', name: 'fastjson', version: '1.2.44'
->>>>>>> 24cdcce4
 }
 
 tasks.matching { it instanceof Test }.all {
