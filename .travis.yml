sudo: required
language: java
jdk: oraclejdk8
script:
- sh tron.sh
- ./gradlew lint
- ./gradlew test
addons:
  ssh_known_hosts:
  - 47.93.9.236:22008
skip_build:
- README.md
- LICENSE
deploy:
  provider: script
  script: bash deploy.sh
  on:
<<<<<<< HEAD
    branch: addtestng
before_install:
- openssl aes-256-cbc -K $encrypted_e5855cb9e09c_key -iv $encrypted_e5855cb9e09c_iv
  -in tron.enc -out tron -d
=======
    branch: develop
>>>>>>> 9951e491
after_deploy:
  - ./gradlew stest<|MERGE_RESOLUTION|>--- conflicted
+++ resolved
@@ -15,13 +15,10 @@
   provider: script
   script: bash deploy.sh
   on:
-<<<<<<< HEAD
-    branch: addtestng
+    branch: develop
 before_install:
 - openssl aes-256-cbc -K $encrypted_e5855cb9e09c_key -iv $encrypted_e5855cb9e09c_iv
   -in tron.enc -out tron -d
-=======
-    branch: develop
->>>>>>> 9951e491
+  
 after_deploy:
   - ./gradlew stest