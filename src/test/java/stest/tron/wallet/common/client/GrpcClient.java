package stest.tron.wallet.common.client;

import com.google.protobuf.ByteString;
import io.grpc.ManagedChannel;
import io.grpc.ManagedChannelBuilder;
import lombok.extern.slf4j.Slf4j;
import org.tron.api.GrpcAPI;
import org.tron.api.GrpcAPI.*;
import org.tron.api.WalletGrpc;
import org.tron.api.WalletSolidityGrpc;
import org.tron.common.utils.ByteArray;
import org.tron.protos.Contract;
import org.tron.protos.Contract.AssetIssueContract;
import org.tron.protos.Contract.FreezeBalanceContract;
import org.tron.protos.Contract.UnfreezeBalanceContract;
import org.tron.protos.Contract.WithdrawBalanceContract;
import org.tron.protos.Protocol.Account;
import org.tron.protos.Protocol.Block;
import org.tron.protos.Protocol.Transaction;

import java.util.Optional;
import java.util.concurrent.TimeUnit;

@Slf4j
public class GrpcClient {

    private ManagedChannel channelFull = null;
    private ManagedChannel channelSolidity = null;
    private WalletGrpc.WalletBlockingStub blockingStubFull = null;
    private WalletSolidityGrpc.WalletSolidityBlockingStub blockingStubSolidity = null;

//  public GrpcClient(String host, int port) {
//    channel = ManagedChannelBuilder.forAddress(host, port)
//        .usePlaintext(true)
//        .build();
//    blockingStub = WalletGrpc.newBlockingStub(channel);
//  }

    public GrpcClient(String fullnode, String soliditynode) {
        if(!(fullnode.isEmpty())) {
            channelFull = ManagedChannelBuilder.forTarget(fullnode)
                    .usePlaintext(true)
                    .build();
            blockingStubFull = WalletGrpc.newBlockingStub(channelFull);
        }
        if(!(soliditynode.isEmpty())){
            channelSolidity = ManagedChannelBuilder.forTarget(soliditynode)
                    .usePlaintext(true)
                    .build();
            blockingStubSolidity = WalletSolidityGrpc.newBlockingStub(channelSolidity);
        }
    }

    public void shutdown() throws InterruptedException {
        if (channelFull != null) {
            channelFull.shutdown().awaitTermination(5, TimeUnit.SECONDS);
        }
        if (channelSolidity != null) {
            channelSolidity.shutdown().awaitTermination(5, TimeUnit.SECONDS);
        }
    }

    public Account queryAccount(byte[] address) {
        ByteString addressBS = ByteString.copyFrom(address);
        Account request = Account.newBuilder().setAddress(addressBS).build();
        if (blockingStubSolidity != null) {
            return blockingStubSolidity.getAccount(request);
        } else {
            return blockingStubFull.getAccount(request);
        }
    }

    public Transaction createTransaction(Contract.AccountUpdateContract contract) {
        return blockingStubFull.updateAccount(contract);
    }

    public Transaction createTransaction(Contract.UpdateAssetContract contract) {
        return blockingStubFull.updateAsset(contract);
    }

    public Transaction createTransaction(Contract.TransferContract contract) {
        return blockingStubFull.createTransaction(contract);
    }

    public Transaction createTransaction(Contract.FreezeBalanceContract contract) {
        return blockingStubFull.freezeBalance(contract);
    }

    public Transaction createTransaction(Contract.WithdrawBalanceContract contract) {
        return blockingStubFull.withdrawBalance(contract);
    }

    public Transaction createTransaction(Contract.UnfreezeBalanceContract contract) {
        return blockingStubFull.unfreezeBalance(contract);
    }

    public Transaction createTransaction(Contract.UnfreezeAssetContract contract) {
        return blockingStubFull.unfreezeAsset(contract);
    }

    public Transaction createTransferAssetTransaction(Contract.TransferAssetContract contract) {
        return blockingStubFull.transferAsset(contract);
    }

    public Transaction createParticipateAssetIssueTransaction(
            Contract.ParticipateAssetIssueContract contract) {
        return blockingStubFull.participateAssetIssue(contract);
    }

    public Transaction createAssetIssue(Contract.AssetIssueContract contract) {
        return blockingStubFull.createAssetIssue(contract);
    }

    public Transaction voteWitnessAccount(Contract.VoteWitnessContract contract) {
        return blockingStubFull.voteWitnessAccount(contract);
    }

    public Transaction createWitness(Contract.WitnessCreateContract contract) {
        return blockingStubFull.createWitness(contract);
    }

    public Transaction updateWitness(Contract.WitnessUpdateContract contract) {
        return blockingStubFull.updateWitness(contract);
    }

    public boolean broadcastTransaction(Transaction signaturedTransaction) {
        int i = 10;
        GrpcAPI.Return response = blockingStubFull.broadcastTransaction(signaturedTransaction);
        while (response.getResult() == false && response.getCode() == Return.response_code.SERVER_BUSY
                && i > 0) {
            i--;
            response = blockingStubFull.broadcastTransaction(signaturedTransaction);
            logger.info("Code = " + response.getCode());
            logger.info("Message = " + response.getMessage().toStringUtf8());
            logger.info("i = " + i);
            try {
                Thread.sleep(300);
            } catch (InterruptedException e) {
                e.printStackTrace();
            }
        }
        return response.getResult();
    }

    public Block getBlock(long blockNum) {
        if (blockNum < 0) {
            if (blockingStubSolidity != null) {
                return blockingStubSolidity.getNowBlock(EmptyMessage.newBuilder().build());
            } else {
                return blockingStubFull.getNowBlock(EmptyMessage.newBuilder().build());
            }
        }
        NumberMessage.Builder builder = NumberMessage.newBuilder();
        builder.setNum(blockNum);
        if (blockingStubSolidity != null) {
            return blockingStubSolidity.getBlockByNum(builder.build());
        } else {
            return blockingStubFull.getBlockByNum(builder.build());
        }
    }

//  public Optional<AccountList> listAccounts() {
//    AccountList accountList = blockingStubSolidity
//        .listAccounts(EmptyMessage.newBuilder().build());
//    return Optional.ofNullable(accountList);
//
//  }

    public Optional<WitnessList> listWitnesses() {
        if (blockingStubSolidity != null) {
            WitnessList witnessList = blockingStubSolidity
                    .listWitnesses(EmptyMessage.newBuilder().build());
            return Optional.ofNullable(witnessList);
        } else {
            WitnessList witnessList = blockingStubFull.listWitnesses(EmptyMessage.newBuilder().build());
            return Optional.ofNullable(witnessList);
        }
    }

    public Optional<AssetIssueList> getAssetIssueList() {
        if (blockingStubSolidity != null) {
            AssetIssueList assetIssueList = blockingStubSolidity
                    .getAssetIssueList(EmptyMessage.newBuilder().build());
            return Optional.ofNullable(assetIssueList);
        } else {
            AssetIssueList assetIssueList = blockingStubFull
                    .getAssetIssueList(EmptyMessage.newBuilder().build());
            return Optional.ofNullable(assetIssueList);
        }
    }

    public Optional<NodeList> listNodes() {
        NodeList nodeList = blockingStubFull.listNodes(EmptyMessage.newBuilder().build());
        return Optional.ofNullable(nodeList);
    }

    public Optional<AssetIssueList> getAssetIssueByAccount(byte[] address) {
        ByteString addressBS = ByteString.copyFrom(address);
        Account request = Account.newBuilder().setAddress(addressBS).build();
        if (blockingStubSolidity != null) {
            AssetIssueList assetIssueList = blockingStubSolidity.getAssetIssueByAccount(request);
            return Optional.ofNullable(assetIssueList);
        } else {
            AssetIssueList assetIssueList = blockingStubFull.getAssetIssueByAccount(request);
            return Optional.ofNullable(assetIssueList);
        }
    }

    public AccountNetMessage getAccountNet(byte[] address) {
        ByteString addressBS = ByteString.copyFrom(address);
        Account request = Account.newBuilder().setAddress(addressBS).build();
        return blockingStubFull.getAccountNet(request);
    }

    public Contract.AssetIssueContract getAssetIssueByName(String assetName) {
        ByteString assetNameBs = ByteString.copyFrom(assetName.getBytes());
        BytesMessage request = BytesMessage.newBuilder().setValue(assetNameBs).build();
        if (blockingStubSolidity != null) {
            return blockingStubSolidity.getAssetIssueByName(request);
        } else {
            return blockingStubFull.getAssetIssueByName(request);
        }
    }

    public NumberMessage getTotalTransaction() {
        if (blockingStubSolidity != null) {
            return blockingStubSolidity.totalTransaction(EmptyMessage.newBuilder().build());
        } else {
            return blockingStubFull.totalTransaction(EmptyMessage.newBuilder().build());
        }
    }

    public NumberMessage getNextMaintenanceTime() {
        return blockingStubFull.getNextMaintenanceTime(EmptyMessage.newBuilder().build());
    }

    public Optional<AssetIssueList> getAssetIssueListByTimestamp(long time) {
        NumberMessage.Builder timeStamp = NumberMessage.newBuilder();
        timeStamp.setNum(time);
        AssetIssueList assetIssueList = blockingStubSolidity
                .getAssetIssueListByTimestamp(timeStamp.build());
        return Optional.ofNullable(assetIssueList);
    }

<<<<<<< HEAD
    public Optional<TransactionList> getTransactionsByTimestamp(long start, long end, int offset ,int limit) {
        TimeMessage.Builder timeMessage = TimeMessage.newBuilder();
        timeMessage.setBeginInMilliseconds(start);
        timeMessage.setEndInMilliseconds(end);
        TimePaginatedMessage.Builder timePaginatedMessage = TimePaginatedMessage.newBuilder();
        timePaginatedMessage.setTimeMessage(timeMessage);
        timePaginatedMessage.setOffset(offset);
        timePaginatedMessage.setLimit(limit);
        TransactionList transactionList = blockingStubSolidity
                .getTransactionsByTimestamp(timePaginatedMessage.build());
=======
    public Optional<TransactionList> getTransactionsByTimestamp(long start, long end, int offset , int limit) {
        TimeMessage.Builder timeMessage = TimeMessage.newBuilder();
        timeMessage.setBeginInMilliseconds(start);
        timeMessage.setEndInMilliseconds(end);
        TimePaginatedMessage.Builder timePageMessage = TimePaginatedMessage.newBuilder();
        timePageMessage.setTimeMessage(timeMessage);
        timePageMessage.setOffset(offset);
        timePageMessage.setLimit(limit);
        TransactionList transactionList = blockingStubSolidity.getTransactionsByTimestamp(timePageMessage.build());
>>>>>>> 47770498
        return Optional.ofNullable(transactionList);
    }

    public NumberMessage getTransactionsByTimestampCount(long start, long end) {
        TimeMessage.Builder timeMessage = TimeMessage.newBuilder();
        timeMessage.setBeginInMilliseconds(start);
        timeMessage.setEndInMilliseconds(end);
        return blockingStubSolidity.getTransactionsByTimestampCount(timeMessage.build());
    }

    public Optional<TransactionList> getTransactionsFromThis(byte[] address, int offset, int limit) {
        ByteString addressBS = ByteString.copyFrom(address);
        Account account = Account.newBuilder().setAddress(addressBS).build();
<<<<<<< HEAD
        AccountPaginated.Builder accountPaginated = AccountPaginated.newBuilder();
        accountPaginated.setAccount(account);
        accountPaginated.setOffset(offset);
        accountPaginated.setLimit(limit);
        TransactionList transactionList = blockingStubSolidity.getTransactionsFromThis(accountPaginated.build());
=======
        AccountPaginated.Builder builder = AccountPaginated.newBuilder().setAccount(account);
        builder.setLimit(1000);
        builder.setOffset(0);
        TransactionList transactionList = blockingStubSolidity.getTransactionsFromThis(builder.build());
>>>>>>> 47770498
        return Optional.ofNullable(transactionList);
    }

    public NumberMessage getTransactionsFromThisCount(byte[] address) {
        ByteString addressBS = ByteString.copyFrom(address);
        Account account = Account.newBuilder().setAddress(addressBS).build();
<<<<<<< HEAD
        return blockingStubSolidity.getTransactionsFromThisCount(account);
    }

    public Optional<TransactionList> getTransactionsToThis(byte[] address, int offset, int limit) {
        ByteString addressBS = ByteString.copyFrom(address);
        Account account = Account.newBuilder().setAddress(addressBS).build();
        AccountPaginated.Builder accountPaginated = AccountPaginated.newBuilder();
        accountPaginated.setAccount(account);
        accountPaginated.setOffset(offset);
        accountPaginated.setLimit(limit);
        TransactionList transactionList = blockingStubSolidity.getTransactionsToThis(accountPaginated.build());
=======
        AccountPaginated.Builder builder = AccountPaginated.newBuilder().setAccount(account);
        builder.setLimit(1000);
        builder.setOffset(0);
        TransactionList transactionList = blockingStubSolidity.getTransactionsToThis(builder.build());
>>>>>>> 47770498
        return Optional.ofNullable(transactionList);
    }

    public NumberMessage getTransactionsToThisCount(byte[] address) {
        ByteString addressBS = ByteString.copyFrom(address);
        Account account = Account.newBuilder().setAddress(addressBS).build();
        return blockingStubSolidity.getTransactionsToThisCount(account);
    }

    public Optional<Transaction> getTransactionById(String txID) {
        ByteString bsTxid = ByteString.copyFrom(ByteArray.fromHexString(txID));
        BytesMessage request = BytesMessage.newBuilder().setValue(bsTxid).build();
        if (blockingStubSolidity != null) {
            Transaction transaction = blockingStubSolidity.getTransactionById(request);
            return Optional.ofNullable(transaction);
        } else {
            Transaction transaction = blockingStubFull.getTransactionById(request);
            return Optional.ofNullable(transaction);
        }
    }

    public Optional<Block> getBlockById(String blockID) {
        ByteString bsTxid = ByteString.copyFrom(ByteArray.fromHexString(blockID));
        BytesMessage request = BytesMessage.newBuilder().setValue(bsTxid).build();
        Block block = blockingStubFull.getBlockById(request);
        return Optional.ofNullable(block);
    }

    public Optional<BlockList> getBlockByLimitNext(long start, long end) {
        BlockLimit.Builder builder = BlockLimit.newBuilder();
        builder.setStartNum(start);
        builder.setEndNum(end);
        BlockList blockList = blockingStubFull.getBlockByLimitNext(builder.build());
        return Optional.ofNullable(blockList);
    }

    public Optional<BlockList> getBlockByLatestNum(long num) {
        NumberMessage numberMessage = NumberMessage.newBuilder().setNum(num).build();
        BlockList blockList = blockingStubFull.getBlockByLatestNum(numberMessage);
        return Optional.ofNullable(blockList);
    }
}<|MERGE_RESOLUTION|>--- conflicted
+++ resolved
@@ -3,7 +3,6 @@
 import com.google.protobuf.ByteString;
 import io.grpc.ManagedChannel;
 import io.grpc.ManagedChannelBuilder;
-import lombok.extern.slf4j.Slf4j;
 import org.tron.api.GrpcAPI;
 import org.tron.api.GrpcAPI.*;
 import org.tron.api.WalletGrpc;
@@ -21,7 +20,6 @@
 import java.util.Optional;
 import java.util.concurrent.TimeUnit;
 
-@Slf4j
 public class GrpcClient {
 
     private ManagedChannel channelFull = null;
@@ -52,10 +50,10 @@
     }
 
     public void shutdown() throws InterruptedException {
-        if (channelFull != null) {
+        if(channelFull != null) {
             channelFull.shutdown().awaitTermination(5, TimeUnit.SECONDS);
         }
-        if (channelSolidity != null) {
+        if(channelSolidity != null) {
             channelSolidity.shutdown().awaitTermination(5, TimeUnit.SECONDS);
         }
     }
@@ -63,9 +61,9 @@
     public Account queryAccount(byte[] address) {
         ByteString addressBS = ByteString.copyFrom(address);
         Account request = Account.newBuilder().setAddress(addressBS).build();
-        if (blockingStubSolidity != null) {
+        if(blockingStubSolidity != null){
             return blockingStubSolidity.getAccount(request);
-        } else {
+        }else{
             return blockingStubFull.getAccount(request);
         }
     }
@@ -74,28 +72,20 @@
         return blockingStubFull.updateAccount(contract);
     }
 
-    public Transaction createTransaction(Contract.UpdateAssetContract contract) {
-        return blockingStubFull.updateAsset(contract);
-    }
-
     public Transaction createTransaction(Contract.TransferContract contract) {
         return blockingStubFull.createTransaction(contract);
     }
 
-    public Transaction createTransaction(Contract.FreezeBalanceContract contract) {
+    public Transaction createTransaction(FreezeBalanceContract contract) {
         return blockingStubFull.freezeBalance(contract);
     }
 
-    public Transaction createTransaction(Contract.WithdrawBalanceContract contract) {
+    public Transaction createTransaction(WithdrawBalanceContract contract) {
         return blockingStubFull.withdrawBalance(contract);
     }
 
-    public Transaction createTransaction(Contract.UnfreezeBalanceContract contract) {
+    public Transaction createTransaction(UnfreezeBalanceContract contract) {
         return blockingStubFull.unfreezeBalance(contract);
-    }
-
-    public Transaction createTransaction(Contract.UnfreezeAssetContract contract) {
-        return blockingStubFull.unfreezeAsset(contract);
     }
 
     public Transaction createTransferAssetTransaction(Contract.TransferAssetContract contract) {
@@ -119,32 +109,14 @@
         return blockingStubFull.createWitness(contract);
     }
 
-    public Transaction updateWitness(Contract.WitnessUpdateContract contract) {
-        return blockingStubFull.updateWitness(contract);
-    }
-
     public boolean broadcastTransaction(Transaction signaturedTransaction) {
-        int i = 10;
         GrpcAPI.Return response = blockingStubFull.broadcastTransaction(signaturedTransaction);
-        while (response.getResult() == false && response.getCode() == Return.response_code.SERVER_BUSY
-                && i > 0) {
-            i--;
-            response = blockingStubFull.broadcastTransaction(signaturedTransaction);
-            logger.info("Code = " + response.getCode());
-            logger.info("Message = " + response.getMessage().toStringUtf8());
-            logger.info("i = " + i);
-            try {
-                Thread.sleep(300);
-            } catch (InterruptedException e) {
-                e.printStackTrace();
-            }
-        }
         return response.getResult();
     }
 
     public Block getBlock(long blockNum) {
         if (blockNum < 0) {
-            if (blockingStubSolidity != null) {
+            if(blockingStubSolidity != null) {
                 return blockingStubSolidity.getNowBlock(EmptyMessage.newBuilder().build());
             } else {
                 return blockingStubFull.getNowBlock(EmptyMessage.newBuilder().build());
@@ -152,24 +124,26 @@
         }
         NumberMessage.Builder builder = NumberMessage.newBuilder();
         builder.setNum(blockNum);
-        if (blockingStubSolidity != null) {
+        if(blockingStubSolidity != null) {
             return blockingStubSolidity.getBlockByNum(builder.build());
         } else {
             return blockingStubFull.getBlockByNum(builder.build());
         }
     }
 
-//  public Optional<AccountList> listAccounts() {
-//    AccountList accountList = blockingStubSolidity
-//        .listAccounts(EmptyMessage.newBuilder().build());
-//    return Optional.ofNullable(accountList);
-//
-//  }
+/*    public Optional<AccountList> listAccounts() {
+        if(blockingStubSolidity != null) {
+            AccountList accountList = blockingStubSolidity.listAccounts(EmptyMessage.newBuilder().build());
+            return Optional.ofNullable(accountList);
+        }else{
+            AccountList accountList = blockingStubFull.listAccounts(EmptyMessage.newBuilder().build());
+            return Optional.ofNullable(accountList);
+        }
+    }*/
 
     public Optional<WitnessList> listWitnesses() {
-        if (blockingStubSolidity != null) {
-            WitnessList witnessList = blockingStubSolidity
-                    .listWitnesses(EmptyMessage.newBuilder().build());
+        if(blockingStubSolidity != null) {
+            WitnessList witnessList = blockingStubSolidity.listWitnesses(EmptyMessage.newBuilder().build());
             return Optional.ofNullable(witnessList);
         } else {
             WitnessList witnessList = blockingStubFull.listWitnesses(EmptyMessage.newBuilder().build());
@@ -178,7 +152,7 @@
     }
 
     public Optional<AssetIssueList> getAssetIssueList() {
-        if (blockingStubSolidity != null) {
+        if(blockingStubSolidity != null) {
             AssetIssueList assetIssueList = blockingStubSolidity
                     .getAssetIssueList(EmptyMessage.newBuilder().build());
             return Optional.ofNullable(assetIssueList);
@@ -190,32 +164,29 @@
     }
 
     public Optional<NodeList> listNodes() {
-        NodeList nodeList = blockingStubFull.listNodes(EmptyMessage.newBuilder().build());
+        NodeList nodeList = blockingStubFull
+                .listNodes(EmptyMessage.newBuilder().build());
         return Optional.ofNullable(nodeList);
     }
 
     public Optional<AssetIssueList> getAssetIssueByAccount(byte[] address) {
         ByteString addressBS = ByteString.copyFrom(address);
         Account request = Account.newBuilder().setAddress(addressBS).build();
-        if (blockingStubSolidity != null) {
-            AssetIssueList assetIssueList = blockingStubSolidity.getAssetIssueByAccount(request);
-            return Optional.ofNullable(assetIssueList);
-        } else {
-            AssetIssueList assetIssueList = blockingStubFull.getAssetIssueByAccount(request);
-            return Optional.ofNullable(assetIssueList);
-        }
-    }
-
-    public AccountNetMessage getAccountNet(byte[] address) {
-        ByteString addressBS = ByteString.copyFrom(address);
-        Account request = Account.newBuilder().setAddress(addressBS).build();
-        return blockingStubFull.getAccountNet(request);
-    }
-
-    public Contract.AssetIssueContract getAssetIssueByName(String assetName) {
+        if(blockingStubSolidity != null) {
+            AssetIssueList assetIssueList = blockingStubSolidity
+                    .getAssetIssueByAccount(request);
+            return Optional.ofNullable(assetIssueList);
+        } else {
+            AssetIssueList assetIssueList = blockingStubFull
+                    .getAssetIssueByAccount(request);
+            return Optional.ofNullable(assetIssueList);
+        }
+    }
+
+    public AssetIssueContract getAssetIssueByName(String assetName) {
         ByteString assetNameBs = ByteString.copyFrom(assetName.getBytes());
         BytesMessage request = BytesMessage.newBuilder().setValue(assetNameBs).build();
-        if (blockingStubSolidity != null) {
+        if(blockingStubSolidity != null) {
             return blockingStubSolidity.getAssetIssueByName(request);
         } else {
             return blockingStubFull.getAssetIssueByName(request);
@@ -223,37 +194,20 @@
     }
 
     public NumberMessage getTotalTransaction() {
-        if (blockingStubSolidity != null) {
+        if(blockingStubSolidity != null) {
             return blockingStubSolidity.totalTransaction(EmptyMessage.newBuilder().build());
         } else {
             return blockingStubFull.totalTransaction(EmptyMessage.newBuilder().build());
         }
-    }
-
-    public NumberMessage getNextMaintenanceTime() {
-        return blockingStubFull.getNextMaintenanceTime(EmptyMessage.newBuilder().build());
     }
 
     public Optional<AssetIssueList> getAssetIssueListByTimestamp(long time) {
         NumberMessage.Builder timeStamp = NumberMessage.newBuilder();
         timeStamp.setNum(time);
-        AssetIssueList assetIssueList = blockingStubSolidity
-                .getAssetIssueListByTimestamp(timeStamp.build());
+        AssetIssueList assetIssueList = blockingStubSolidity.getAssetIssueListByTimestamp(timeStamp.build());
         return Optional.ofNullable(assetIssueList);
     }
 
-<<<<<<< HEAD
-    public Optional<TransactionList> getTransactionsByTimestamp(long start, long end, int offset ,int limit) {
-        TimeMessage.Builder timeMessage = TimeMessage.newBuilder();
-        timeMessage.setBeginInMilliseconds(start);
-        timeMessage.setEndInMilliseconds(end);
-        TimePaginatedMessage.Builder timePaginatedMessage = TimePaginatedMessage.newBuilder();
-        timePaginatedMessage.setTimeMessage(timeMessage);
-        timePaginatedMessage.setOffset(offset);
-        timePaginatedMessage.setLimit(limit);
-        TransactionList transactionList = blockingStubSolidity
-                .getTransactionsByTimestamp(timePaginatedMessage.build());
-=======
     public Optional<TransactionList> getTransactionsByTimestamp(long start, long end, int offset , int limit) {
         TimeMessage.Builder timeMessage = TimeMessage.newBuilder();
         timeMessage.setBeginInMilliseconds(start);
@@ -263,69 +217,33 @@
         timePageMessage.setOffset(offset);
         timePageMessage.setLimit(limit);
         TransactionList transactionList = blockingStubSolidity.getTransactionsByTimestamp(timePageMessage.build());
->>>>>>> 47770498
         return Optional.ofNullable(transactionList);
     }
 
-    public NumberMessage getTransactionsByTimestampCount(long start, long end) {
-        TimeMessage.Builder timeMessage = TimeMessage.newBuilder();
-        timeMessage.setBeginInMilliseconds(start);
-        timeMessage.setEndInMilliseconds(end);
-        return blockingStubSolidity.getTransactionsByTimestampCount(timeMessage.build());
-    }
-
-    public Optional<TransactionList> getTransactionsFromThis(byte[] address, int offset, int limit) {
+    public Optional<TransactionList> getTransactionsFromThis(byte[] address) {
         ByteString addressBS = ByteString.copyFrom(address);
         Account account = Account.newBuilder().setAddress(addressBS).build();
-<<<<<<< HEAD
-        AccountPaginated.Builder accountPaginated = AccountPaginated.newBuilder();
-        accountPaginated.setAccount(account);
-        accountPaginated.setOffset(offset);
-        accountPaginated.setLimit(limit);
-        TransactionList transactionList = blockingStubSolidity.getTransactionsFromThis(accountPaginated.build());
-=======
         AccountPaginated.Builder builder = AccountPaginated.newBuilder().setAccount(account);
         builder.setLimit(1000);
         builder.setOffset(0);
         TransactionList transactionList = blockingStubSolidity.getTransactionsFromThis(builder.build());
->>>>>>> 47770498
         return Optional.ofNullable(transactionList);
     }
 
-    public NumberMessage getTransactionsFromThisCount(byte[] address) {
+    public Optional<TransactionList> getTransactionsToThis(byte[] address) {
         ByteString addressBS = ByteString.copyFrom(address);
         Account account = Account.newBuilder().setAddress(addressBS).build();
-<<<<<<< HEAD
-        return blockingStubSolidity.getTransactionsFromThisCount(account);
-    }
-
-    public Optional<TransactionList> getTransactionsToThis(byte[] address, int offset, int limit) {
-        ByteString addressBS = ByteString.copyFrom(address);
-        Account account = Account.newBuilder().setAddress(addressBS).build();
-        AccountPaginated.Builder accountPaginated = AccountPaginated.newBuilder();
-        accountPaginated.setAccount(account);
-        accountPaginated.setOffset(offset);
-        accountPaginated.setLimit(limit);
-        TransactionList transactionList = blockingStubSolidity.getTransactionsToThis(accountPaginated.build());
-=======
         AccountPaginated.Builder builder = AccountPaginated.newBuilder().setAccount(account);
         builder.setLimit(1000);
         builder.setOffset(0);
         TransactionList transactionList = blockingStubSolidity.getTransactionsToThis(builder.build());
->>>>>>> 47770498
         return Optional.ofNullable(transactionList);
     }
 
-    public NumberMessage getTransactionsToThisCount(byte[] address) {
-        ByteString addressBS = ByteString.copyFrom(address);
-        Account account = Account.newBuilder().setAddress(addressBS).build();
-        return blockingStubSolidity.getTransactionsToThisCount(account);
-    }
-
-    public Optional<Transaction> getTransactionById(String txID) {
+    public Optional<Transaction> getTransactionById(String txID){
         ByteString bsTxid = ByteString.copyFrom(ByteArray.fromHexString(txID));
         BytesMessage request = BytesMessage.newBuilder().setValue(bsTxid).build();
-        if (blockingStubSolidity != null) {
+        if(blockingStubSolidity != null) {
             Transaction transaction = blockingStubSolidity.getTransactionById(request);
             return Optional.ofNullable(transaction);
         } else {
@@ -334,14 +252,14 @@
         }
     }
 
-    public Optional<Block> getBlockById(String blockID) {
+    public Optional<Block> getBlockById(String blockID){
         ByteString bsTxid = ByteString.copyFrom(ByteArray.fromHexString(blockID));
         BytesMessage request = BytesMessage.newBuilder().setValue(bsTxid).build();
         Block block = blockingStubFull.getBlockById(request);
         return Optional.ofNullable(block);
     }
 
-    public Optional<BlockList> getBlockByLimitNext(long start, long end) {
+    public Optional<BlockList> getBlockByLimitNext(long start, long end){
         BlockLimit.Builder builder = BlockLimit.newBuilder();
         builder.setStartNum(start);
         builder.setEndNum(end);
@@ -349,7 +267,7 @@
         return Optional.ofNullable(blockList);
     }
 
-    public Optional<BlockList> getBlockByLatestNum(long num) {
+    public Optional<BlockList> getBlockByLatestNum(long num){
         NumberMessage numberMessage = NumberMessage.newBuilder().setNum(num).build();
         BlockList blockList = blockingStubFull.getBlockByLatestNum(numberMessage);
         return Optional.ofNullable(blockList);
