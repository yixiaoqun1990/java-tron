/*
 * java-tron is free software: you can redistribute it and/or modify
 * it under the terms of the GNU General Public License as published by
 * the Free Software Foundation, either version 3 of the License, or
 * (at your option) any later version.
 *
 * java-tron is distributed in the hope that it will be useful,
 * but WITHOUT ANY WARRANTY; without even the implied warranty of
 * MERCHANTABILITY or FITNESS FOR A PARTICULAR PURPOSE.  See the
 * GNU General Public License for more details.
 *
 * You should have received a copy of the GNU General Public License
 * along with this program.  If not, see <http://www.gnu.org/licenses/>.
 */

package org.tron.core;

import static org.mockito.Matchers.any;
import static org.mockito.Matchers.eq;
import static org.tron.core.Constant.LAST_HASH;
import static org.tron.utils.ByteArray.toHexString;

import com.google.protobuf.ByteString;
import com.google.protobuf.InvalidProtocolBufferException;
import java.io.IOException;
import java.util.ArrayList;
import java.util.HashMap;
import java.util.List;
import org.junit.Before;
import org.junit.Test;
import org.mockito.Mockito;
import org.slf4j.Logger;
import org.slf4j.LoggerFactory;
import org.tron.protos.core.TronBlock.Block;
import org.tron.protos.core.TronTXOutputs;
import org.tron.protos.core.TronTransaction.Transaction;
import org.tron.storage.leveldb.LevelDbDataSourceImpl;
import org.tron.utils.ByteArray;
import org.tron.wallet.Wallet;

public class BlockchainTest {
<<<<<<< HEAD
  private static final Logger logger = LoggerFactory.getLogger("Test");
  private static Blockchain blockchain;
  private static LevelDbDataSourceImpl mockBlockDB;

  @Before
  public void setup() throws IOException {
    mockBlockDB = Mockito.mock(LevelDbDataSourceImpl.class);
    Mockito.when(mockBlockDB.getData(eq(LAST_HASH))).thenReturn(null);
    Mockito.when(mockBlockDB.getData(any())).thenReturn(ByteArray.fromString(""));
    blockchain = new Blockchain(
        mockBlockDB,

        "0304f784e4e7bae517bcab94c3e0c9214fb4ac7ff9d7d5a937d1f40031f87b85",
        "normal"
    );
  }

  @Test
  public void testBlockchain() {
    logger.info("test blockchain: lashHash = {}, currentHash = {}",
        ByteArray.toHexString(blockchain.getLastHash()), ByteArray
            .toHexString(blockchain.getCurrentHash()));
  }

  @Test
  public void testBlockchainNew() {
    logger.info("test blockchain new: lastHash = {}", ByteArray
        .toHexString(blockchain.getLastHash()));

    byte[] blockBytes = blockchain.getBlockDB().getData(blockchain.getLastHash());

    try {
      Block block = Block.parseFrom(blockBytes);

      for (Transaction transaction : block.getTransactionsList()) {
        logger.info("transaction id = {}", ByteArray.toHexString
            (transaction.getId().toByteArray()));
      }
    } catch (InvalidProtocolBufferException e) {
      e.printStackTrace();
=======
    private static final Logger logger = LoggerFactory.getLogger("Test");
    private static Blockchain blockchain;
    private static LevelDbDataSourceImpl mockBlockDB;

    @Before
    public void setup() throws IOException {
        mockBlockDB = Mockito.mock(LevelDbDataSourceImpl.class);
        Mockito.when(mockBlockDB.getData(eq(LAST_HASH))).thenReturn(null);
        Mockito.when(mockBlockDB.getData(any())).thenReturn(ByteArray.fromString(""));
        blockchain = new Blockchain(
                mockBlockDB
        );
    }

    @Test
    public void testBlockchain() {
        logger.info("test blockchain: lashHash = {}, currentHash = {}",
                ByteArray.toHexString(blockchain.getLastHash()), ByteArray
                        .toHexString(blockchain.getCurrentHash()));
>>>>>>> 741bbb50
    }
  }

  @Test
  public void testIterator() {
    Block info = null;
    BlockchainIterator bi = new BlockchainIterator(blockchain);
    while (bi.hasNext()) {
      info = (Block) bi.next();
      logger.info("blockParentHash:{},number:{}", toHexString(info
          .getBlockHeader()
          .getParentHash().toByteArray()), info.getBlockHeader()
          .getNumber());
    }
  }

  @Test
  public void testFindTransaction() {
    Transaction transaction = blockchain.findTransaction(ByteString
        .copyFrom(ByteArray.fromHexString
            ("15f3988aa8d56eab3bfca45144bad77fc60acce50437a0a9d794a03a83c15c5e")));
    logger.info("{}", TransactionUtils.toPrintString(transaction));
  }

  @Test
  public void testFindUTXO() {
    long testAmount = 10;
    Wallet wallet = new Wallet();
    SpendableOutputs spendableOutputs = new SpendableOutputs();
    spendableOutputs.setAmount(testAmount + 1);
    spendableOutputs.setUnspentOutputs(new HashMap<>());
    UTXOSet mockUtxoSet = Mockito.mock(UTXOSet.class);
    Mockito.when(mockUtxoSet.findSpendableOutputs(wallet.getEcKey().getPubKey(), testAmount)
    ).thenReturn(spendableOutputs);
    Mockito.when(mockUtxoSet.getBlockchain()).thenReturn(blockchain);

    Transaction transaction = TransactionUtils.newTransaction(wallet,
        "fd0f3c8ab4877f0fd96cd156b0ad42ea7aa82c31", testAmount, mockUtxoSet);
    List<Transaction> transactions = new ArrayList<>();
    transactions.add(transaction);
    blockchain.addBlock(BlockUtils.newBlock(transactions, ByteString
        .copyFrom(new byte[] {1}), ByteString
        .copyFrom(new byte[] {1}), 1));
    HashMap<String, TronTXOutputs.TXOutputs> utxo = blockchain.findUTXO();
  }

  @Test
  public void testAddBlockToChain() {
    ByteString parentHash = ByteString.copyFrom(ByteArray.fromHexString
        ("0304f784e4e7bae517bcab94c3e0c9214fb4ac7ff9d7d5a937d1f40031f87b85"));
    ByteString difficulty = ByteString.copyFrom(ByteArray.fromHexString
        ("2001"));

    Wallet wallet = new Wallet();

    Block block = BlockUtils.newBlock(null, parentHash,
        difficulty, 0);
    LevelDbDataSourceImpl levelDbDataSource = new LevelDbDataSourceImpl(Constant.TEST,
        "blockStore_test");
    levelDbDataSource.initDB();
    String lastHash = "lastHash";
    byte[] key = lastHash.getBytes();
    String value = "090383489592535";
    byte[] values = value.getBytes();
    levelDbDataSource.putData(key, values);

    blockchain.addBlock(block);
    levelDbDataSource.closeDB();
  }
}<|MERGE_RESOLUTION|>--- conflicted
+++ resolved
@@ -39,7 +39,6 @@
 import org.tron.wallet.Wallet;
 
 public class BlockchainTest {
-<<<<<<< HEAD
   private static final Logger logger = LoggerFactory.getLogger("Test");
   private static Blockchain blockchain;
   private static LevelDbDataSourceImpl mockBlockDB;
@@ -50,10 +49,7 @@
     Mockito.when(mockBlockDB.getData(eq(LAST_HASH))).thenReturn(null);
     Mockito.when(mockBlockDB.getData(any())).thenReturn(ByteArray.fromString(""));
     blockchain = new Blockchain(
-        mockBlockDB,
-
-        "0304f784e4e7bae517bcab94c3e0c9214fb4ac7ff9d7d5a937d1f40031f87b85",
-        "normal"
+        mockBlockDB
     );
   }
 
@@ -80,27 +76,6 @@
       }
     } catch (InvalidProtocolBufferException e) {
       e.printStackTrace();
-=======
-    private static final Logger logger = LoggerFactory.getLogger("Test");
-    private static Blockchain blockchain;
-    private static LevelDbDataSourceImpl mockBlockDB;
-
-    @Before
-    public void setup() throws IOException {
-        mockBlockDB = Mockito.mock(LevelDbDataSourceImpl.class);
-        Mockito.when(mockBlockDB.getData(eq(LAST_HASH))).thenReturn(null);
-        Mockito.when(mockBlockDB.getData(any())).thenReturn(ByteArray.fromString(""));
-        blockchain = new Blockchain(
-                mockBlockDB
-        );
-    }
-
-    @Test
-    public void testBlockchain() {
-        logger.info("test blockchain: lashHash = {}, currentHash = {}",
-                ByteArray.toHexString(blockchain.getLastHash()), ByteArray
-                        .toHexString(blockchain.getCurrentHash()));
->>>>>>> 741bbb50
     }
   }
 
