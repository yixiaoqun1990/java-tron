package org.tron.core.capsule;

import com.google.protobuf.ByteString;
import java.io.File;
import lombok.extern.slf4j.Slf4j;
import org.junit.AfterClass;
import org.junit.Assert;
import org.junit.BeforeClass;
import org.junit.Test;
import org.tron.common.utils.ByteArray;
import org.tron.common.utils.FileUtil;
import org.tron.common.utils.Sha256Hash;
import org.tron.core.Constant;
import org.tron.core.Wallet;
import org.tron.core.config.args.Args;
import org.tron.core.exception.BadItemException;
import org.tron.protos.Contract.TransferContract;
import org.tron.protos.Protocol.Transaction.Contract.ContractType;

@Slf4j
public class BlockCapsuleTest {

  private static BlockCapsule blockCapsule0 = new BlockCapsule(1, ByteString
      .copyFrom(ByteArray
          .fromHexString("9938a342238077182498b464ac0292229938a342238077182498b464ac029222")), 1234,
      ByteString.copyFrom("1234567".getBytes()));
  private static String dbPath = "output_bloackcapsule_test";

  @BeforeClass
  public static void init() {
    Args.setParam(new String[]{"-d", dbPath},
        Constant.TEST_CONF);
  }

  @AfterClass
  public static void removeDb() {
    Args.clearParam();
    FileUtil.deleteDir(new File(dbPath));
  }

  @Test
  public void testCalcMerkleRoot() throws Exception {
    blockCapsule0.setMerkleRoot();
    Assert.assertEquals(
        Sha256Hash.wrap(Sha256Hash.ZERO_HASH.getByteString()).toString(),
        blockCapsule0.getMerkleRoot().toString());

    logger.info("Transaction[X] Merkle Root : {}", blockCapsule0.getMerkleRoot().toString());

    TransferContract transferContract1 = TransferContract.newBuilder()
        .setAmount(1L)
        .setOwnerAddress(ByteString.copyFrom("0x0000000000000000000".getBytes()))
        .setToAddress(ByteString.copyFrom(ByteArray.fromHexString(
            (Wallet.getAddressPreFixString() + "A389132D6639FBDA4FBC8B659264E6B7C90DB086"))))
        .build();

    TransferContract transferContract2 = TransferContract.newBuilder()
        .setAmount(2L)
        .setOwnerAddress(ByteString.copyFrom("0x0000000000000000000".getBytes()))
        .setToAddress(ByteString.copyFrom(ByteArray.fromHexString(
            (Wallet.getAddressPreFixString() + "ED738B3A0FE390EAA71B768B6D02CDBD18FB207B"))))
        .build();

    blockCapsule0
        .addTransaction(new TransactionCapsule(transferContract1, ContractType.TransferContract));
    blockCapsule0
        .addTransaction(new TransactionCapsule(transferContract2, ContractType.TransferContract));
    blockCapsule0.setMerkleRoot();

    Assert.assertEquals(
<<<<<<< HEAD
        "4f3e7ecc7d6835ad5e5fc19098f06400cc3a507103b909f2dda70b44da723835",
=======
        "53421c1f1bcbbba67a4184cc3dbc1a59f90af7e2b0644dcfc8dc738fe30deffc",
>>>>>>> f1295d85
        blockCapsule0.getMerkleRoot().toString());

    logger.info("Transaction[O] Merkle Root : {}", blockCapsule0.getMerkleRoot().toString());
  }

  /* @Test
  public void testAddTransaction() {
    TransactionCapsule transactionCapsule = new TransactionCapsule("123", 1L);
    blockCapsule0.addTransaction(transactionCapsule);
    Assert.assertArrayEquals(blockCapsule0.getTransactions().get(0).getHash().getBytes(),
        transactionCapsule.getHash().getBytes());
    Assert.assertEquals(transactionCapsule.getInstance().getRawData().getVout(0).getValue(),
        blockCapsule0.getTransactions().get(0).getInstance().getRawData().getVout(0).getValue());
  } */

  @Test
  public void testGetData() {
    blockCapsule0.getData();
    byte[] b = blockCapsule0.getData();
    BlockCapsule blockCapsule1 = null;
    try {
      blockCapsule1 = new BlockCapsule(b);
      Assert.assertEquals(blockCapsule0.getBlockId(), blockCapsule1.getBlockId());
    } catch (BadItemException e) {
      e.printStackTrace();
    }

  }

  @Test
  public void testValidate() {

  }

  @Test
  public void testGetInsHash() {
    Assert.assertEquals(1,
        blockCapsule0.getInstance().getBlockHeader().getRawData().getNumber());
    Assert.assertEquals(blockCapsule0.getParentHash(),
        Sha256Hash.wrap(blockCapsule0.getParentHashStr()));
  }

  @Test
  public void testGetTimeStamp() {
    Assert.assertEquals(1234L, blockCapsule0.getTimeStamp());
  }

}<|MERGE_RESOLUTION|>--- conflicted
+++ resolved
@@ -68,11 +68,7 @@
     blockCapsule0.setMerkleRoot();
 
     Assert.assertEquals(
-<<<<<<< HEAD
-        "4f3e7ecc7d6835ad5e5fc19098f06400cc3a507103b909f2dda70b44da723835",
-=======
         "53421c1f1bcbbba67a4184cc3dbc1a59f90af7e2b0644dcfc8dc738fe30deffc",
->>>>>>> f1295d85
         blockCapsule0.getMerkleRoot().toString());
 
     logger.info("Transaction[O] Merkle Root : {}", blockCapsule0.getMerkleRoot().toString());
