package org.tron.core.db;

import com.google.common.collect.Maps;
import com.google.protobuf.ByteString;
import java.io.File;
import java.util.Map;
import java.util.stream.Collectors;
import java.util.stream.IntStream;
import lombok.extern.slf4j.Slf4j;
import org.junit.AfterClass;
import org.junit.Assert;
import org.junit.BeforeClass;
import org.junit.Test;
import org.tron.common.crypto.ECKey;
import org.tron.common.utils.ByteArray;
import org.tron.common.utils.FileUtil;
import org.tron.common.utils.Sha256Hash;
import org.tron.common.utils.Utils;
import org.tron.core.Constant;
import org.tron.core.capsule.AccountCapsule;
import org.tron.core.capsule.BlockCapsule;
import org.tron.core.capsule.TransactionCapsule;
import org.tron.core.capsule.WitnessCapsule;
import org.tron.core.config.args.Args;
import org.tron.core.exception.BadItemException;
import org.tron.core.exception.ContractExeException;
import org.tron.core.exception.ContractValidateException;
import org.tron.core.exception.ItemNotFoundException;
import org.tron.core.exception.UnLinkedBlockException;
import org.tron.core.exception.ValidateScheduleException;
import org.tron.core.exception.ValidateSignatureException;
import org.tron.core.witness.WitnessController;
import org.tron.protos.Contract.TransferContract;
import org.tron.protos.Protocol.Account;
import org.tron.protos.Protocol.Transaction.Contract.ContractType;

@Slf4j
public class ManagerTest {

  private static Manager dbManager = new Manager();
  private static BlockCapsule blockCapsule2;
  private static String dbPath = "output_manager_test";

  @BeforeClass
  public static void init() {
    Args.setParam(new String[]{"-d", dbPath, "-w"},
        Constant.TEST_CONF);

    dbManager.init();

    blockCapsule2 = new BlockCapsule(1, ByteString.copyFrom(ByteArray
        .fromHexString("0304f784e4e7bae517bcab94c3e0c9214fb4ac7ff9d7d5a937d1f40031f87b81")),
        0,
        ByteString.copyFrom(
            ECKey.fromPrivate(ByteArray
                .fromHexString(Args.getInstance().getLocalWitnesses().getPrivateKey()))
                .getAddress()));
    blockCapsule2.setMerkleRoot();
    blockCapsule2.sign(
        ByteArray.fromHexString(Args.getInstance().getLocalWitnesses().getPrivateKey()));

  }

  @AfterClass
  public static void removeDb() {
    Args.clearParam();
    FileUtil.deleteDir(new File(dbPath));
    dbManager.destory();
  }

  @Test
  public void setBlockReference()
      throws ContractExeException, UnLinkedBlockException, ValidateScheduleException, ContractValidateException, ValidateSignatureException {

    BlockCapsule blockCapsule = new BlockCapsule(1, dbManager.getGenesisBlockId().getByteString(),
        0,
        ByteString.copyFrom(
            ECKey.fromPrivate(ByteArray
                .fromHexString(Args.getInstance().getLocalWitnesses().getPrivateKey()))
                .getAddress()));
    blockCapsule.setMerkleRoot();
    blockCapsule.sign(
        ByteArray.fromHexString(Args.getInstance().getLocalWitnesses().getPrivateKey()));

    TransferContract tc = TransferContract.newBuilder().setAmount(10)
        .setOwnerAddress(ByteString.copyFromUtf8("aaa"))
        .setToAddress(ByteString.copyFromUtf8("bbb")).build();
    TransactionCapsule trx = new TransactionCapsule(tc, ContractType.TransferContract);

    if (dbManager.getDynamicPropertiesStore().getLatestBlockHeaderNumber() == 0) {
      dbManager.pushBlock(blockCapsule);
      Assert.assertEquals(1, dbManager.getDynamicPropertiesStore().getLatestBlockHeaderNumber());
      dbManager.setBlockReference(trx);
      Assert.assertEquals(1, trx.getInstance().getRawData().getRefBlockNum());
    }
    while (dbManager.getDynamicPropertiesStore().getLatestBlockHeaderNumber() > 0) {
      try {
        dbManager.eraseBlock();
      } catch (BadItemException e) {
        e.printStackTrace();
      } catch (ItemNotFoundException e) {
        e.printStackTrace();
      }
    }
    try {
      dbManager.pushBlock(blockCapsule);
      Assert.assertEquals(1, dbManager.getDynamicPropertiesStore().getLatestBlockHeaderNumber());
    } catch (ValidateSignatureException e) {
      e.printStackTrace();
    } catch (ContractValidateException e) {
      e.printStackTrace();
    } catch (ContractExeException e) {
      e.printStackTrace();
    } catch (UnLinkedBlockException e) {
      e.printStackTrace();
    } catch (ValidateScheduleException e) {
      e.printStackTrace();
    }
    Assert.assertEquals(1, dbManager.getDynamicPropertiesStore().getLatestBlockHeaderNumber());
    dbManager.setBlockReference(trx);
    Assert.assertEquals(1, trx.getInstance().getRawData().getRefBlockNum());

  }

  @Test
  public void pushBlock() {
    boolean isUnlinked = false;
    try {
      dbManager.pushBlock(blockCapsule2);
    } catch (UnLinkedBlockException e) {
      isUnlinked = true;
    } catch (Exception e) {
      Assert.assertTrue("pushBlock is error", false);
    }

    Assert.assertTrue("containBlock is error", dbManager.containBlock(Sha256Hash.wrap(ByteArray
        .fromHexString(blockCapsule2.getBlockId().toString()))));

    if (isUnlinked) {
      Assert.assertEquals("getBlockIdByNum is error", dbManager.getHeadBlockNum(),
          0);
    } else {
      try {
        Assert.assertEquals("getBlockIdByNum is error", blockCapsule2.getBlockId().toString(),
            dbManager.getBlockIdByNum(1).toString());
      } catch (BadItemException e) {
        e.printStackTrace();
      } catch (ItemNotFoundException e) {
        e.printStackTrace();
      }
    }

    Assert.assertTrue("hasBlocks is error", dbManager.hasBlocks());

  }


  //    @Test
  public void updateWits() {
    int sizePrv = dbManager.getWitnesses().size();
    dbManager.getWitnesses().forEach(witnessAddress -> {
      logger.info("witness address is {}",
          ByteArray.toHexString(witnessAddress.toByteArray()));
    });
    logger.info("------------");
    WitnessCapsule witnessCapsulef = new WitnessCapsule(
        ByteString.copyFrom(ByteArray.fromHexString("0x0011")), "www.tron.net/first");
    witnessCapsulef.setIsJobs(true);
    WitnessCapsule witnessCapsules = new WitnessCapsule(
        ByteString.copyFrom(ByteArray.fromHexString("0x0012")), "www.tron.net/second");
    witnessCapsules.setIsJobs(true);
    WitnessCapsule witnessCapsulet = new WitnessCapsule(
        ByteString.copyFrom(ByteArray.fromHexString("0x0013")), "www.tron.net/three");
    witnessCapsulet.setIsJobs(false);

    dbManager.getWitnesses().forEach(witnessAddress -> {
      logger.info("witness address is {}",
          ByteArray.toHexString(witnessAddress.toByteArray()));
    });
    logger.info("---------");
    dbManager.getWitnessStore().put(witnessCapsulef.getAddress().toByteArray(), witnessCapsulef);
    dbManager.getWitnessStore().put(witnessCapsules.getAddress().toByteArray(), witnessCapsules);
    dbManager.getWitnessStore().put(witnessCapsulet.getAddress().toByteArray(), witnessCapsulet);
    dbManager.getWitnessController().initWits();
    dbManager.getWitnesses().forEach(witnessAddress -> {
      logger.info("witness address is {}",
          ByteArray.toHexString(witnessAddress.toByteArray()));
    });
    int sizeTis = dbManager.getWitnesses().size();
    Assert.assertEquals("update add witness size is ", 2, sizeTis - sizePrv);
  }

  @Test
  public void fork() throws ValidateSignatureException,
      ContractValidateException,
      ContractExeException,
      UnLinkedBlockException,
      ValidateScheduleException,
      BadItemException,
      ItemNotFoundException {
    Args.setParam(new String[]{"--witness"}, Constant.TEST_CONF);
    long size = dbManager.getBlockStore().dbSource.allKeys().size();
<<<<<<< HEAD
    String key = "f31db24bfbd1a2ef19beddca0a0fa37632eded9ac666a05d3bd925f01dde1f62";
    byte[] privateKey = ByteArray.fromHexString(key);
    final ECKey ecKey = ECKey.fromPrivate(privateKey);
    byte[] address = ecKey.getAddress();
    WitnessCapsule witnessCapsule = new WitnessCapsule(ByteString.copyFrom(address));
    dbManager.addWitness(ByteString.copyFrom(address));
    IntStream.range(0, 1).forEach(i -> {
      try {
        dbManager.generateBlock(witnessCapsule, System.currentTimeMillis(), privateKey);
      } catch (Exception e) {
        logger.debug(e.getMessage(), e);
      }
    });
=======
>>>>>>> 91bb7dbf

    Map<ByteString, String> addressToProvateKeys = addTestWitnessAndAccount();

    long num = dbManager.getDynamicPropertiesStore().getLatestBlockHeaderNumber();
    BlockCapsule blockCapsule0 = createTestBlockCapsule(num + 1,
        dbManager.getDynamicPropertiesStore().getLatestBlockHeaderHash().getByteString(),
        addressToProvateKeys);

    BlockCapsule blockCapsule1 = createTestBlockCapsule(num + 1,
        dbManager.getDynamicPropertiesStore().getLatestBlockHeaderHash().getByteString(),
        addressToProvateKeys);

    BlockCapsule blockCapsule2 = createTestBlockCapsule(num + 2,
        blockCapsule1.getBlockId().getByteString(), addressToProvateKeys);

    dbManager.pushBlock(blockCapsule0);
    dbManager.pushBlock(blockCapsule1);
    dbManager.pushBlock(blockCapsule2);

    Assert.assertNotNull(dbManager.getBlockStore().get(blockCapsule1.getBlockId().getBytes()));
    Assert.assertNotNull(dbManager.getBlockStore().get(blockCapsule2.getBlockId().getBytes()));

    Assert.assertEquals(
        dbManager.getBlockStore().get(blockCapsule2.getBlockId().getBytes()).getParentHash(),
        blockCapsule1.getBlockId());

    Assert.assertEquals(dbManager.getBlockStore().dbSource.allKeys().size(), size + 2);

    Assert.assertEquals(dbManager.getBlockIdByNum(dbManager.getHead().getNum() - 1),
        blockCapsule1.getBlockId());
    Assert.assertEquals(dbManager.getBlockIdByNum(dbManager.getHead().getNum() - 2),
        blockCapsule1.getParentHash());

    Assert.assertEquals(blockCapsule2.getBlockId(),
        dbManager.getDynamicPropertiesStore().getLatestBlockHeaderHash());
    Assert.assertEquals(dbManager.getHead().getBlockId(),
        dbManager.getDynamicPropertiesStore().getLatestBlockHeaderHash());
  }

  private Map<ByteString, String> addTestWitnessAndAccount() {
    dbManager.getWitnesses().clear();
    return IntStream.range(0, 2).mapToObj(i -> {
      ECKey ecKey = new ECKey(Utils.getRandom());
      String privateKey = ByteArray.toHexString(ecKey.getPrivKey().toByteArray());
      ByteString address = ByteString.copyFrom(ecKey.getAddress());

      WitnessCapsule witnessCapsule = new WitnessCapsule(address);
      dbManager.getWitnessStore().put(address.toByteArray(), witnessCapsule);
      dbManager.getWitnessController().addWitness(witnessCapsule);

      AccountCapsule accountCapsule =
          new AccountCapsule(Account.newBuilder().setAddress(address).build());
      dbManager.getAccountStore().put(address.toByteArray(), accountCapsule);

      return Maps.immutableEntry(address, privateKey);
    })
        .collect(Collectors.toMap(Map.Entry::getKey, Map.Entry::getValue));
  }

  private BlockCapsule createTestBlockCapsule(long number, ByteString hash,
      Map<ByteString, String> addressToProvateKeys) {
    long time = System.currentTimeMillis();
    WitnessController witnessController = dbManager.getWitnessController();
    ByteString witnessAddress =
        witnessController.getScheduledWitness(witnessController.getSlotAtTime(time));
    BlockCapsule blockCapsule = new BlockCapsule(number, hash, time, witnessAddress);
    blockCapsule.generatedByMyself = true;
    blockCapsule.setMerkleRoot();
    blockCapsule.sign(ByteArray.fromHexString(addressToProvateKeys.get(witnessAddress)));
    return blockCapsule;
  }

}<|MERGE_RESOLUTION|>--- conflicted
+++ resolved
@@ -200,7 +200,6 @@
       ItemNotFoundException {
     Args.setParam(new String[]{"--witness"}, Constant.TEST_CONF);
     long size = dbManager.getBlockStore().dbSource.allKeys().size();
-<<<<<<< HEAD
     String key = "f31db24bfbd1a2ef19beddca0a0fa37632eded9ac666a05d3bd925f01dde1f62";
     byte[] privateKey = ByteArray.fromHexString(key);
     final ECKey ecKey = ECKey.fromPrivate(privateKey);
@@ -214,8 +213,6 @@
         logger.debug(e.getMessage(), e);
       }
     });
-=======
->>>>>>> 91bb7dbf
 
     Map<ByteString, String> addressToProvateKeys = addTestWitnessAndAccount();
 
