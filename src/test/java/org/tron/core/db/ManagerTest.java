package org.tron.core.db;

import com.google.common.collect.Maps;
import com.google.protobuf.ByteString;
import java.io.File;
import java.util.Map;
import java.util.stream.Collectors;
import java.util.stream.IntStream;
import lombok.extern.slf4j.Slf4j;
import org.junit.AfterClass;
import org.junit.Assert;
import org.junit.BeforeClass;
import org.junit.Ignore;
import org.junit.Test;
import org.tron.common.crypto.ECKey;
import org.tron.common.utils.ByteArray;
import org.tron.common.utils.FileUtil;
import org.tron.common.utils.Sha256Hash;
import org.tron.common.utils.Utils;
import org.tron.core.Constant;
import org.tron.core.capsule.AccountCapsule;
import org.tron.core.capsule.BlockCapsule;
import org.tron.core.capsule.TransactionCapsule;
import org.tron.core.capsule.WitnessCapsule;
import org.tron.core.config.args.Args;
import org.tron.core.exception.BadItemException;
import org.tron.core.exception.ContractExeException;
import org.tron.core.exception.ContractValidateException;
import org.tron.core.exception.ItemNotFoundException;
import org.tron.core.exception.UnLinkedBlockException;
import org.tron.core.exception.ValidateScheduleException;
import org.tron.core.exception.ValidateSignatureException;
import org.tron.core.witness.WitnessController;
import org.tron.protos.Contract.TransferContract;
import org.tron.protos.Protocol.Account;
import org.tron.protos.Protocol.Transaction.Contract.ContractType;

@Slf4j
public class ManagerTest {

  private static Manager dbManager = new Manager();
  private static BlockCapsule blockCapsule2;
  private static String dbPath = "output_manager_test";

  @BeforeClass
  public static void init() {
    Args.setParam(new String[]{"-d", dbPath, "-w"},
        Constant.TEST_CONF);

    dbManager.init();

    blockCapsule2 = new BlockCapsule(1, ByteString.copyFrom(ByteArray
        .fromHexString("0304f784e4e7bae517bcab94c3e0c9214fb4ac7ff9d7d5a937d1f40031f87b81")),
        0,
        ByteString.copyFrom(
            ECKey.fromPrivate(ByteArray
                .fromHexString(Args.getInstance().getLocalWitnesses().getPrivateKey()))
                .getAddress()));
    blockCapsule2.setMerkleRoot();
    blockCapsule2.sign(
        ByteArray.fromHexString(Args.getInstance().getLocalWitnesses().getPrivateKey()));

  }

  @AfterClass
  public static void removeDb() {
    Args.clearParam();
    FileUtil.deleteDir(new File(dbPath));
    dbManager.destory();
  }

  @Test
  public void setBlockReference()
      throws ContractExeException, UnLinkedBlockException, ValidateScheduleException, ContractValidateException, ValidateSignatureException {

    BlockCapsule blockCapsule = new BlockCapsule(1, dbManager.getGenesisBlockId().getByteString(),
        0,
        ByteString.copyFrom(
            ECKey.fromPrivate(ByteArray
                .fromHexString(Args.getInstance().getLocalWitnesses().getPrivateKey()))
                .getAddress()));
    blockCapsule.setMerkleRoot();
    blockCapsule.sign(
        ByteArray.fromHexString(Args.getInstance().getLocalWitnesses().getPrivateKey()));

    TransferContract tc = TransferContract.newBuilder().setAmount(10)
        .setOwnerAddress(ByteString.copyFromUtf8("aaa"))
        .setToAddress(ByteString.copyFromUtf8("bbb")).build();
    TransactionCapsule trx = new TransactionCapsule(tc, ContractType.TransferContract);

    if (dbManager.getDynamicPropertiesStore().getLatestBlockHeaderNumber() == 0) {
      dbManager.pushBlock(blockCapsule);
      Assert.assertEquals(1, dbManager.getDynamicPropertiesStore().getLatestBlockHeaderNumber());
      dbManager.setBlockReference(trx);
      Assert.assertEquals(1, trx.getInstance().getRawData().getRefBlockNum());
    }
    while (dbManager.getDynamicPropertiesStore().getLatestBlockHeaderNumber() > 0) {
      try {
        dbManager.eraseBlock();
      } catch (BadItemException e) {
        e.printStackTrace();
      } catch (ItemNotFoundException e) {
        e.printStackTrace();
      }
    }
    try {
      dbManager.pushBlock(blockCapsule);
      Assert.assertEquals(1, dbManager.getDynamicPropertiesStore().getLatestBlockHeaderNumber());
    } catch (ValidateSignatureException e) {
      e.printStackTrace();
    } catch (ContractValidateException e) {
      e.printStackTrace();
    } catch (ContractExeException e) {
      e.printStackTrace();
    } catch (UnLinkedBlockException e) {
      e.printStackTrace();
    } catch (ValidateScheduleException e) {
      e.printStackTrace();
    }
    Assert.assertEquals(1, dbManager.getDynamicPropertiesStore().getLatestBlockHeaderNumber());
    dbManager.setBlockReference(trx);
    Assert.assertEquals(1, trx.getInstance().getRawData().getRefBlockNum());

  }

  @Test
  public void pushBlock() {
    boolean isUnlinked = false;
    try {
      dbManager.pushBlock(blockCapsule2);
    } catch (UnLinkedBlockException e) {
      isUnlinked = true;
    } catch (Exception e) {
      Assert.assertTrue("pushBlock is error", false);
    }

    Assert.assertTrue("containBlock is error", dbManager.containBlock(Sha256Hash.wrap(ByteArray
        .fromHexString(blockCapsule2.getBlockId().toString()))));

    if (isUnlinked) {
      Assert.assertEquals("getBlockIdByNum is error", dbManager.getHeadBlockNum(),
          0);
    } else {
      try {
        Assert.assertEquals("getBlockIdByNum is error", blockCapsule2.getBlockId().toString(),
            dbManager.getBlockIdByNum(1).toString());
      } catch (BadItemException e) {
        e.printStackTrace();
      } catch (ItemNotFoundException e) {
        e.printStackTrace();
      }
    }

    Assert.assertTrue("hasBlocks is error", dbManager.hasBlocks());

  }


  //    @Test
  public void updateWits() {
    int sizePrv = dbManager.getWitnesses().size();
    dbManager.getWitnesses().forEach(witnessCapsule -> {
      logger.info("witness address is {}",
          ByteArray.toHexString(witnessCapsule.getAddress().toByteArray()));
    });
    logger.info("------------");
    WitnessCapsule witnessCapsulef = new WitnessCapsule(
        ByteString.copyFrom(ByteArray.fromHexString("0x0011")), "www.tron.net/first");
    witnessCapsulef.setIsJobs(true);
    WitnessCapsule witnessCapsules = new WitnessCapsule(
        ByteString.copyFrom(ByteArray.fromHexString("0x0012")), "www.tron.net/second");
    witnessCapsules.setIsJobs(true);
    WitnessCapsule witnessCapsulet = new WitnessCapsule(
        ByteString.copyFrom(ByteArray.fromHexString("0x0013")), "www.tron.net/three");
    witnessCapsulet.setIsJobs(false);

    dbManager.getWitnesses().forEach(witnessCapsule -> {
      logger.info("witness address is {}",
          ByteArray.toHexString(witnessCapsule.getAddress().toByteArray()));
    });
    logger.info("---------");
    dbManager.getWitnessStore().put(witnessCapsulef.getAddress().toByteArray(), witnessCapsulef);
    dbManager.getWitnessStore().put(witnessCapsules.getAddress().toByteArray(), witnessCapsules);
    dbManager.getWitnessStore().put(witnessCapsulet.getAddress().toByteArray(), witnessCapsulet);
    dbManager.getWitnessController().initWits();
    dbManager.getWitnesses().forEach(witnessCapsule -> {
      logger.info("witness address is {}",
          ByteArray.toHexString(witnessCapsule.getAddress().toByteArray()));
    });
    int sizeTis = dbManager.getWitnesses().size();
    Assert.assertEquals("update add witness size is ", 2, sizeTis - sizePrv);
  }

  @Test
<<<<<<< HEAD
  public void fork() throws ValidateSignatureException, ContractValidateException,
      ContractExeException, UnLinkedBlockException, ValidateScheduleException {
=======
  @Ignore
  public void fork() {
>>>>>>> 28a5ab9b
    Args.setParam(new String[]{"--witness"}, Constant.TEST_CONF);
    long size = dbManager.getBlockStore().dbSource.allKeys().size();

<<<<<<< HEAD
    Map<ByteString, String> addressToProvateKeys = addTestWitnessAndAccount();
=======
    try {
      long num = dbManager.getDynamicPropertiesStore().getLatestBlockHeaderNumber();
      BlockCapsule blockCapsule1 = new BlockCapsule(num,
          dbManager.getHead().getParentHash().getByteString(),
          System.currentTimeMillis(),
          witnessCapsule.getAddress());
      blockCapsule1.generatedByMyself = true;

      BlockCapsule blockCapsule2 = new BlockCapsule(num + 1,
          blockCapsule1.getBlockId().getByteString(),
          System.currentTimeMillis(),
          witnessCapsule.getAddress());
      blockCapsule2.generatedByMyself = true;

      logger.error("******1*******" + "block1 id:" + blockCapsule1.getBlockId());
      logger.error("******2*******" + "block2 id:" + blockCapsule2.getBlockId());
      dbManager.pushBlock(blockCapsule1);
      dbManager.pushBlock(blockCapsule1);
      logger.error("******in blockStore block size:"
          + dbManager.getBlockStore().dbSource.allKeys().size());
      logger.error("******in blockStore block:"
          + dbManager.getBlockStore().dbSource.allKeys().stream().map(ByteArray::toHexString)
          .collect(Collectors.toList()));
>>>>>>> 28a5ab9b

    long num = dbManager.getDynamicPropertiesStore().getLatestBlockHeaderNumber();
    BlockCapsule blockCapsule0 = createTestBlockCapsule(num + 1,
        dbManager.getDynamicPropertiesStore().getLatestBlockHeaderHash(), addressToProvateKeys);

    BlockCapsule blockCapsule1 = createTestBlockCapsule(num + 1,
        dbManager.getDynamicPropertiesStore().getLatestBlockHeaderHash(), addressToProvateKeys);

    BlockCapsule blockCapsule2 = createTestBlockCapsule(num + 2,
        blockCapsule1.getBlockId().getByteString(), addressToProvateKeys);

    dbManager.pushBlock(blockCapsule0);
    dbManager.pushBlock(blockCapsule1);
    dbManager.pushBlock(blockCapsule2);

<<<<<<< HEAD
    Assert.assertNotNull(dbManager.getBlockStore().get(blockCapsule1.getBlockId().getBytes()));
    Assert.assertNotNull(dbManager.getBlockStore().get(blockCapsule2.getBlockId().getBytes()));

    Assert.assertEquals(
        dbManager.getBlockStore().get(blockCapsule2.getBlockId().getBytes()).getParentHash(),
        blockCapsule1.getBlockId());

    Assert.assertEquals(dbManager.getBlockStore().dbSource.allKeys().size(), size + 2);

    Assert.assertEquals(dbManager.getBlockIdByNum(dbManager.getHead().getNum() - 1),
        blockCapsule1.getBlockId());
    Assert.assertEquals(dbManager.getBlockIdByNum(dbManager.getHead().getNum() - 2),
        blockCapsule1.getParentHash());

    Assert.assertEquals(blockCapsule2.getBlockId().getByteString(),
        dbManager.getDynamicPropertiesStore().getLatestBlockHeaderHash());
    Assert.assertEquals(dbManager.getHead().getBlockId().getByteString(),
        dbManager.getDynamicPropertiesStore().getLatestBlockHeaderHash());
=======
      Assert.assertEquals(blockCapsule2.getBlockId().getByteString(),
          dbManager.getDynamicPropertiesStore().getLatestBlockHeaderHash());
      Assert.assertEquals(dbManager.getHead().getBlockId().getByteString(),
          dbManager.getDynamicPropertiesStore().getLatestBlockHeaderHash());
    } catch (Exception e) {
      logger.debug(e.getMessage(), e);
    }
>>>>>>> 28a5ab9b
  }

  private Map<ByteString, String> addTestWitnessAndAccount() {
    dbManager.getWitnesses().clear();
    return IntStream.range(0, 2).mapToObj(i -> {
      ECKey ecKey = new ECKey(Utils.getRandom());
      String privateKey = ByteArray.toHexString(ecKey.getPrivKey().toByteArray());
      ByteString address = ByteString.copyFrom(ecKey.getAddress());

      WitnessCapsule witnessCapsule = new WitnessCapsule(address);
      dbManager.getWitnessStore().put(address.toByteArray(), witnessCapsule);
      dbManager.getWitnessController().addWitness(witnessCapsule);

      AccountCapsule accountCapsule =
          new AccountCapsule(Account.newBuilder().setAddress(address).build());
      dbManager.getAccountStore().put(address.toByteArray(), accountCapsule);

      return Maps.immutableEntry(address, privateKey);
    })
        .collect(Collectors.toMap(Map.Entry::getKey, Map.Entry::getValue));
  }

  private BlockCapsule createTestBlockCapsule(long number, ByteString hash,
      Map<ByteString, String> addressToProvateKeys) {
    long time = System.currentTimeMillis();
    WitnessController witnessController = dbManager.getWitnessController();
    ByteString witnessAddress =
        witnessController.getScheduledWitness(witnessController.getSlotAtTime(time));
    BlockCapsule blockCapsule = new BlockCapsule(number, hash, time, witnessAddress);
    blockCapsule.generatedByMyself = true;
    blockCapsule.setMerkleRoot();
    blockCapsule.sign(ByteArray.fromHexString(addressToProvateKeys.get(witnessAddress)));
    return blockCapsule;
  }

}<|MERGE_RESOLUTION|>--- conflicted
+++ resolved
@@ -10,7 +10,6 @@
 import org.junit.AfterClass;
 import org.junit.Assert;
 import org.junit.BeforeClass;
-import org.junit.Ignore;
 import org.junit.Test;
 import org.tron.common.crypto.ECKey;
 import org.tron.common.utils.ByteArray;
@@ -192,50 +191,26 @@
   }
 
   @Test
-<<<<<<< HEAD
-  public void fork() throws ValidateSignatureException, ContractValidateException,
-      ContractExeException, UnLinkedBlockException, ValidateScheduleException {
-=======
-  @Ignore
-  public void fork() {
->>>>>>> 28a5ab9b
+  public void fork() throws ValidateSignatureException,
+      ContractValidateException,
+      ContractExeException,
+      UnLinkedBlockException,
+      ValidateScheduleException,
+      BadItemException,
+      ItemNotFoundException {
     Args.setParam(new String[]{"--witness"}, Constant.TEST_CONF);
     long size = dbManager.getBlockStore().dbSource.allKeys().size();
 
-<<<<<<< HEAD
     Map<ByteString, String> addressToProvateKeys = addTestWitnessAndAccount();
-=======
-    try {
-      long num = dbManager.getDynamicPropertiesStore().getLatestBlockHeaderNumber();
-      BlockCapsule blockCapsule1 = new BlockCapsule(num,
-          dbManager.getHead().getParentHash().getByteString(),
-          System.currentTimeMillis(),
-          witnessCapsule.getAddress());
-      blockCapsule1.generatedByMyself = true;
-
-      BlockCapsule blockCapsule2 = new BlockCapsule(num + 1,
-          blockCapsule1.getBlockId().getByteString(),
-          System.currentTimeMillis(),
-          witnessCapsule.getAddress());
-      blockCapsule2.generatedByMyself = true;
-
-      logger.error("******1*******" + "block1 id:" + blockCapsule1.getBlockId());
-      logger.error("******2*******" + "block2 id:" + blockCapsule2.getBlockId());
-      dbManager.pushBlock(blockCapsule1);
-      dbManager.pushBlock(blockCapsule1);
-      logger.error("******in blockStore block size:"
-          + dbManager.getBlockStore().dbSource.allKeys().size());
-      logger.error("******in blockStore block:"
-          + dbManager.getBlockStore().dbSource.allKeys().stream().map(ByteArray::toHexString)
-          .collect(Collectors.toList()));
->>>>>>> 28a5ab9b
 
     long num = dbManager.getDynamicPropertiesStore().getLatestBlockHeaderNumber();
     BlockCapsule blockCapsule0 = createTestBlockCapsule(num + 1,
-        dbManager.getDynamicPropertiesStore().getLatestBlockHeaderHash(), addressToProvateKeys);
+        dbManager.getDynamicPropertiesStore().getLatestBlockHeaderHash().getByteString(),
+        addressToProvateKeys);
 
     BlockCapsule blockCapsule1 = createTestBlockCapsule(num + 1,
-        dbManager.getDynamicPropertiesStore().getLatestBlockHeaderHash(), addressToProvateKeys);
+        dbManager.getDynamicPropertiesStore().getLatestBlockHeaderHash().getByteString(),
+        addressToProvateKeys);
 
     BlockCapsule blockCapsule2 = createTestBlockCapsule(num + 2,
         blockCapsule1.getBlockId().getByteString(), addressToProvateKeys);
@@ -244,7 +219,6 @@
     dbManager.pushBlock(blockCapsule1);
     dbManager.pushBlock(blockCapsule2);
 
-<<<<<<< HEAD
     Assert.assertNotNull(dbManager.getBlockStore().get(blockCapsule1.getBlockId().getBytes()));
     Assert.assertNotNull(dbManager.getBlockStore().get(blockCapsule2.getBlockId().getBytes()));
 
@@ -263,15 +237,6 @@
         dbManager.getDynamicPropertiesStore().getLatestBlockHeaderHash());
     Assert.assertEquals(dbManager.getHead().getBlockId().getByteString(),
         dbManager.getDynamicPropertiesStore().getLatestBlockHeaderHash());
-=======
-      Assert.assertEquals(blockCapsule2.getBlockId().getByteString(),
-          dbManager.getDynamicPropertiesStore().getLatestBlockHeaderHash());
-      Assert.assertEquals(dbManager.getHead().getBlockId().getByteString(),
-          dbManager.getDynamicPropertiesStore().getLatestBlockHeaderHash());
-    } catch (Exception e) {
-      logger.debug(e.getMessage(), e);
-    }
->>>>>>> 28a5ab9b
   }
 
   private Map<ByteString, String> addTestWitnessAndAccount() {
