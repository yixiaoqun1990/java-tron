--- conflicted
+++ resolved
@@ -24,6 +24,8 @@
 import org.tron.storage.leveldb.LevelDbDataSourceImpl;
 import org.tron.utils.ByteArray;
 
+import static org.tron.core.Blockchain.genesisCoinbaseData;
+
 import static org.tron.core.Blockchain.GENESIS_COINBASE_DATA;
 
 public class BlockUtilsTest {
@@ -43,11 +45,7 @@
     @Test
     public void testNewGenesisBlock() {
         Transaction coinbase = TransactionUtils.newCoinbaseTransaction
-<<<<<<< HEAD
-                ("0304f784e4e7bae517bcab94c3e0c9214fb4ac7ff9d7d5a937d1f40031f87b85", GENESIS_COINBASE_DATA);
-=======
                 ("0304f784e4e7bae517bcab94c3e0c9214fb4ac7ff9d7d5a937d1f40031f87b85", genesisCoinbaseData, 0);
->>>>>>> b55f722c
         Block genesisBlock = BlockUtils.newGenesisBlock(coinbase);
 
         logger.info("test new genesis block: {}", BlockUtils.toPrintString
@@ -57,11 +55,7 @@
     @Test
     public void testPrepareData() {
         Transaction coinbase = TransactionUtils.newCoinbaseTransaction
-<<<<<<< HEAD
-                ("0304f784e4e7bae517bcab94c3e0c9214fb4ac7ff9d7d5a937d1f40031f87b85", GENESIS_COINBASE_DATA);
-=======
                 ("0304f784e4e7bae517bcab94c3e0c9214fb4ac7ff9d7d5a937d1f40031f87b85", genesisCoinbaseData, 0);
->>>>>>> b55f722c
         logger.info("test prepare data: {}",
                 "12580a2015f3988aa8d56eab3bfca45144bad77fc60acce50437a0a9d794a03a83c15c5e120e10ffffffffffffffffff012201001a24080a12200304f784e4e7bae517bcab94c3e0c9214fb4ac7ff9d7d5a937d1f40031f87b8532022001".equals(ByteArray.toHexString(BlockUtils.prepareData(BlockUtils.newGenesisBlock(coinbase)))));
     }
@@ -69,11 +63,7 @@
     @Test
     public void testIsValidate() {
         Transaction coinbase = TransactionUtils.newCoinbaseTransaction
-<<<<<<< HEAD
-                ("0304f784e4e7bae517bcab94c3e0c9214fb4ac7ff9d7d5a937d1f40031f87b85", GENESIS_COINBASE_DATA);
-=======
                 ("0304f784e4e7bae517bcab94c3e0c9214fb4ac7ff9d7d5a937d1f40031f87b85", genesisCoinbaseData, 0);
->>>>>>> b55f722c
         Block genesisBlock = BlockUtils.newGenesisBlock(coinbase);
         logger.info("nonce: {}", ByteArray.toHexString(genesisBlock.getBlockHeader().getNonce
                 ().toByteArray()));
@@ -84,11 +74,7 @@
     @Test
     public void testToPrintString() {
         Transaction coinbase = TransactionUtils.newCoinbaseTransaction
-<<<<<<< HEAD
-                ("0304f784e4e7bae517bcab94c3e0c9214fb4ac7ff9d7d5a937d1f40031f87b85", GENESIS_COINBASE_DATA);
-=======
                 ("0304f784e4e7bae517bcab94c3e0c9214fb4ac7ff9d7d5a937d1f40031f87b85", genesisCoinbaseData, 0);
->>>>>>> b55f722c
         logger.info("test to print string: {}", BlockUtils.toPrintString
                 (BlockUtils.newGenesisBlock(coinbase)));
     }
@@ -96,12 +82,7 @@
     @Test
     public void testGetMineValue() {
         Transaction coinbase = TransactionUtils.newCoinbaseTransaction
-<<<<<<< HEAD
-
-                ("0304f784e4e7bae517bcab94c3e0c9214fb4ac7ff9d7d5a937d1f40031f87b85", GENESIS_COINBASE_DATA);
-=======
                 ("0304f784e4e7bae517bcab94c3e0c9214fb4ac7ff9d7d5a937d1f40031f87b85", genesisCoinbaseData, 0);
->>>>>>> b55f722c
         logger.info("test get mine value: {}", ByteArray.toHexString
                 (BlockUtils.getMineValue(BlockUtils.newGenesisBlock(coinbase)
                 )));
@@ -110,12 +91,7 @@
     @Test
     public void testGetPowBoundary() {
         Transaction coinbase = TransactionUtils.newCoinbaseTransaction
-<<<<<<< HEAD
-
-                ("0304f784e4e7bae517bcab94c3e0c9214fb4ac7ff9d7d5a937d1f40031f87b85", GENESIS_COINBASE_DATA);
-=======
                 ("0304f784e4e7bae517bcab94c3e0c9214fb4ac7ff9d7d5a937d1f40031f87b85", genesisCoinbaseData, 0);
->>>>>>> b55f722c
         logger.info("test get pow boundary: {}", ByteArray.toHexString
                 (BlockUtils.getPowBoundary(BlockUtils.newGenesisBlock
                         (coinbase))));
