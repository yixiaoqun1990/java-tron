--- conflicted
+++ resolved
@@ -332,8 +332,6 @@
     } finally {
       dbManager.getAccountStore().delete(ByteArray.fromHexString(To_ACCOUNT_INVALIATE));
     }
-<<<<<<< HEAD
-=======
   }
 
   @Test
@@ -367,7 +365,6 @@
     } finally {
       dbManager.getAccountStore().delete(ByteArray.fromHexString(To_ACCOUNT_INVALIATE));
     }
->>>>>>> 49b41e9a
 
   }
 
