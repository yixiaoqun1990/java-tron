--- conflicted
+++ resolved
@@ -114,7 +114,7 @@
     try {
       actuator.validate();
       actuator.execute(ret);
-      Assert.assertEquals(ret.getInstance().getRet(), code.SUCESS);
+      Assert.assertEquals(ret.getInstance().getRet(), code.SUCCESS);
       AccountCapsule owner =
           dbManager.getAccountStore().get(ByteArray.fromHexString(OWNER_ADDRESS));
 
@@ -152,7 +152,7 @@
     try {
       actuator.validate();
       actuator.execute(ret);
-      Assert.assertEquals(ret.getInstance().getRet(), code.SUCESS);
+      Assert.assertEquals(ret.getInstance().getRet(), code.SUCCESS);
       AccountCapsule owner =
           dbManager.getAccountStore().get(ByteArray.fromHexString(OWNER_ADDRESS));
       Assert.assertEquals(owner.getBalance(), initBalance - quant
@@ -164,13 +164,9 @@
           dbManager.getDynamicPropertiesStore().getTotalStoragePool());
 
       actuator2.validate();
-<<<<<<< HEAD
       actuator2.execute(ret2);
       Assert.assertEquals(ret2.getInstance().getRet(), code.SUCCESS);
-=======
-      actuator2.execute(ret);
-      Assert.assertEquals(ret2.getInstance().getRet(), code.SUCESS);
->>>>>>> be2fdcdf
+
       owner =
           dbManager.getAccountStore().get(ByteArray.fromHexString(OWNER_ADDRESS));
       Assert.assertEquals(owner.getBalance(), initBalance - 2 * quant
@@ -302,7 +298,7 @@
     try {
       actuator.validate();
       actuator.execute(ret);
-      Assert.assertEquals(ret.getInstance().getRet(), code.SUCESS);
+      Assert.assertEquals(ret.getInstance().getRet(), code.SUCCESS);
       AccountCapsule owner =
           dbManager.getAccountStore().get(ByteArray.fromHexString(OWNER_ADDRESS));
       Assert.assertEquals(owner.getBalance(), initBalance - quant
@@ -314,41 +310,7 @@
           dbManager.getDynamicPropertiesStore().getTotalStoragePool());
 
       actuator2.validate();
-<<<<<<< HEAD
       actuator2.execute(ret2);
-=======
-      actuator2.execute(ret);
-      Assert.assertEquals(ret2.getInstance().getRet(), code.SUCESS);
-      owner =
-          dbManager.getAccountStore().get(ByteArray.fromHexString(OWNER_ADDRESS));
-      Assert.assertEquals(owner.getBalance(), initBalance - 2 * quant
-          - ChainConstant.TRANSFER_FEE);
-      Assert.assertEquals(2561459696L, owner.getStorageLimit());
-      long tax = 100899100225L;
-      Assert.assertEquals(tax,
-          dbManager.getDynamicPropertiesStore().getTotalStorageTax());
-      Assert.assertEquals(currentReserved - 2561459696L,
-          dbManager.getDynamicPropertiesStore().getTotalStorageReserved());
-      Assert.assertEquals(currentPool + 2 * quant - tax,
-          dbManager.getDynamicPropertiesStore().getTotalStoragePool());
-
-    } catch (ContractValidateException e) {
-      Assert.assertFalse(e instanceof ContractValidateException);
-    } catch (ContractExeException e) {
-      Assert.assertFalse(e instanceof ContractExeException);
-    }
-  }
-
-  @Test
-  public void buyLessThanZero() {
-    long quant = -1_000_000_000L;
-    BuyStorageActuator actuator = new BuyStorageActuator(
-        getContract(OWNER_ADDRESS, quant), dbManager);
-    TransactionResultCapsule ret = new TransactionResultCapsule();
-    try {
-      actuator.validate();
-      actuator.execute(ret);
->>>>>>> be2fdcdf
       Assert.fail("cannot run here.");
 
     } catch (ContractValidateException e) {
