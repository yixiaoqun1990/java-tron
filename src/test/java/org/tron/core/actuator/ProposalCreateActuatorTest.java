--- conflicted
+++ resolved
@@ -337,8 +337,6 @@
     }
   }
 
-<<<<<<< HEAD
-=======
   /*
    * two same proposal can work
    */
@@ -392,5 +390,4 @@
     }
   }
 
->>>>>>> 89603ba9
 }