--- conflicted
+++ resolved
@@ -336,12 +336,8 @@
    * If to account not exit, creat it.
    */
   public void noExitToAccount() {
-<<<<<<< HEAD
-    TransferAssetActuator actuator = new TransferAssetActuator(getContract(100L, OWNER_ADDRESS, NOT_EXIT_ADDRESS), dbManager);
-=======
     TransferAssetActuator actuator = new TransferAssetActuator(
         getContract(100L, OWNER_ADDRESS, NOT_EXIT_ADDRESS), dbManager);
->>>>>>> 49b41e9a
     TransactionResultCapsule ret = new TransactionResultCapsule();
     try {
       AccountCapsule noExitAccount = dbManager.getAccountStore()
@@ -353,21 +349,6 @@
       Assert.assertFalse(null == noExitAccount);    //Had created.
       Assert.assertEquals(noExitAccount.getBalance(), 0);
       actuator.execute(ret);
-<<<<<<< HEAD
-      AccountCapsule owner = dbManager.getAccountStore()
-          .get(ByteArray.fromHexString(OWNER_ADDRESS));
-      Assert
-          .assertEquals(owner.getAssetMap().get(ASSET_NAME).longValue(), OWNER_ASSET_BALANCE - 100);
-      noExitAccount = dbManager.getAccountStore()
-          .get(ByteArray.fromHexString(NOT_EXIT_ADDRESS));
-      Assert.assertEquals(noExitAccount.getAssetMap().get(ASSET_NAME).longValue(), 100);
-    } catch (ContractValidateException e) {
-      Assert.assertFalse(e instanceof ContractValidateException);
-    } catch (ContractExeException e) {
-      Assert.assertFalse(e instanceof ContractExeException);
-    } finally {
-      dbManager.getAccountStore().delete(ByteArray.fromHexString(NOT_EXIT_ADDRESS));
-=======
     } catch (ContractValidateException e) {
       Assert.assertTrue(e instanceof ContractValidateException);
       Assert.assertEquals("To account is not exit!", e.getMessage());
@@ -380,7 +361,6 @@
       Assert.assertTrue(noExitAccount == null);
     } catch (ContractExeException e) {
       Assert.assertFalse(e instanceof ContractExeException);
->>>>>>> 49b41e9a
     }
 
   }
