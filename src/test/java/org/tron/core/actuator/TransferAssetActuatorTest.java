/*
 * java-tron is free software: you can redistribute it and/or modify
 * it under the terms of the GNU General Public License as published by
 * the Free Software Foundation, either version 3 of the License, or
 * (at your option) any later version.
 *
 * java-tron is distributed in the hope that it will be useful,
 * but WITHOUT ANY WARRANTY; without even the implied warranty of
 * MERCHANTABILITY or FITNESS FOR A PARTICULAR PURPOSE.  See the
 * GNU General Public License for more details.
 *
 * You should have received a copy of the GNU General Public License
 * along with this program.  If not, see <http://www.gnu.org/licenses/>.
 */

package org.tron.core.actuator;

import com.google.protobuf.Any;
import com.google.protobuf.ByteString;
import java.io.File;
import lombok.extern.slf4j.Slf4j;
import org.junit.AfterClass;
import org.junit.Assert;
import org.junit.Before;
import org.junit.BeforeClass;
import org.junit.Test;
import org.springframework.context.annotation.AnnotationConfigApplicationContext;
import org.tron.common.utils.ByteArray;
import org.tron.common.utils.FileUtil;
import org.tron.core.Constant;
import org.tron.core.Wallet;
import org.tron.core.capsule.AccountCapsule;
import org.tron.core.capsule.AssetIssueCapsule;
import org.tron.core.capsule.TransactionResultCapsule;
import org.tron.core.config.DefaultConfig;
import org.tron.core.config.args.Args;
import org.tron.core.db.Manager;
import org.tron.core.exception.ContractExeException;
import org.tron.core.exception.ContractValidateException;
import org.tron.protos.Contract;
import org.tron.protos.Contract.AssetIssueContract;
import org.tron.protos.Protocol.AccountType;
import org.tron.protos.Protocol.Transaction.Result.code;

@Slf4j
public class TransferAssetActuatorTest {

  private static AnnotationConfigApplicationContext context;
  private static Manager dbManager;
  private static Any contract;
  private static final String dbPath = "output_contract_test";
  private static final String ASSET_NAME = "trx";
  private static final String OWNER_ADDRESS =
      Wallet.getAddressPreFixString() + "abd4b9367799eaa3197fecb144eb71de1e049150";
  private static final String TO_ADDRESS =
      Wallet.getAddressPreFixString() + "548794500882809695a8a687866e76d4271a146a";
  private static final long OWNER_ASSET_BALANCE = 99999;

  private static final long TOTAL_SUPPLY = 10L;
  private static final int TRX_NUM = 10;
  private static final int NUM = 1;
  private static final long START_TIME = 1;
  private static final long END_TIME = 2;
  private static final int DECAY_RATIO = 2;
  private static final int VOTE_SCORE = 2;
  private static final String DESCRIPTION = "TRX";
  private static final String URL = "https://tron.network";

  static {
    Args.setParam(new String[]{"-d", dbPath}, Constant.TEST_CONF);
    context = new AnnotationConfigApplicationContext(DefaultConfig.class);
  }

  /**
   * Init data.
   */
  @BeforeClass
  public static void init() {
    Args.setParam(new String[]{"--output-directory", dbPath}, "config-junit.conf");
    dbManager = context.getBean(Manager.class);
    //    dbManager = new Manager();
    //    dbManager.init();
  }

  /**
   * create temp Capsule test need.
   */
  @Before
  public void createCapsule() {
    AccountCapsule ownerCapsule =
        new AccountCapsule(
            ByteString.copyFrom(ByteArray.fromHexString(OWNER_ADDRESS)),
            ByteString.copyFromUtf8("owner"),
            AccountType.AssetIssue);
    ownerCapsule.addAsset(ASSET_NAME, OWNER_ASSET_BALANCE);

    AccountCapsule toAccountCapsule =
        new AccountCapsule(
            ByteString.copyFrom(ByteArray.fromHexString(TO_ADDRESS)),
            ByteString.copyFromUtf8("toAccount"),
            AccountType.Normal);
    AssetIssueContract assetIssueContract =
        AssetIssueContract.newBuilder()
            .setOwnerAddress(ByteString.copyFrom(ByteArray.fromHexString(OWNER_ADDRESS)))
            .setName(ByteString.copyFrom(ByteArray.fromString(ASSET_NAME)))
            .setTotalSupply(TOTAL_SUPPLY)
            .setTrxNum(TRX_NUM)
            .setNum(NUM)
            .setStartTime(START_TIME)
            .setEndTime(END_TIME)
            .setDecayRatio(DECAY_RATIO)
            .setVoteScore(VOTE_SCORE)
            .setDescription(ByteString.copyFrom(ByteArray.fromString(DESCRIPTION)))
            .setUrl(ByteString.copyFrom(ByteArray.fromString(URL)))
            .build();
    AssetIssueCapsule assetIssueCapsule = new AssetIssueCapsule(assetIssueContract);
    dbManager.getAccountStore().put(ownerCapsule.getAddress().toByteArray(), ownerCapsule);
    dbManager.getAccountStore().put(toAccountCapsule.getAddress().toByteArray(), toAccountCapsule);
    dbManager
        .getAssetIssueStore()
        .put(assetIssueCapsule.getName().toByteArray(), assetIssueCapsule);
  }

  private Any getContract(long sendCoin) {
    return Any.pack(
        Contract.TransferAssetContract.newBuilder()
            .setAssetName(ByteString.copyFrom(ByteArray.fromString(ASSET_NAME)))
            .setOwnerAddress(ByteString.copyFrom(ByteArray.fromHexString(OWNER_ADDRESS)))
            .setToAddress(ByteString.copyFrom(ByteArray.fromHexString(TO_ADDRESS)))
            .setAmount(sendCoin)
            .build());
  }

<<<<<<< HEAD
  /**
   * Unit test.
   */
=======
  private Any getContract(long sendCoin, String assetName) {
    return Any.pack(
        Contract.TransferAssetContract.newBuilder()
            .setAssetName(ByteString.copyFrom(ByteArray.fromString(assetName)))
            .setOwnerAddress(ByteString.copyFrom(ByteArray.fromHexString(OWNER_ADDRESS)))
            .setToAddress(ByteString.copyFrom(ByteArray.fromHexString(TO_ADDRESS)))
            .setAmount(sendCoin)
            .build());
  }

  /** Unit test. */
>>>>>>> 279b0805
  @Test
  public void rightTransfer() {
    TransferAssetActuator actuator = new TransferAssetActuator(getContract(100L), dbManager);
    TransactionResultCapsule ret = new TransactionResultCapsule();
    try {
      actuator.validate();
      actuator.execute(ret);
      Assert.assertEquals(ret.getInstance().getRet(), code.SUCESS);
      AccountCapsule owner =
          dbManager.getAccountStore().get(ByteArray.fromHexString(OWNER_ADDRESS));
      AccountCapsule toAccount =
          dbManager.getAccountStore().get(ByteArray.fromHexString(TO_ADDRESS));
      Assert.assertEquals(owner.getInstance().getAssetMap().get(ASSET_NAME).longValue(), OWNER_ASSET_BALANCE-100);
      Assert.assertEquals(toAccount.getInstance().getAssetMap().get(ASSET_NAME).longValue(), 100L);
      Assert.assertTrue(true);
    } catch (ContractValidateException e) {
      Assert.assertFalse(e instanceof ContractValidateException);
    } catch (ContractExeException e) {
      Assert.assertFalse(e instanceof ContractExeException);
    }
  }

  /**
   * Unit test.
   */
  @Test
  public void perfectTransfer() {
    TransferAssetActuator actuator = new TransferAssetActuator(getContract(OWNER_ASSET_BALANCE), dbManager);
    TransactionResultCapsule ret = new TransactionResultCapsule();
    try {
      actuator.validate();
      actuator.execute(ret);
      Assert.assertEquals(ret.getInstance().getRet(), code.SUCESS);
      AccountCapsule owner =
          dbManager.getAccountStore().get(ByteArray.fromHexString(OWNER_ADDRESS));
      AccountCapsule toAccount =
          dbManager.getAccountStore().get(ByteArray.fromHexString(TO_ADDRESS));
      Assert.assertEquals(owner.getInstance().getAssetMap().get(ASSET_NAME).longValue(), 0L);
      Assert.assertEquals(
          toAccount.getInstance().getAssetMap().get(ASSET_NAME).longValue(), OWNER_ASSET_BALANCE);
      Assert.assertTrue(true);
    } catch (ContractValidateException e) {
      Assert.assertFalse(e instanceof ContractValidateException);
    } catch (ContractExeException e) {
      Assert.assertFalse(e instanceof ContractExeException);
    }
  }

  /**
   * Unit test.
   */
  @Test
  public void notEnoughAssetTest() {
    TransferAssetActuator actuator = new TransferAssetActuator(getContract(OWNER_ASSET_BALANCE+1), dbManager);
    TransactionResultCapsule ret = new TransactionResultCapsule();
    try {
      actuator.validate();
      actuator.execute(ret);
      Assert.assertTrue(false);
    } catch (ContractValidateException e) {
      Assert.assertTrue(e instanceof ContractValidateException);
      Assert.assertTrue("assetBalance is not sufficient.".equals(e.getMessage()));
      Assert.assertEquals(ret.getInstance().getRet(), code.SUCESS);
      AccountCapsule owner =
          dbManager.getAccountStore().get(ByteArray.fromHexString(OWNER_ADDRESS));
      AccountCapsule toAccount =
          dbManager.getAccountStore().get(ByteArray.fromHexString(TO_ADDRESS));
      Assert.assertEquals(owner.getAssetMap().get(ASSET_NAME).longValue(), OWNER_ASSET_BALANCE);
      Assert.assertTrue(isNullOrZero(toAccount.getAssetMap().get(ASSET_NAME)));
    } catch (ContractExeException e) {
      Assert.assertFalse(e instanceof ContractExeException);
    }
  }

  @Test
  public void zeroAmountTest() {
    TransferAssetActuator actuator = new TransferAssetActuator(getContract(0), dbManager);
    TransactionResultCapsule ret = new TransactionResultCapsule();
    try {
      actuator.validate();
      actuator.execute(ret);
      Assert.assertTrue(false);
    } catch (ContractValidateException e) {
      Assert.assertTrue(e instanceof ContractValidateException);
      Assert.assertTrue("Amount must greater than 0.".equals(e.getMessage()));
      Assert.assertEquals(ret.getInstance().getRet(), code.SUCESS);
      AccountCapsule owner =
          dbManager.getAccountStore().get(ByteArray.fromHexString(OWNER_ADDRESS));
      AccountCapsule toAccount =
          dbManager.getAccountStore().get(ByteArray.fromHexString(TO_ADDRESS));
      Assert.assertEquals(owner.getAssetMap().get(ASSET_NAME).longValue(), OWNER_ASSET_BALANCE);
      Assert.assertTrue(isNullOrZero(toAccount.getAssetMap().get(ASSET_NAME)));
    } catch (ContractExeException e) {
      Assert.assertFalse(e instanceof ContractExeException);
    }
  }

  @Test
  public void negativeAmountTest() {
    TransferAssetActuator actuator = new TransferAssetActuator(getContract(-999), dbManager);
    TransactionResultCapsule ret = new TransactionResultCapsule();
    try {
      actuator.validate();
      actuator.execute(ret);
      Assert.assertTrue(false);
    } catch (ContractValidateException e) {
      Assert.assertTrue(e instanceof ContractValidateException);
      Assert.assertTrue("Amount must greater than 0.".equals(e.getMessage()));
      Assert.assertEquals(ret.getInstance().getRet(), code.SUCESS);
      AccountCapsule owner =
          dbManager.getAccountStore().get(ByteArray.fromHexString(OWNER_ADDRESS));
      AccountCapsule toAccount =
          dbManager.getAccountStore().get(ByteArray.fromHexString(TO_ADDRESS));
      Assert.assertEquals(owner.getAssetMap().get(ASSET_NAME).longValue(), OWNER_ASSET_BALANCE);
      Assert.assertTrue(isNullOrZero(toAccount.getAssetMap().get(ASSET_NAME)));
    } catch (ContractExeException e) {
      Assert.assertFalse(e instanceof ContractExeException);
    }
  }

  @Test
  public void noneExistAssetTest() {
    TransferAssetActuator actuator = new TransferAssetActuator(getContract(1, "TTTTTTTTTTTT"), dbManager);
    TransactionResultCapsule ret = new TransactionResultCapsule();
    try {
      actuator.validate();
      actuator.execute(ret);
      Assert.assertTrue(false);
    } catch (ContractValidateException e) {
      Assert.assertTrue(e instanceof ContractValidateException);
      Assert.assertTrue("No asset !".equals(e.getMessage()));
      Assert.assertEquals(ret.getInstance().getRet(), code.SUCESS);
      AccountCapsule owner =
          dbManager.getAccountStore().get(ByteArray.fromHexString(OWNER_ADDRESS));
      AccountCapsule toAccount =
          dbManager.getAccountStore().get(ByteArray.fromHexString(TO_ADDRESS));
      Assert.assertEquals(owner.getAssetMap().get(ASSET_NAME).longValue(), OWNER_ASSET_BALANCE);
      Assert.assertTrue(isNullOrZero(toAccount.getAssetMap().get(ASSET_NAME)));
    } catch (ContractExeException e) {
      Assert.assertFalse(e instanceof ContractExeException);
    }
  }
  @Test
  public void addOverflowTest() {
    // First, increase the to balance. Else can't complete this test case.
    AccountCapsule toAccount = dbManager.getAccountStore().get(ByteArray.fromHexString(TO_ADDRESS));
    toAccount.addAsset(ASSET_NAME, Long.MAX_VALUE);
    dbManager.getAccountStore().put(ByteArray.fromHexString(TO_ADDRESS), toAccount);
    TransferAssetActuator actuator = new TransferAssetActuator(getContract(1), dbManager);
    TransactionResultCapsule ret = new TransactionResultCapsule();
    try {
      actuator.validate();
      actuator.execute(ret);
      Assert.assertTrue(false);
    } catch (ContractValidateException e) {
      Assert.assertTrue(e instanceof ContractValidateException);
      Assert.assertTrue("long overflow".equals(e.getMessage()));
      AccountCapsule owner =
          dbManager.getAccountStore().get(ByteArray.fromHexString(OWNER_ADDRESS));
      toAccount =
          dbManager.getAccountStore().get(ByteArray.fromHexString(TO_ADDRESS));
      Assert.assertEquals(owner.getAssetMap().get(ASSET_NAME).longValue(), OWNER_ASSET_BALANCE);
      Assert.assertEquals(toAccount.getAssetMap().get(ASSET_NAME).longValue(), Long.MAX_VALUE);
    } catch (ContractExeException e) {
      Assert.assertFalse(e instanceof ContractExeException);
    }
  }

  private boolean isNullOrZero(Long value) {
    if (null == value || value == 0) {
      return true;
    }
    return false;
  }

  /**
   * Release resources.
   */
  @AfterClass
  public static void destroy() {
    Args.clearParam();
    if (FileUtil.deleteDir(new File(dbPath))) {
      logger.info("Release resources successful.");
    } else {
      logger.info("Release resources failure.");
    }
    context.destroy();
  }
}<|MERGE_RESOLUTION|>--- conflicted
+++ resolved
@@ -131,11 +131,9 @@
             .build());
   }
 
-<<<<<<< HEAD
   /**
    * Unit test.
    */
-=======
   private Any getContract(long sendCoin, String assetName) {
     return Any.pack(
         Contract.TransferAssetContract.newBuilder()
@@ -147,7 +145,6 @@
   }
 
   /** Unit test. */
->>>>>>> 279b0805
   @Test
   public void rightTransfer() {
     TransferAssetActuator actuator = new TransferAssetActuator(getContract(100L), dbManager);
