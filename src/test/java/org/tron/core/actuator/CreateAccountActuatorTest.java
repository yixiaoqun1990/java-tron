--- conflicted
+++ resolved
@@ -32,10 +32,6 @@
   private static AnnotationConfigApplicationContext context;
   private static Manager dbManager;
   private static final String dbPath = "output_CreateAccount_test";
-<<<<<<< HEAD
-  private static final String ACCOUNT_NAME_FIRST = "ownerF";
-=======
->>>>>>> 0a37f1fb
   private static final String OWNER_ADDRESS_FIRST;
   private static final String ACCOUNT_NAME_SECOND = "ownerS";
   private static final String OWNER_ADDRESS_SECOND;
@@ -89,12 +85,8 @@
   @Test
   public void firstCreateAccount() {
     CreateAccountActuator actuator =
-<<<<<<< HEAD
-        new CreateAccountActuator(getContract(ACCOUNT_NAME_FIRST, OWNER_ADDRESS_FIRST), dbManager);
-=======
         new CreateAccountActuator(getContract(OWNER_ADDRESS_SECOND, OWNER_ADDRESS_FIRST),
             dbManager);
->>>>>>> 0a37f1fb
     TransactionResultCapsule ret = new TransactionResultCapsule();
     try {
       actuator.validate();
@@ -104,13 +96,8 @@
           dbManager.getAccountStore().get(ByteArray.fromHexString(OWNER_ADDRESS_FIRST));
       Assert.assertNotNull(accountCapsule);
       Assert.assertEquals(
-<<<<<<< HEAD
-          accountCapsule.getInstance().getAccountName(),
-          ByteString.copyFromUtf8(ACCOUNT_NAME_FIRST));
-=======
           StringUtil.createReadableString(accountCapsule.getAddress()),
           OWNER_ADDRESS_FIRST);
->>>>>>> 0a37f1fb
     } catch (ContractValidateException e) {
       logger.info(e.getMessage());
       Assert.assertFalse(e instanceof ContractValidateException);
