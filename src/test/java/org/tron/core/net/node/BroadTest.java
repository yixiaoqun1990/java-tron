package org.tron.core.net.node;

import java.io.File;
import java.lang.reflect.Field;
import java.util.Collection;
import java.util.List;
import java.util.Map;
import java.util.concurrent.BlockingQueue;
import java.util.concurrent.ConcurrentHashMap;
import java.util.concurrent.ExecutorService;
import java.util.concurrent.ScheduledExecutorService;
import lombok.extern.slf4j.Slf4j;
import org.apache.commons.collections4.CollectionUtils;
<<<<<<< HEAD
import org.junit.AfterClass;
=======
import org.junit.After;
>>>>>>> 3f636c2b
import org.junit.Assert;
import org.junit.Before;
import org.junit.Test;
import org.springframework.context.ApplicationContext;
import org.springframework.context.annotation.AnnotationConfigApplicationContext;
import org.tron.common.application.Application;
import org.tron.common.application.ApplicationFactory;
import org.tron.common.overlay.client.PeerClient;
import org.tron.common.overlay.discover.Node;
import org.tron.common.overlay.message.Message;
import org.tron.common.overlay.server.Channel;
import org.tron.common.overlay.server.ChannelManager;
import org.tron.common.overlay.server.MessageQueue;
import org.tron.common.overlay.server.SyncPool;
import org.tron.common.utils.FileUtil;
import org.tron.common.utils.ReflectUtils;
import org.tron.common.utils.Sha256Hash;
import org.tron.core.config.DefaultConfig;
import org.tron.core.config.args.Args;
import org.tron.core.db.ByteArrayWrapper;
import org.tron.core.db.Manager;
import org.tron.core.net.message.BlockMessage;
import org.tron.core.net.message.MessageTypes;
import org.tron.core.net.message.TransactionMessage;
import org.tron.core.net.peer.PeerConnection;
import org.tron.core.services.RpcApiService;
import org.tron.core.services.WitnessService;
import org.tron.protos.Protocol.Block;
import org.tron.protos.Protocol.Inventory.InventoryType;
import org.tron.protos.Protocol.Transaction;

@Slf4j
public class BroadTest {

  private static AnnotationConfigApplicationContext context;
  private NodeImpl node;
  RpcApiService rpcApiService;
  PeerClient peerClient;
  ChannelManager channelManager;
  SyncPool pool;
  private static final String dbPath = "output-nodeImplTest/broad";

  private class Condition {

    private Sha256Hash blockId;
    private Sha256Hash transactionId;

    public Condition(Sha256Hash blockId, Sha256Hash transactionId) {
      this.blockId = blockId;
      this.transactionId = transactionId;
    }

    public Sha256Hash getBlockId() {
      return blockId;
    }

    public Sha256Hash getTransactionId() {
      return transactionId;
    }

  }

  private Sha256Hash testBlockBroad() {
    Block block = Block.getDefaultInstance();
    BlockMessage blockMessage = new BlockMessage(block);
    node.broadcast(blockMessage);
    ConcurrentHashMap<Sha256Hash, InventoryType> advObjToSpread = ReflectUtils
        .getFieldValue(node, "advObjToSpread");
    Assert.assertEquals(advObjToSpread.get(blockMessage.getMessageId()), InventoryType.BLOCK);
    return blockMessage.getMessageId();
  }

  private Sha256Hash testTransactionBroad() {
    Transaction transaction = Transaction.getDefaultInstance();
    TransactionMessage transactionMessage = new TransactionMessage(transaction);
    node.broadcast(transactionMessage);
    ConcurrentHashMap<Sha256Hash, InventoryType> advObjToSpread = ReflectUtils
        .getFieldValue(node, "advObjToSpread");
    Assert.assertEquals(advObjToSpread.get(transactionMessage.getMessageId()), InventoryType.TRX);
    return transactionMessage.getMessageId();
  }

  private Condition testConsumerAdvObjToSpread() {
    Sha256Hash blockId = testBlockBroad();
    Sha256Hash transactionId = testTransactionBroad();

    ReflectUtils.invokeMethod(node, "consumerAdvObjToSpread");
    Collection<PeerConnection> activePeers = ReflectUtils.invokeMethod(node, "getActivePeer");

    boolean result = true;
    for (PeerConnection peerConnection : activePeers) {
      if (!peerConnection.getAdvObjWeSpread().containsKey(blockId)) {
        result &= false;
      }
      if (!peerConnection.getAdvObjWeSpread().containsKey(transactionId)) {
        result &= false;
      }
    }
    for (PeerConnection peerConnection : activePeers) {
      peerConnection.getAdvObjWeSpread().clear();
    }
    Assert.assertTrue(result);
    return new Condition(blockId, transactionId);
  }

  @Test
  public void testConsumerAdvObjToFetch() throws InterruptedException {
    Condition condition = testConsumerAdvObjToSpread();
    Thread.sleep(1000);
    //
    ConcurrentHashMap<Sha256Hash, InventoryType> advObjToFetch = ReflectUtils
        .getFieldValue(node, "advObjToFetch");
    logger.info("advObjToFetch:{}", advObjToFetch);
    Assert.assertEquals(advObjToFetch.get(condition.getBlockId()), InventoryType.BLOCK);
    Assert.assertEquals(advObjToFetch.get(condition.getTransactionId()), InventoryType.TRX);
    //To avoid writing the database, manually stop the sending of messages.
    Collection<PeerConnection> activePeers = ReflectUtils.invokeMethod(node, "getActivePeer");
    for (PeerConnection peerConnection : activePeers) {
      MessageQueue messageQueue = ReflectUtils.getFieldValue(peerConnection, "msgQueue");
      ReflectUtils.setFieldValue(messageQueue, "sendMsgFlag", false);
    }
    //
    ReflectUtils.invokeMethod(node, "consumerAdvObjToFetch");
    Thread.sleep(1000);
    boolean result = true;
    int count = 0;
    for (PeerConnection peerConnection : activePeers) {
      if (peerConnection.getAdvObjWeRequested().containsKey(condition.getTransactionId())) {
        ++count;
      }
      if (peerConnection.getAdvObjWeRequested().containsKey(condition.getBlockId())) {
        ++count;
      }
      MessageQueue messageQueue = ReflectUtils.getFieldValue(peerConnection, "msgQueue");
      BlockingQueue<Message> msgQueue = ReflectUtils.getFieldValue(messageQueue, "msgQueue");
      for (Message message : msgQueue) {
        if (message.getType() == MessageTypes.BLOCK) {
          Assert.assertEquals(message.getMessageId(), condition.getBlockId());
        }
        if (message.getType() == MessageTypes.TRX) {
          Assert.assertEquals(message.getMessageId(), condition.getTransactionId());
        }
      }
    }
    Assert.assertTrue(count >= 2);
  }

  private static boolean go = false;

  @Before
  public void init() {
    new Thread(new Runnable() {
      @Override
      public void run() {
        logger.info("Full node running.");
<<<<<<< HEAD
        Args.setParam(new String[]{"-d", "output-BroadTest-test"}, "config.conf");
=======
        Args.setParam(new String[]{"-d",dbPath}, "config.conf");
>>>>>>> 3f636c2b
        Args cfgArgs = Args.getInstance();
        cfgArgs.setNodeListenPort(17889);
        cfgArgs.setNodeDiscoveryEnable(false);
        cfgArgs.getSeedNode().getIpList().clear();
        cfgArgs.setNeedSyncCheck(false);
        cfgArgs.setNodeExternalIp("127.0.0.1");

        context = new AnnotationConfigApplicationContext(DefaultConfig.class);

        if (cfgArgs.isHelp()) {
          logger.info("Here is the help message.");
          return;
        }
        Application appT = ApplicationFactory.create(context);
        rpcApiService = context.getBean(RpcApiService.class);
        appT.addService(rpcApiService);
        if (cfgArgs.isWitness()) {
          appT.addService(new WitnessService(appT));
        }
//        appT.initServices(cfgArgs);
//        appT.startServices();
//        appT.startup();
        node = context.getBean(NodeImpl.class);
        peerClient = context.getBean(PeerClient.class);
        channelManager = context.getBean(ChannelManager.class);
        pool = context.getBean(SyncPool.class);
        Manager dbManager = context.getBean(Manager.class);
        NodeDelegate nodeDelegate = new NodeDelegateImpl(dbManager);
        node.setNodeDelegate(nodeDelegate);
        prepare();
        rpcApiService.blockUntilShutdown();
      }
    }).start();
    int tryTimes = 0;
    while (tryTimes < 10 && (node == null || peerClient == null
        || channelManager == null || pool == null || !go)) {
      try {
        logger.info("node:{},peerClient:{},channelManager:{},pool:{},{}", node, peerClient,
            channelManager, pool, go);
        Thread.sleep(1000);
      } catch (InterruptedException e) {
        e.printStackTrace();
      } finally {
        ++tryTimes;
      }
    }
  }


  @AfterClass
  public static void destroy() {
    Args.clearParam();
    FileUtil.deleteDir(new File("output-BroadTest-test"));
//    context.destroy();
  }

  private void prepare() {
    try {
      ExecutorService advertiseLoopThread = ReflectUtils.getFieldValue(node, "broadPool");
      advertiseLoopThread.shutdownNow();

      ReflectUtils.setFieldValue(node, "isAdvertiseActive", false);
      ReflectUtils.setFieldValue(node, "isFetchActive", false);

      ScheduledExecutorService mainWorker = ReflectUtils
          .getFieldValue(channelManager, "mainWorker");
      mainWorker.shutdownNow();

      Node node = new Node(
          "enode://e437a4836b77ad9d9ffe73ee782ef2614e6d8370fcf62191a6e488276e23717147073a7ce0b444d485fff5a0c34c4577251a7a990cf80d8542e21b95aa8c5e6c@127.0.0.1:17889");
      new Thread(new Runnable() {
        @Override
        public void run() {
          peerClient.connect(node.getHost(), node.getPort(), node.getHexId());
        }
      }).start();
      Thread.sleep(1000);
      List<Channel> newChanelList = ReflectUtils.getFieldValue(channelManager, "newPeers");
      int tryTimes = 0;
      while (CollectionUtils.isEmpty(newChanelList) && ++tryTimes < 10) {
        Thread.sleep(1000);
      }
      logger.info("newChanelList size : {}", newChanelList.size());

      Field activePeersField = channelManager.getClass().getDeclaredField("activePeers");
      activePeersField.setAccessible(true);
      Map<ByteArrayWrapper, Channel> activePeersMap = (Map<ByteArrayWrapper, Channel>) activePeersField
          .get(channelManager);

      Field apField = pool.getClass().getDeclaredField("activePeers");
      apField.setAccessible(true);
      List<PeerConnection> activePeers = (List<PeerConnection>) apField.get(pool);

      for (Channel channel : newChanelList) {
        activePeersMap.put(channel.getNodeIdWrapper(), channel);
        activePeers.add((PeerConnection) channel);
      }
      apField.set(pool, activePeers);
      activePeersField.set(channelManager, activePeersMap);
      //
      go = true;
    } catch (Exception e) {
      e.printStackTrace();
    }
  }

  @After
  public void destroy() {
    FileUtil.deleteDir(new File("output-nodeImplTest"));
  }

}<|MERGE_RESOLUTION|>--- conflicted
+++ resolved
@@ -11,11 +11,7 @@
 import java.util.concurrent.ScheduledExecutorService;
 import lombok.extern.slf4j.Slf4j;
 import org.apache.commons.collections4.CollectionUtils;
-<<<<<<< HEAD
-import org.junit.AfterClass;
-=======
 import org.junit.After;
->>>>>>> 3f636c2b
 import org.junit.Assert;
 import org.junit.Before;
 import org.junit.Test;
@@ -171,11 +167,7 @@
       @Override
       public void run() {
         logger.info("Full node running.");
-<<<<<<< HEAD
-        Args.setParam(new String[]{"-d", "output-BroadTest-test"}, "config.conf");
-=======
         Args.setParam(new String[]{"-d",dbPath}, "config.conf");
->>>>>>> 3f636c2b
         Args cfgArgs = Args.getInstance();
         cfgArgs.setNodeListenPort(17889);
         cfgArgs.setNodeDiscoveryEnable(false);
@@ -224,14 +216,6 @@
     }
   }
 
-
-  @AfterClass
-  public static void destroy() {
-    Args.clearParam();
-    FileUtil.deleteDir(new File("output-BroadTest-test"));
-//    context.destroy();
-  }
-
   private void prepare() {
     try {
       ExecutorService advertiseLoopThread = ReflectUtils.getFieldValue(node, "broadPool");
