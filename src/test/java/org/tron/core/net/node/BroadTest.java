package org.tron.core.net.node;

import java.io.File;
import java.lang.reflect.Field;
import java.util.Collection;
import java.util.List;
import java.util.Map;
import java.util.concurrent.BlockingQueue;
import java.util.concurrent.ConcurrentHashMap;
import java.util.concurrent.ExecutorService;
import java.util.concurrent.ScheduledExecutorService;
import lombok.extern.slf4j.Slf4j;
import org.apache.commons.collections4.CollectionUtils;
import org.junit.AfterClass;
import org.junit.Assert;
import org.junit.Before;
import org.junit.Test;
import org.springframework.context.ApplicationContext;
import org.springframework.context.annotation.AnnotationConfigApplicationContext;
import org.tron.common.application.Application;
import org.tron.common.application.ApplicationFactory;
import org.tron.common.overlay.client.PeerClient;
import org.tron.common.overlay.discover.Node;
import org.tron.common.overlay.message.Message;
import org.tron.common.overlay.server.Channel;
import org.tron.common.overlay.server.ChannelManager;
import org.tron.common.overlay.server.MessageQueue;
import org.tron.common.overlay.server.SyncPool;
import org.tron.common.utils.FileUtil;
import org.tron.common.utils.ReflectUtils;
import org.tron.common.utils.Sha256Hash;
import org.tron.core.config.DefaultConfig;
import org.tron.core.config.args.Args;
import org.tron.core.db.ByteArrayWrapper;
import org.tron.core.db.Manager;
import org.tron.core.net.message.BlockMessage;
import org.tron.core.net.message.MessageTypes;
import org.tron.core.net.message.TransactionMessage;
import org.tron.core.net.peer.PeerConnection;
import org.tron.core.services.RpcApiService;
import org.tron.core.services.WitnessService;
import org.tron.protos.Protocol.Block;
import org.tron.protos.Protocol.Inventory.InventoryType;
import org.tron.protos.Protocol.Transaction;

@Slf4j
public class BroadTest {

  private static String dbPath = "output_BroadTest_test";
  private static AnnotationConfigApplicationContext context;
  private NodeImpl node;
  RpcApiService rpcApiService;
  PeerClient peerClient;
  ChannelManager channelManager;
  SyncPool pool;

  private class Condition {

    private Sha256Hash blockId;
    private Sha256Hash transactionId;

    public Condition(Sha256Hash blockId, Sha256Hash transactionId) {
      this.blockId = blockId;
      this.transactionId = transactionId;
    }

    public Sha256Hash getBlockId() {
      return blockId;
    }

    public Sha256Hash getTransactionId() {
      return transactionId;
    }

  }

  private Sha256Hash testBlockBroad() {
    Block block = Block.getDefaultInstance();
    BlockMessage blockMessage = new BlockMessage(block);
    node.broadcast(blockMessage);
    ConcurrentHashMap<Sha256Hash, InventoryType> advObjToSpread = ReflectUtils
        .getFieldValue(node, "advObjToSpread");
    Assert.assertEquals(advObjToSpread.get(blockMessage.getMessageId()), InventoryType.BLOCK);
    return blockMessage.getMessageId();
  }

  private Sha256Hash testTransactionBroad() {
    Transaction transaction = Transaction.getDefaultInstance();
    TransactionMessage transactionMessage = new TransactionMessage(transaction);
    node.broadcast(transactionMessage);
    ConcurrentHashMap<Sha256Hash, InventoryType> advObjToSpread = ReflectUtils
        .getFieldValue(node, "advObjToSpread");
    Assert.assertEquals(advObjToSpread.get(transactionMessage.getMessageId()), InventoryType.TRX);
    return transactionMessage.getMessageId();
  }

  private Condition testConsumerAdvObjToSpread() {
    Sha256Hash blockId = testBlockBroad();
    Sha256Hash transactionId = testTransactionBroad();

    ReflectUtils.invokeMethod(node, "consumerAdvObjToSpread");
    Collection<PeerConnection> activePeers = ReflectUtils.invokeMethod(node, "getActivePeer");

    boolean result = true;
    for (PeerConnection peerConnection : activePeers) {
      if (!peerConnection.getAdvObjWeSpread().containsKey(blockId)) {
        result &= false;
      }
      if (!peerConnection.getAdvObjWeSpread().containsKey(transactionId)) {
        result &= false;
      }
    }
    for (PeerConnection peerConnection : activePeers) {
      peerConnection.getAdvObjWeSpread().clear();
    }
    Assert.assertTrue(result);
    return new Condition(blockId, transactionId);
  }

  @Test
  public void testConsumerAdvObjToFetch() throws InterruptedException {
    Condition condition = testConsumerAdvObjToSpread();
    Thread.sleep(1000);
    //
    ConcurrentHashMap<Sha256Hash, InventoryType> advObjToFetch = ReflectUtils
        .getFieldValue(node, "advObjToFetch");
    logger.info("advObjToFetch:{}", advObjToFetch);
    Assert.assertEquals(advObjToFetch.get(condition.getBlockId()), InventoryType.BLOCK);
    Assert.assertEquals(advObjToFetch.get(condition.getTransactionId()), InventoryType.TRX);
    //To avoid writing the database, manually stop the sending of messages.
    Collection<PeerConnection> activePeers = ReflectUtils.invokeMethod(node, "getActivePeer");
    for (PeerConnection peerConnection : activePeers) {
      MessageQueue messageQueue = ReflectUtils.getFieldValue(peerConnection, "msgQueue");
      ReflectUtils.setFieldValue(messageQueue, "sendMsgFlag", false);
    }
    //
    ReflectUtils.invokeMethod(node, "consumerAdvObjToFetch");
    Thread.sleep(1000);
    boolean result = true;
    int count = 0;
    for (PeerConnection peerConnection : activePeers) {
      if (peerConnection.getAdvObjWeRequested().containsKey(condition.getTransactionId())) {
        ++count;
      }
      if (peerConnection.getAdvObjWeRequested().containsKey(condition.getBlockId())) {
        ++count;
      }
      MessageQueue messageQueue = ReflectUtils.getFieldValue(peerConnection, "msgQueue");
      BlockingQueue<Message> msgQueue = ReflectUtils.getFieldValue(messageQueue, "msgQueue");
      for (Message message : msgQueue) {
        if (message.getType() == MessageTypes.BLOCK) {
          Assert.assertEquals(message.getMessageId(), condition.getBlockId());
        }
        if (message.getType() == MessageTypes.TRX) {
          Assert.assertEquals(message.getMessageId(), condition.getTransactionId());
        }
      }
    }
    Assert.assertTrue(count >= 2);
  }

  private static boolean go = false;

  @Before
  public void init() {
    new Thread(new Runnable() {
      @Override
      public void run() {
        logger.info("Full node running.");
<<<<<<< HEAD
        Args.setParam(new String[]{"--output-directory", dbPath}, "config.conf");
=======
        Args.setParam(new String[]{"-d","output-nodeImplTest/broad"}, "config.conf");
>>>>>>> e5bc0745
        Args cfgArgs = Args.getInstance();
        cfgArgs.setNodeListenPort(17889);
        cfgArgs.setNodeDiscoveryEnable(false);
        cfgArgs.getSeedNode().getIpList().clear();
        cfgArgs.setNeedSyncCheck(false);
        cfgArgs.setNodeExternalIp("127.0.0.1");

        context = new AnnotationConfigApplicationContext(DefaultConfig.class);

        if (cfgArgs.isHelp()) {
          logger.info("Here is the help message.");
          return;
        }
        Application appT = ApplicationFactory.create(context);
        rpcApiService = context.getBean(RpcApiService.class);
        appT.addService(rpcApiService);
        if (cfgArgs.isWitness()) {
          appT.addService(new WitnessService(appT));
        }
//        appT.initServices(cfgArgs);
//        appT.startServices();
//        appT.startup();
        node = context.getBean(NodeImpl.class);
        peerClient = context.getBean(PeerClient.class);
        channelManager = context.getBean(ChannelManager.class);
        pool = context.getBean(SyncPool.class);
        Manager dbManager = context.getBean(Manager.class);
        NodeDelegate nodeDelegate = new NodeDelegateImpl(dbManager);
        node.setNodeDelegate(nodeDelegate);
        prepare();
        rpcApiService.blockUntilShutdown();
      }
    }).start();
    int tryTimes = 0;
    while (tryTimes < 10 && (node == null || peerClient == null
        || channelManager == null || pool == null || !go)) {
      try {
        logger.info("node:{},peerClient:{},channelManager:{},pool:{},{}", node, peerClient,
            channelManager, pool, go);
        Thread.sleep(1000);
      } catch (InterruptedException e) {
        e.printStackTrace();
      } finally {
        ++tryTimes;
      }
    }
  }


  @AfterClass
  public static void destroy() {
    Args.clearParam();
    FileUtil.deleteDir(new File(dbPath));
    context.destroy();
  }

  private void prepare() {
    try {
      ExecutorService advertiseLoopThread = ReflectUtils.getFieldValue(node, "broadPool");
      advertiseLoopThread.shutdownNow();

      ReflectUtils.setFieldValue(node, "isAdvertiseActive", false);
      ReflectUtils.setFieldValue(node, "isFetchActive", false);

      ScheduledExecutorService mainWorker = ReflectUtils
          .getFieldValue(channelManager, "mainWorker");
      mainWorker.shutdownNow();

      Node node = new Node(
          "enode://e437a4836b77ad9d9ffe73ee782ef2614e6d8370fcf62191a6e488276e23717147073a7ce0b444d485fff5a0c34c4577251a7a990cf80d8542e21b95aa8c5e6c@127.0.0.1:17889");
      new Thread(new Runnable() {
        @Override
        public void run() {
          peerClient.connect(node.getHost(), node.getPort(), node.getHexId());
        }
      }).start();
      Thread.sleep(1000);
      List<Channel> newChanelList = ReflectUtils.getFieldValue(channelManager, "newPeers");
      int tryTimes = 0;
      while (CollectionUtils.isEmpty(newChanelList) && ++tryTimes < 10) {
        Thread.sleep(1000);
      }
      logger.info("newChanelList size : {}", newChanelList.size());

      Field activePeersField = channelManager.getClass().getDeclaredField("activePeers");
      activePeersField.setAccessible(true);
      Map<ByteArrayWrapper, Channel> activePeersMap = (Map<ByteArrayWrapper, Channel>) activePeersField
          .get(channelManager);

      Field apField = pool.getClass().getDeclaredField("activePeers");
      apField.setAccessible(true);
      List<PeerConnection> activePeers = (List<PeerConnection>) apField.get(pool);

      for (Channel channel : newChanelList) {
        activePeersMap.put(channel.getNodeIdWrapper(), channel);
        activePeers.add((PeerConnection) channel);
      }
      apField.set(pool, activePeers);
      activePeersField.set(channelManager, activePeersMap);
      //
      go = true;
    } catch (Exception e) {
      e.printStackTrace();
    }
  }

}<|MERGE_RESOLUTION|>--- conflicted
+++ resolved
@@ -46,7 +46,7 @@
 @Slf4j
 public class BroadTest {
 
-  private static String dbPath = "output_BroadTest_test";
+  private static String dbPath = "output-nodeImplTest/broad";
   private static AnnotationConfigApplicationContext context;
   private NodeImpl node;
   RpcApiService rpcApiService;
@@ -167,11 +167,7 @@
       @Override
       public void run() {
         logger.info("Full node running.");
-<<<<<<< HEAD
         Args.setParam(new String[]{"--output-directory", dbPath}, "config.conf");
-=======
-        Args.setParam(new String[]{"-d","output-nodeImplTest/broad"}, "config.conf");
->>>>>>> e5bc0745
         Args cfgArgs = Args.getInstance();
         cfgArgs.setNodeListenPort(17889);
         cfgArgs.setNodeDiscoveryEnable(false);
