package org.tron.common.runtime.vm;

import java.io.File;
import lombok.extern.slf4j.Slf4j;
import org.junit.After;
import org.junit.Before;
import org.junit.Test;
import org.spongycastle.util.encoders.Hex;
import org.springframework.context.annotation.AnnotationConfigApplicationContext;
import org.testng.Assert;
import org.tron.common.runtime.TVMTestResult;
import org.tron.common.runtime.TVMTestUtils;
import org.tron.common.storage.DepositImpl;
import org.tron.common.utils.FileUtil;
import org.tron.core.Constant;
import org.tron.core.Wallet;
import org.tron.core.config.DefaultConfig;
import org.tron.core.config.args.Args;
import org.tron.core.db.Manager;
import org.tron.core.exception.ContractExeException;
import org.tron.core.exception.ContractValidateException;
import org.tron.core.exception.OutOfSlotTimeException;
import org.tron.core.exception.TransactionTraceException;
import org.tron.protos.Protocol.AccountType;

@Slf4j
public class CPUEnergyTest {

  private Manager dbManager;
  private AnnotationConfigApplicationContext context;
  private DepositImpl deposit;
  private String dbPath = "output_CPUEnergyTest";
  private String OWNER_ADDRESS;


  /**
   * Init data.
   */
  @Before
  public void init() {
    Args.setParam(new String[]{"--output-directory", dbPath, "--debug"}, Constant.TEST_CONF);
    context = new AnnotationConfigApplicationContext(DefaultConfig.class);
    OWNER_ADDRESS = Wallet.getAddressPreFixString() + "abd4b9367799eaa3197fecb144eb71de1e049abc";
    dbManager = context.getBean(Manager.class);
    deposit = DepositImpl.createRoot(dbManager);
    deposit.createAccount(Hex.decode(OWNER_ADDRESS), AccountType.Normal);
    deposit.addBalance(Hex.decode(OWNER_ADDRESS), 30000000000000L);
  }

  // solidity for callValueTest
  // pragma solidity ^0.4.0;
  //
  // contract SubContract {
  //
  //   constructor () payable {}
  //   mapping(uint256=>uint256) map;
  //
  //   function doSimple() public payable returns (uint ret) {
  //     return 42;
  //   }
  //
  //   function doComplex() public payable returns (uint ret) {
  //     for (uint i = 0; i < 10; i++) {
  //       map[i] = i;
  //     }
  //   }
  //
  // }
  //
  // contract TestForValueGasFunction {
  //
  //   SubContract subContract;
  //
  //   constructor () payable {
  //     subContract = new SubContract();
  //   }
  //
  //   function simpleCall() public { subContract.doSimple.value(10).gas(3)(); }
  //
  //   function complexCall() public { subContract.doComplex.value(10).gas(3)(); }
  //
  // }

  @Test
  public void callValueTest()
      throws ContractExeException, OutOfSlotTimeException, TransactionTraceException, ContractValidateException {

    long value = 10000000L;
    long feeLimit = 20000000000000L; // sun
    long consumeUserResourcePercent = 100;
    TVMTestResult result = deployCallValueTestContract(value, feeLimit,
        consumeUserResourcePercent);
<<<<<<< HEAD
    Assert.assertEquals(result.getReceipt().getEnergyTotal(), 52439);
=======
    Assert.assertEquals(result.getReceipt().getEnergyUsageTotal(), 52457);
>>>>>>> 00ad0420
    byte[] contractAddress = result.getContractAddress();

    /* =================================== CALL simpleCall() =================================== */
    byte[] triggerData = TVMTestUtils.parseABI("simpleCall()", null);
    result = TVMTestUtils
        .triggerContractAndReturnTVMTestResult(Hex.decode(OWNER_ADDRESS),
            contractAddress, triggerData, 0, feeLimit, deposit, null);

    Assert.assertEquals(result.getReceipt().getEnergyTotal(), 7370);

    /* =================================== CALL complexCall() =================================== */
    triggerData = TVMTestUtils.parseABI("complexCall()", null);
    result = TVMTestUtils
        .triggerContractAndReturnTVMTestResult(Hex.decode(OWNER_ADDRESS),
            contractAddress, triggerData, 0, feeLimit, deposit, null);

    Assert.assertEquals(result.getReceipt().getEnergyTotal(), 9459);
    // boolean haveException = false;
    // try {
    //   result = TVMTestUtils
    //       .triggerContractAndReturnTVMTestResult(Hex.decode(OWNER_ADDRESS),
    //           contractAddress, triggerData, value, feeLimit, deposit, null);
    // } catch (Exception e) {
    //   Assert.assertTrue(e instanceof OutOfSlotTimeException);
    //   haveException = true;
    // }
    // Assert.assertTrue(haveException);
  }

  public TVMTestResult deployCallValueTestContract(long value, long feeLimit,
      long consumeUserResourcePercent)
      throws ContractExeException, OutOfSlotTimeException, TransactionTraceException, ContractValidateException {
    String contractName = "TestForCallValue";
    byte[] address = Hex.decode(OWNER_ADDRESS);
    String ABI = "[{\"constant\":false,\"inputs\":[],\"name\":\"complexCall\",\"outputs\":[],\"payable\":false,\"stateMutability\":\"nonpayable\",\"type\":\"function\"},{\"constant\":false,\"inputs\":[],\"name\":\"simpleCall\",\"outputs\":[],\"payable\":false,\"stateMutability\":\"nonpayable\",\"type\":\"function\"},{\"inputs\":[],\"payable\":true,\"stateMutability\":\"payable\",\"type\":\"constructor\"}]";
    String code = "608060405261000c61004e565b604051809103906000f080158015610028573d6000803e3d6000fd5b5060008054600160a060020a031916600160a060020a039290921691909117905561005d565b60405160d68061020b83390190565b61019f8061006c6000396000f3006080604052600436106100325763ffffffff60e060020a60003504166306ce93af811461003757806340de221c1461004e575b600080fd5b34801561004357600080fd5b5061004c610063565b005b34801561005a57600080fd5b5061004c610103565b6000809054906101000a900473ffffffffffffffffffffffffffffffffffffffff1673ffffffffffffffffffffffffffffffffffffffff1663cd95478c600a6003906040518363ffffffff1660e060020a0281526004016020604051808303818589803b1580156100d357600080fd5b5088f11580156100e7573d6000803e3d6000fd5b5050505050506040513d60208110156100ff57600080fd5b5050565b6000809054906101000a900473ffffffffffffffffffffffffffffffffffffffff1673ffffffffffffffffffffffffffffffffffffffff1663b993e5e2600a6003906040518363ffffffff1660e060020a0281526004016020604051808303818589803b1580156100d357600080fd00a165627a7a72305820cb5f172ca9f81235a8b33ee1ddef9dd1b398644cf61228569356ff051bfaf3d10029608060405260c4806100126000396000f30060806040526004361060485763ffffffff7c0100000000000000000000000000000000000000000000000000000000600035041663b993e5e28114604d578063cd95478c146065575b600080fd5b6053606b565b60408051918252519081900360200190f35b60536070565b602a90565b6000805b600a81101560945760008181526020819052604090208190556001016074565b50905600a165627a7a723058205ded543feb546472be4e116e713a2d46b8dafc823ca31256e67a1be92a6752730029";
    String libraryAddressPair = null;

    return TVMTestUtils
        .deployContractAndReturnTVMTestResult(contractName, address, ABI, code,
            value,
            feeLimit, consumeUserResourcePercent, libraryAddressPair,
            deposit, null);
  }

  /**
   * Release resources.
   */
  @After
  public void destroy() {
    Args.clearParam();
    if (FileUtil.deleteDir(new File(dbPath))) {
      logger.info("Release resources successful.");
    } else {
      logger.info("Release resources failure.");
    }
    context.destroy();
  }
}<|MERGE_RESOLUTION|>--- conflicted
+++ resolved
@@ -90,11 +90,7 @@
     long consumeUserResourcePercent = 100;
     TVMTestResult result = deployCallValueTestContract(value, feeLimit,
         consumeUserResourcePercent);
-<<<<<<< HEAD
-    Assert.assertEquals(result.getReceipt().getEnergyTotal(), 52439);
-=======
     Assert.assertEquals(result.getReceipt().getEnergyUsageTotal(), 52457);
->>>>>>> 00ad0420
     byte[] contractAddress = result.getContractAddress();
 
     /* =================================== CALL simpleCall() =================================== */
