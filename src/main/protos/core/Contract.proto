--- conflicted
+++ resolved
@@ -170,15 +170,13 @@
   SmartContract new_contract = 2;
   bytes cpu_limit_in_trx = 3;
   bytes storage_limit_in_trx = 4;
-<<<<<<< HEAD
   bytes user_resource_usage_percent = 5;
   bytes contract_name = 6;
   bytes consume_user_resource_percent = 7;
-=======
-  int64 max_cpu_usage = 5;
-  int64 max_net_usage = 6;
-  int64 max_storage = 7;
->>>>>>> f2a3926b
+  int64 max_cpu_usage = 15;
+  int64 max_net_usage = 16;
+  int64 max_storage = 17;
+
 }
 
 message TriggerSmartContract {
