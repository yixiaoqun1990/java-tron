/*
 * java-tron is free software: you can redistribute it and/or modify
 * it under the terms of the GNU General Public License as published by
 * the Free Software Foundation, either version 3 of the License, or
 * (at your option) any later version.
 *
 * java-tron is distributed in the hope that it will be useful,
 * but WITHOUT ANY WARRANTY; without even the implied warranty of
 * MERCHANTABILITY or FITNESS FOR A PARTICULAR PURPOSE.  See the
 * GNU General Public License for more details.
 *
 * You should have received a copy of the GNU General Public License
 * along with this program.  If not, see <http://www.gnu.org/licenses/>.
 */

syntax = "proto3";

package protocol;

option java_package = "org.tron.protos"; //Specify the name of the package that generated the Java file
option java_outer_classname = "Contract"; //Specify the class name of the generated Java file
option go_package = "github.com/tronprotocol/grpc-gateway/core";

import "core/Tron.proto";

message AccountCreateContract {
  bytes owner_address = 1;
  bytes account_address = 2;
  AccountType type = 3;
}

// Update account name. Account name is not unique now.
message AccountUpdateContract {
  bytes account_name = 1;
  bytes owner_address = 2;
}

// Set account id if the account has no id. Account id is unique and case insensitive.
message SetAccountIdContract {
  bytes account_id = 1;
  bytes owner_address = 2;
}

message TransferContract {
  bytes owner_address = 1;
  bytes to_address = 2;
  int64 amount = 3;
}

message TransferAssetContract {
  bytes asset_name = 1;
  bytes owner_address = 2;
  bytes to_address = 3;
  int64 amount = 4;
}


message VoteAssetContract {
  bytes owner_address = 1;
  repeated bytes vote_address = 2;
  bool support = 3;
  int32 count = 5;
}

message VoteWitnessContract {
  message Vote {
    bytes vote_address = 1;
    int64 vote_count = 2;
  }
  bytes owner_address = 1;
  repeated Vote votes = 2;
  bool support = 3;
}

message UpdateSettingContract {
  bytes owner_address = 1;
  bytes contract_address = 2;
  int64 consume_user_resource_percent = 3;
}

message WitnessCreateContract {
  bytes owner_address = 1;
  bytes url = 2;
}

message WitnessUpdateContract {
  bytes owner_address = 1;
  bytes update_url = 12;
}

message AssetIssueContract {
  message FrozenSupply {
    int64 frozen_amount = 1;
    int64 frozen_days = 2;
  }
  bytes owner_address = 1;
  bytes name = 2;
  bytes abbr = 3;
  int64 total_supply = 4;
  repeated FrozenSupply frozen_supply = 5;
  int32 trx_num = 6;
  int32 num = 8;
  int64 start_time = 9;
  int64 end_time = 10;
  int64 order = 11; // the order of tokens of the same name
  int32 vote_score = 16;
  bytes description = 20;
  bytes url = 21;
  int64 free_asset_net_limit = 22;
  int64 public_free_asset_net_limit = 23;
  int64 public_free_asset_net_usage = 24;
  int64 public_latest_free_net_time = 25;
}

message ParticipateAssetIssueContract {
  bytes owner_address = 1;
  bytes to_address = 2;
  bytes asset_name = 3; // the namekey of target asset, include name and order
  int64 amount = 4; // the amount of drops
}


enum ResourceCode {
  BANDWIDTH = 0x00;
  ENERGY = 0x01;
}

message FreezeBalanceContract {
  bytes owner_address = 1;
  int64 frozen_balance = 2;
  int64 frozen_duration = 3;

  ResourceCode resource = 10;
}

message UnfreezeBalanceContract {
  bytes owner_address = 1;

  ResourceCode resource = 10;
}

message UnfreezeAssetContract {
  bytes owner_address = 1;
}

message WithdrawBalanceContract {
  bytes owner_address = 1;
}

message UpdateAssetContract {
  bytes owner_address = 1;
  bytes description = 2;
  bytes url = 3;
  int64 new_limit = 4;
  int64 new_public_limit = 5;
}

message ProposalCreateContract {
  bytes owner_address = 1;
  map<int64, int64> parameters = 2;
}

message ProposalApproveContract {
  bytes owner_address = 1;
  int64 proposal_id = 2;
  bool is_add_approval = 3; // add or remove approval
}

message ProposalDeleteContract {
  bytes owner_address = 1;
  int64 proposal_id = 2;
}

message CreateSmartContract {
  bytes owner_address = 1;
  SmartContract new_contract = 2;
}

message TriggerSmartContract {
  bytes owner_address = 1;
  bytes contract_address = 2;
  int64 call_value = 3;
  bytes data = 4;
}

message BuyStorageContract {
  bytes owner_address = 1;
  int64 quant = 2; // trx quantity for buy storage (sun)
}

message BuyStorageBytesContract {
  bytes owner_address = 1;
  int64 bytes = 2; // storage bytes for buy
}

message SellStorageContract {
  bytes owner_address = 1;
  int64 storage_bytes = 2;
}

message ExchangeCreateContract {
  bytes owner_address = 1;
  bytes first_token_id = 2;
  int64 first_token_balance = 3;
  bytes second_token_id = 4;
  int64 second_token_balance = 5;
}

message ExchangeInjectContract {
  bytes owner_address = 1;
  int64 exchange_id = 2;
  bytes token_id = 3;
  int64 quant = 4;
}

message ExchangeWithdrawContract {
  bytes owner_address = 1;
  int64 exchange_id = 2;
  bytes token_id = 3;
  int64 quant = 4;
}

message ExchangeTransactionContract {
  bytes owner_address = 1;
  int64 exchange_id = 2;
  bytes token_id = 3;
  int64 quant = 4;
<<<<<<< HEAD
}

message AccountPermissionUpdateContract {
  bytes owner_address = 1;
  repeated Permission permissions = 2;
}

message PermissionAddKeyContract {
  bytes owner_address = 1;
  Key key = 2;
  string permission_name = 3;
}

message PermissionUpdateKeyContract {
  bytes owner_address = 1;
  Key key = 2;
  string permission_name = 3;
}

message PermissionDeleteKeyContract {
  bytes owner_address = 1;
  bytes key_address = 2;
  string permission_name = 3;
=======
  int64 expected = 5;
>>>>>>> 2403873a
}<|MERGE_RESOLUTION|>--- conflicted
+++ resolved
@@ -225,7 +225,7 @@
   int64 exchange_id = 2;
   bytes token_id = 3;
   int64 quant = 4;
-<<<<<<< HEAD
+  int64 expected = 5;
 }
 
 message AccountPermissionUpdateContract {
@@ -249,7 +249,4 @@
   bytes owner_address = 1;
   bytes key_address = 2;
   string permission_name = 3;
-=======
-  int64 expected = 5;
->>>>>>> 2403873a
 }