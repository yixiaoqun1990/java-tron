/*
 * java-tron is free software: you can redistribute it and/or modify
 * it under the terms of the GNU General Public License as published by
 * the Free Software Foundation, either version 3 of the License, or
 * (at your option) any later version.
 *
 * java-tron is distributed in the hope that it will be useful,
 * but WITHOUT ANY WARRANTY; without even the implied warranty of
 * MERCHANTABILITY or FITNESS FOR A PARTICULAR PURPOSE.  See the
 * GNU General Public License for more details.
 *
 * You should have received a copy of the GNU General Public License
 * along with this program.  If not, see <http://www.gnu.org/licenses/>.
 */

syntax = "proto3";

package protocol;

option java_package = "org.tron.protos"; //Specify the name of the package that generated the Java file
option java_outer_classname = "Contract"; //Specify the class name of the generated Java file
option go_package = "github.com/tronprotocol/grpc-gateway/core";

import "core/Tron.proto";

message AccountCreateContract {
  bytes owner_address = 1;
  bytes account_address = 2;
  AccountType type = 3;
}

// Update account name. Account name is not unique now.
message AccountUpdateContract {
  bytes account_name = 1;
  bytes owner_address = 2;
}

// Set account id if the account has no id. Account id is unique and case insensitive.
message SetAccountIdContract {
  bytes account_id = 1;
  bytes owner_address = 2;
}

message TransferContract {
  bytes owner_address = 1;
  bytes to_address = 2;
  int64 amount = 3;
}

message TransferAssetContract {
  bytes asset_name = 1;
  bytes owner_address = 2;
  bytes to_address = 3;
  int64 amount = 4;
}


message VoteAssetContract {
  bytes owner_address = 1;
  repeated bytes vote_address = 2;
  bool support = 3;
  int32 count = 5;
}

message VoteWitnessContract {
  message Vote {
    bytes vote_address = 1;
    int64 vote_count = 2;
  }
  bytes owner_address = 1;
  repeated Vote votes = 2;
  bool support = 3;
}

message WitnessCreateContract {
  bytes owner_address = 1;
  bytes url = 2;
}

message WitnessUpdateContract {
  bytes owner_address = 1;
  bytes update_url = 12;
}

message AssetIssueContract {
  message FrozenSupply {
    int64 frozen_amount = 1;
    int64 frozen_days = 2;
  }
  bytes owner_address = 1;
  bytes name = 2;
  bytes abbr = 3;
  int64 total_supply = 4;
  repeated FrozenSupply frozen_supply = 5;
  int32 trx_num = 6;
  int32 num = 8;
  int64 start_time = 9;
  int64 end_time = 10;
  int64 order = 11; // the order of tokens of the same name
  int32 vote_score = 16;
  bytes description = 20;
  bytes url = 21;
  int64 free_asset_net_limit = 22;
  int64 public_free_asset_net_limit = 23;
  int64 public_free_asset_net_usage = 24;
  int64 public_latest_free_net_time = 25;
}

message ParticipateAssetIssueContract {
  bytes owner_address = 1;
  bytes to_address = 2;
  bytes asset_name = 3; // the namekey of target asset, include name and order
  int64 amount = 4; // the amount of drops
}

message FreezeBalanceContract {
  bytes owner_address = 1;
  int64 frozen_balance = 2;
  int64 frozen_duration = 3;
}

message UnfreezeBalanceContract {
  bytes owner_address = 1;
}

message UnfreezeAssetContract {
  bytes owner_address = 1;
}

message WithdrawBalanceContract {
  bytes owner_address = 1;
}

message UpdateAssetContract {
  bytes owner_address = 1;
  bytes description = 2;
  bytes url = 3;
  int64 new_limit = 4;
  int64 new_public_limit = 5;
}

message ProposalCreateContract {
  bytes owner_address = 1;
  map<int64, int64> parameters = 2;
}

message ProposalApproveContract {
  bytes owner_address = 1;
  int64 proposal_id = 2;
  bool is_add_approval = 3; // add or remove approval
}

message ProposalDeleteContract {
  bytes owner_address = 1;
  int64 proposal_id = 2;
}

message CreateSmartContract {
  bytes owner_address = 1;
  SmartContract new_contract = 2;
<<<<<<< HEAD
  bytes cpu_limit_in_trx = 3;
  bytes storage_limit_in_trx = 4;
=======
>>>>>>> a807b191
}

message TriggerSmartContract {
  bytes owner_address = 1;
  bytes contract_address = 2;
  bytes call_value = 3;
  bytes data = 4;
  bytes cpu_limit_in_trx = 5;
  bytes storage_limit_in_trx = 6;
}<|MERGE_RESOLUTION|>--- conflicted
+++ resolved
@@ -158,11 +158,8 @@
 message CreateSmartContract {
   bytes owner_address = 1;
   SmartContract new_contract = 2;
-<<<<<<< HEAD
   bytes cpu_limit_in_trx = 3;
   bytes storage_limit_in_trx = 4;
-=======
->>>>>>> a807b191
 }
 
 message TriggerSmartContract {
