--- conflicted
+++ resolved
@@ -437,12 +437,6 @@
   ABI abi = 3;
   bytes bytecode = 4;
   bytes call_value = 5;
-<<<<<<< HEAD
   bytes name = 6;
   bytes data = 7;
-
-=======
-  bytes data = 6;
-  bytes owner_resource_usage_percent = 7;
->>>>>>> a2c1b334
 }