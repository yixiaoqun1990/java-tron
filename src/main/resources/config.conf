net {
  type = mainnet
  # type = testnet
}

storage {
  # Directory for storing persistent data

  db.directory = "database",
  index.directory = "index",

  # You can custom these 14 databases' configs:

  # account, account-index, asset-issue, block, block-index,
  # block_KDB, peers, properties, recent-block, trans,
  # utxo, votes, witness, witness_schedule.

  # Otherwise, db configs will remain defualt and data will be stored in
  # the path of "output-directory" or which is set by "-d" ("--output-directory").

  # Attention: name is a required field that must be set !!!
  properties = [
    //    {
    //      name = "account",
    //      path = "storage_directory_test",
    //      createIfMissing = true,
    //      paranoidChecks = true,
    //      verifyChecksums = true,
    //      compressionType = 1,        // compressed with snappy
    //      blockSize = 4096,           // 4  KB =         4 * 1024 B
    //      writeBufferSize = 10485760, // 10 MB = 10 * 1024 * 1024 B
    //      cacheSize = 10485760,       // 10 MB = 10 * 1024 * 1024 B
    //      maxOpenFiles = 100
    //    },
    //    {
    //      name = "account-index",
    //      path = "storage_directory_test",
    //      createIfMissing = true,
    //      paranoidChecks = true,
    //      verifyChecksums = true,
    //      compressionType = 1,        // compressed with snappy
    //      blockSize = 4096,           // 4  KB =         4 * 1024 B
    //      writeBufferSize = 10485760, // 10 MB = 10 * 1024 * 1024 B
    //      cacheSize = 10485760,       // 10 MB = 10 * 1024 * 1024 B
    //      maxOpenFiles = 100
    //    },
  ]

}

node.discovery = {
  enable = false
  persist = true
  bind.ip = ""
  external.ip = null
}

node.backup {
  port = 10001

  # my priority, each member should use different priority
  priority = 8

  # peer's ip list, can't contain mine
  members = [
    # "ip",
    # "ip"
  ]
}

node {
  # trust node for solidity node
  # trustNode = "ip:port"
  trustNode = "127.0.0.1:50051"

  # expose extension api to public or not
  walletExtensionApi = true

  listen.port = 18888

  connection.timeout = 2

  tcpNettyWorkThreadNum = 0

  udpNettyWorkThreadNum = 1

  # Number of validate sign thread, default availableProcessors / 2
  # validateSignThreadNum = 16

  maxActiveNodes = 30

  maxActiveNodesWithSameIp = 2

  minParticipationRate = 0

  # check the peer data transfer ,disconnect factor
  disconnectNumberFactor = 0.4
  maxConnectNumberFactor = 0.8
  receiveTcpMinDataLength = 2048
  isOpenFullTcpDisconnect = true

  p2p {
    version = 1 # 11111: mainnet; 20180622: testnet
  }

  active = [
    # Active establish connection in any case
    # Sample entries:
    # "ip:port",
    # "ip:port"
  ]

  passive = [
    # Passive accept connection in any case
    # Sample entries:
    # "ip:port",
    # "ip:port"
  ]

  http {
    fullNodePort = 8090
    solidityPort = 8091
  }

  rpc {
    port = 50051

    # Number of gRPC thread, default availableProcessors / 2
    # thread = 16

    # The maximum number of concurrent calls permitted for each incoming connection
    # maxConcurrentCallsPerConnection =

    # The HTTP/2 flow control window, default 1MB
    # flowControlWindow =

    # Connection being idle for longer than which will be gracefully terminated
    maxConnectionIdleInMillis = 60000

    # Connection lasting longer than which will be gracefully terminated
    # maxConnectionAgeInMillis =

    # The maximum message size allowed to be received on the server, default 4MB
    # maxMessageSize =

    # The maximum size of header list allowed to be received, default 8192
    # maxHeaderListSize =
  }

  # Limits the maximum percentage (default 75%) of producing block interval
  # to provide sufficient time to perform other operations e.g. broadcast block
  # blockProducedTimeOut = 75

  # Limits the maximum number (default 700) of transaction from network layer
  # netMaxTrxPerSecond = 700
}



seed.node = {
  # List of the seed nodes
  # Seed nodes are stable full nodes
  # example:
  # ip.list = [
  #   "ip:port",
  #   "ip:port"
  # ]
  ip.list = [
  ]
}

genesis.block = {
  # Reserve balance
  assets = [
    {
      accountName = "Zion"
      accountType = "AssetIssue"
      address = "TPL66VK2gCXNCD7EJg9pgJRfqcRazjhUZY"
      balance = "95000000000000000"
    },
    {
      accountName = "Sun"
      accountType = "AssetIssue"
      address = "TWsm8HtU2A5eEzoT8ev8yaoFjHsXLLrckb"
      balance = "5000000000000000"
    },
    {
      accountName = "Blackhole"
      accountType = "AssetIssue"
      address = "TSJD5rdu6wZXP7F2m3a3tn8Co3JcMjtBip"
      balance = "-9223372036854775808"
    }
  ]

  witnesses = [
    {
      address: TPL66VK2gCXNCD7EJg9pgJRfqcRazjhUZY,
      url = "http://Alioth.com",
      voteCount = 100027
    }
  ]

  timestamp = "0" #2017-8-26 12:00:00

  parentHash = "957dc2d350daecc7bb6a38f3938ebde0a0c1cedafe15f0edae4256a2907449f6"
}

localwitness = [
  da146374a75310b9666e834ee4ad0866d6f4035967bfc76217c5a495fff9f0d0
]

#localwitnesskeystore = [
#  "src/main/resources/localwitnesskeystore.json"
#]

block = {
  needSyncCheck = false
  maintenanceTimeInterval = 21600000
  proposalExpireTime = 259200000 // 3 day: 259200000(ms)
}


vm = {
  supportConstant = true
  minTimeRatio = 0.0
  maxTimeRatio = 5.0

  # In rare cases, transactions that will be within the specified maximum execution time (default 10(ms)) are re-executed and packaged
  # longRunningTime = 10
}

committee = {
<<<<<<< HEAD
  allowCreationOfContracts = 1  //mainnet:0 (reset by committee),test:1
=======
  allowCreationOfContracts = 0  //mainnet:0 (reset by committee),test:1
}

log.level = {
   root = "INFO" // TRACE;DEBUG;INFO;WARN;ERROR
>>>>>>> 93de9c4b
}<|MERGE_RESOLUTION|>--- conflicted
+++ resolved
@@ -230,13 +230,9 @@
 }
 
 committee = {
-<<<<<<< HEAD
   allowCreationOfContracts = 1  //mainnet:0 (reset by committee),test:1
-=======
-  allowCreationOfContracts = 0  //mainnet:0 (reset by committee),test:1
 }
 
 log.level = {
    root = "INFO" // TRACE;DEBUG;INFO;WARN;ERROR
->>>>>>> 93de9c4b
 }