net {
  # type = mainnet
  type = testnet
}

storage {
  # Directory for storing persistent data

  db.directory = "database",
  index.directory = "index",

  # You can custom these 14 databases' configs:

  # account, account-index, asset-issue, block, block-index,
  # block_KDB, peers, properties, recent-block, trans,
  # utxo, votes, witness, witness_schedule.

  # Otherwise, db configs will remain defualt and data will be stored in
  # the path of "output-directory" or which is set by "-d" ("--output-directory").

  # Attention: name is a required field that must be set !!!
  properties = [
//    {
//      name = "account",
//      path = "storage_directory_test",
//      createIfMissing = true,
//      paranoidChecks = true,
//      verifyChecksums = true,
//      compressionType = 0,
//      blockSize = 10485760,
//      writeBufferSize = 10485760,
//      cacheSize = 0,
//      maxOpenFiles = 32
//    },
//    {
//      name = "account-index",
//      path = "storage_directory_test",
//      createIfMissing = true,
//      paranoidChecks = true,
//      verifyChecksums = true,
//      compressionType = 0,
//      blockSize = 10485760,
//      writeBufferSize = 10485760,
//      cacheSize = 0,
//      maxOpenFiles = 32
//    }
  ]

}

node.discovery = {
  enable = true
  persist = true
  bind.ip = ""
  external.ip = null
}

node {
  # trust node for solidity node
  # trustNode = "ip:port"
  trustNode = "127.0.0.1:50051"

  # expose extension api to public or not
  walletExtensionApi = true

  listen.port = 18888
  rpc.port = 50051

  # Number of gRPC thread, default availableProcessors / 2
  # rpc.thread = 16

  connection.timeout = 2

  tcpNettyWorkThreadNum = 0

  udpNettyWorkThreadNum = 1

  # Number of validate sign thread, default availableProcessors / 2
  # validateSignThreadNum = 16

  active = [
    # Initial active peers
    # Sample entries:
    # "ip:port",
    # "ip:port"
  ]

  maxActiveNodes = 30

  minParticipationRate = 33

  p2p {
<<<<<<< HEAD
    version = 69 # 68: testnet; 101: debug
=======
    version = 69 # 69: testnet; 101: debug
>>>>>>> 29dc091e
  }

}

seed.node = {
  # List of the seed nodes
  # Seed nodes are stable full nodes
  # example:
  # ip.list = [
  #   "ip:port",
  #   "ip:port"
  # ]
  ip.list = [
    "47.254.16.55:18888",
    "47.254.18.49:18888",
    "18.188.111.53:18888",
    "54.219.41.56:18888",
    "35.169.113.187:18888",
    "34.214.241.188:18888",
    "47.254.146.147:18888",
    "47.254.144.25:18888",
    "47.91.246.252:18888",
    "47.91.216.69:18888",
    "39.106.220.120:18888"
  ]
}

genesis.block = {
  # Reserve balance
  assets = [
    # {
    #   accountName = "tron"
    #   accountType = "AssetIssue" # Normal/AssetIssue/Contract
    #   address = "27V2x39zmmJeVGBGSheAk1281z8svbWgn6C"
    #   balance = "10"
    # }
    {
      accountName = "Devaccount"
      accountType = "AssetIssue"
      address = "27d3byPxZXKQWfXX7sJvemJJuv5M65F3vjS"
      balance = "75000000000000000"
    },
    {
      accountName = "Zion"
      accountType = "AssetIssue"
      address = "27fXgQ46DcjEsZ444tjZPKULcxiUfDrDjqj"
      balance = "15000000000000000"
    },
    {
      accountName = "Sun"
      accountType = "AssetIssue"
      address = "27SWXcHuQgFf9uv49FknBBBYBaH3DUk4JPx"
      balance = "10000000000000000"
    },
    {
      accountName = "Blackhole"
      accountType = "AssetIssue"
      address = "27WtBq2KoSy5v8VnVZBZHHJcDuWNiSgjbE3"
      balance = "-9223372036854775808"
    }
  ]

  witnesses = [
    {
      address: 27PxykS4kNvH8wAkTLmVFrjUY3XMVif1mCT,
      url= "http://Alioth.com",
      voteCount = 10000
    },
    {
      address: 27g8LmoFZqreoGA7DXMBACYUrtHJhwDtRN8,
      url= "http://Aries.com",
      voteCount = 10001
    },
    {
      address: 27gxPESdqo13bbmsUymAS56NSWBVYwRcGPD,
      url= "http://Cancer.com",
      voteCount = 10002
    },
    {
      address: 27gMPgPAqoD81px3dCGzaSskBxD2P8hnoUX,
      url= "http://Capricorn.com",
      voteCount = 10003
    },
    {
      address: 27SHRr2cEpY7sqyMqHD8aq1nkgziPZs7WPi,
      url= "http://Cassiopeia.com",
      voteCount = 10004
    },
    {
      address: 27SmZHo9VuLanV9ki3rCQUcsLM3uSAhd7Wf,
      url= "http://Crux.com",
      voteCount = 10005
    },
    {
      address: 27QPMhs5Yp7bUwm8E49As42NSTEzk2NS9RX,
      url= "http://Delphinus.com",
      voteCount = 10006
    },
    {
      address: 27YYha9VR2V2YrBxeVWESCyg5GtSsk5GRa1,
      url= "http://Dorado.com",
      voteCount = 10007
    },
    {
      address: 27ZczAb5knuHj6vdMTdkJbLFmfKLvPW7GsA,
      url= "http://Dubhe.com",
      voteCount = 10008
    },
    {
      address: 27heA398dbFCPK1Th1LZfk2qr9zQVT9ULwW,
      url= "http://Eridanus.com",
      voteCount = 10009
    },
    {
      address: 27Zu6f5dV99wqLSpz9udzn5TMG8XZPJpVog,
      url= "http://Gemini.com",
      voteCount = 10010
    },
    {
      address: 27WEvZPj4MTjgFVgftuZHwXDZ4GvERJ1EBT,
      url= "http://Hercules.com",
      voteCount = 10011
    },
    {
      address: 27fuGHVLq7d6S45UBtpUNvezHa3mzZN1ZhT,
      url= "http://Leo.com",
      voteCount = 10012
    },
    {
      address: 27gGphfLygRpiMTjwquk2hfBqYKByr1x3YF,
      url= "http://Libra.com",
      voteCount = 10013
    },
    {
      address: 27mAGvEWMHdiEg3xPyQXJZiPko4E7DaNyNW,
      url= "http://Lupus.com",
      voteCount = 10014
    },
    {
      address: 27QxTvaLoGfg6Tor9C5wYrar1Uq4nYhnA8N,
      url= "http://Lyra.com",
      voteCount = 10015
    },
    {
      address: 27Yj5prhYkM2PSWyXjhKV6MQmPD7hdsnAio,
      url= "http://Monoceros.com",
      voteCount = 10016
    },
    {
      address: 27ecHtfLXQE6J6FKG7UdDpfpAJkaKwqCdZ8,
      url= "http://Norma.com",
      voteCount = 10017
    },
    {
      address: 27ULHaikTqKxmC9sYtauy3i6wuf1Rf2facG,
      url= "http://Orion.com",
      voteCount = 10018
    },
    {
      address: 27ioeNwMjNNtAvqiBSWHkMSyAhDpszRWibh,
      url= "http://Pavo.com",
      voteCount = 10019
    },
    {
      address: 27fuyWmVArGDfQ8TS3NvzunN19ZJjxSV1Dx,
      url= "http://Perseus.com",
      voteCount = 10020
    },
    {
      address: 27RPg4Mx1MVZPpmfaJgRQWksqAgySQ3HaRU,
      url= "http://Phecda.com",
      voteCount = 10021
    },
    {
      address: 27SwT5aMxZKRoysXMLwZb9HziJZHEwu7Bpv,
      url= "http://Phoenix.com",
      voteCount = 10022
    },
    {
      address: 27Uqj6VqqasApPBZgnB9qows3GkKUZ7wJai,
      url= "http://Pyxis.com",
      voteCount = 10023
    },
    {
      address: 27hCKyn6oZR8EVadSximYAyeE279okY9oqp,
      url= "http://Scutum.com",
      voteCount = 10024
    },
    {
      address: 27WHVfnh7AZCzga3w8UP9psoVRd9J2Cghkd,
      url= "http://Taurus.com",
      voteCount = 10025
    },
    {
      address: 27b8A6vaakeCEqQ6a6uVPLKSeyUAUsuin6i,
      url= "http://Volans.com",
      voteCount = 10026
#    },
#    {
#      address: 27fA4k6h3XLxTiC63Ke4c5YeEuwgM7d2toV,
#      url= "http://Vulpecula.com",
#      voteCount = 10027
    }
  ]

  timestamp = "0" #2017-8-26 12:00:00

  parentHash = "0x0000000000000000000000000000000000000000000000000000000000000000"
}

localwitness = [

]

block = {
  needSyncCheck = true # first node : false, other : true
  maintenanceTimeInterval = 21600000 // 1 day: 86400000(ms), 6 hours: 21600000(ms)
}

<|MERGE_RESOLUTION|>--- conflicted
+++ resolved
@@ -90,11 +90,7 @@
   minParticipationRate = 33
 
   p2p {
-<<<<<<< HEAD
-    version = 69 # 68: testnet; 101: debug
-=======
     version = 69 # 69: testnet; 101: debug
->>>>>>> 29dc091e
   }
 
 }
