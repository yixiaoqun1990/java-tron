net {
  type = mainnet
  # type = testnet
}

storage {
  # Directory for storing persistent data

  db.directory = "database",
  index.directory = "index",

  # You can custom these 14 databases' configs:

  # account, account-index, asset-issue, block, block-index,
  # block_KDB, peers, properties, recent-block, trans,
  # utxo, votes, witness, witness_schedule.

  # Otherwise, db configs will remain defualt and data will be stored in
  # the path of "output-directory" or which is set by "-d" ("--output-directory").

  # Attention: name is a required field that must be set !!!
  properties = [
    //    {
    //      name = "account",
    //      path = "storage_directory_test",
    //      createIfMissing = true,
    //      paranoidChecks = true,
    //      verifyChecksums = true,
    //      compressionType = 1,        // compressed with snappy
    //      blockSize = 4096,           // 4  KB =         4 * 1024 B
    //      writeBufferSize = 10485760, // 10 MB = 10 * 1024 * 1024 B
    //      cacheSize = 10485760,       // 10 MB = 10 * 1024 * 1024 B
    //      maxOpenFiles = 100
    //    },
    //    {
    //      name = "account-index",
    //      path = "storage_directory_test",
    //      createIfMissing = true,
    //      paranoidChecks = true,
    //      verifyChecksums = true,
    //      compressionType = 1,        // compressed with snappy
    //      blockSize = 4096,           // 4  KB =         4 * 1024 B
    //      writeBufferSize = 10485760, // 10 MB = 10 * 1024 * 1024 B
    //      cacheSize = 10485760,       // 10 MB = 10 * 1024 * 1024 B
    //      maxOpenFiles = 100
    //    },
  ]

}

node.discovery = {
  enable = false
  persist = true
  bind.ip = ""
  external.ip = null
}

node.backup {
  port = 10001
  priority = 8
  members = [
  ]
}

node {
  # trust node for solidity node
  # trustNode = "ip:port"
  trustNode = "127.0.0.1:50051"

  # expose extension api to public or not
  walletExtensionApi = true

  listen.port = 18888

  connection.timeout = 2

  tcpNettyWorkThreadNum = 0

  udpNettyWorkThreadNum = 1

  # Number of validate sign thread, default availableProcessors / 2
  # validateSignThreadNum = 16

  maxActiveNodes = 30

  maxActiveNodesWithSameIp = 2

<<<<<<< HEAD
  minParticipationRate = 0
=======
  minParticipationRate = 15

  # check the peer data transfer ,disconnect factor
  disconnectNumberFactor = 0.4
  maxConnectNumberFactor = 0.8
  receiveTcpMinDataLength = 2048
  isOpenFullTcpDisconnect = true
>>>>>>> 5ecc88f2

  p2p {
    version = 1 # 11111: mainnet; 20180622: testnet
  }

  active = [
    # Active establish connection in any case
    # Sample entries:
    # "ip:port",
    # "ip:port"
  ]

  passive = [
    # Passive accept connection in any case
    # Sample entries:
    # "ip:port",
    # "ip:port"
  ]

  http {
    fullNodePort = 8090
    solidityPort = 8091
  }

  rpc {
    port = 50051

    # Number of gRPC thread, default availableProcessors / 2
    # thread = 16

    # The maximum number of concurrent calls permitted for each incoming connection
    # maxConcurrentCallsPerConnection =

    # The HTTP/2 flow control window, default 1MB
    # flowControlWindow =

    # Connection being idle for longer than which will be gracefully terminated
    maxConnectionIdleInMillis = 60000

    # Connection lasting longer than which will be gracefully terminated
    # maxConnectionAgeInMillis =

    # The maximum message size allowed to be received on the server, default 4MB
    # maxMessageSize =

    # The maximum size of header list allowed to be received, default 8192
    # maxHeaderListSize =
  }

}



seed.node = {
  # List of the seed nodes
  # Seed nodes are stable full nodes
  # example:
  # ip.list = [
  #   "ip:port",
  #   "ip:port"
  # ]
  ip.list = [
  ]
}

genesis.block = {
  # Reserve balance
  assets = [
    {
      accountName = "Zion"
      accountType = "AssetIssue"
      address = "TPL66VK2gCXNCD7EJg9pgJRfqcRazjhUZY"
      balance = "95000000000000000"
    },
    {
      accountName = "Sun"
      accountType = "AssetIssue"
      address = "TWsm8HtU2A5eEzoT8ev8yaoFjHsXLLrckb"
      balance = "5000000000000000"
    },
    {
      accountName = "Blackhole"
      accountType = "AssetIssue"
      address = "TSJD5rdu6wZXP7F2m3a3tn8Co3JcMjtBip"
      balance = "-9223372036854775808"
    }
  ]

  witnesses = [
    {
      address: TPL66VK2gCXNCD7EJg9pgJRfqcRazjhUZY,
      url = "http://Alioth.com",
      voteCount = 100027
    }
  ]

  timestamp = "0" #2017-8-26 12:00:00

  parentHash = "957dc2d350daecc7bb6a38f3938ebde0a0c1cedafe15f0edae4256a2907449f6"
}

localwitness = [
  da146374a75310b9666e834ee4ad0866d6f4035967bfc76217c5a495fff9f0d0
]

#localwitnesskeystore = [
#  "src/main/resources/localwitnesskeystore.json"
#]

block = {
  needSyncCheck = false # first node : false, other : true
  maintenanceTimeInterval = 21600000 // 1 day: 86400000(ms), 6 hours: 21600000(ms)
}<|MERGE_RESOLUTION|>--- conflicted
+++ resolved
@@ -85,17 +85,13 @@
 
   maxActiveNodesWithSameIp = 2
 
-<<<<<<< HEAD
   minParticipationRate = 0
-=======
-  minParticipationRate = 15
 
   # check the peer data transfer ,disconnect factor
   disconnectNumberFactor = 0.4
   maxConnectNumberFactor = 0.8
   receiveTcpMinDataLength = 2048
   isOpenFullTcpDisconnect = true
->>>>>>> 5ecc88f2
 
   p2p {
     version = 1 # 11111: mainnet; 20180622: testnet
