<<<<<<< HEAD
# private key of ECKey
=======
>>>>>>> 305e580e

storage {
  # Directory for storing persistent data
  directory = "database"
}

overlay {
  # Port on which java-tron's Gossip will listen
  # for broadcasting message and management nodes
  port = 7080
}
node.discovery = {
  enable = true
  persist = true
  bind.ip = ""
  external.ip = null
  public.home.node = true
}

node {
  listen.port = 10001

  connection.timeout = 2

  active = [
    # Sample entries:
    # { url = "enode://<hex nodeID>@hostname.com:30303" }
    # {
    #    ip = hostname.com
    #    port = 30303
    #    nodeId = e437a4836b77ad9d9ffe73ee782ef2614e6d8370fcf62191a6e488276e23717147073a7ce0b444d485fff5a0c34c4577251a7a990cf80d8542e21b95aa8c5e6c
    # }
  ]

  channel.read.timeout = 90

  maxActiveNodes = 30

  p2p {
    pingInterval = 5
    version = 0
  }

}

sync {
  node.count = 30
}

seed.node = {
  # List of the seed nodes
  # Seed nodes are stable full nodes
  # example:
  # ip.list = [
  #   "ip:port",
  #   "ip:port"
  # ]
  ip.list = [
    "192.168.10.234:10001"
  ]
}

genesis.block = {
  # Reserve balance
  assets = [
    # {
    #   accountName = "tron"
    #   accountType = "AssetIssue" # Normal/AssetIssue/Contract
    #   address = "4154ca3d1de87d61ab9f96891b6b2c359d6e8a94"
    #   balance = "10"
    # }
    {
      accountName = "Devaccount"
      accountType = "AssetIssue"
      address = "abd4b9367799eaa3197fecb144eb71de1e049150"
      balance = "10000"
    },
    {
      accountName = "Zion"
      accountType = "AssetIssue"
      address = "55ddae14564f82d5b94c7a131b5fcfd31ad6515a"
      balance = "100000000000000000"
    },
    {
      accountName = "Sun"
      accountType = "AssetIssue"
      address = "4948c2e8a756d9437037dcd8c7e0c73d560ca38d"
      balance = "9223372036854775807"
    },
    {
      accountName = "Blackhole"
      accountType = "AssetIssue"
      address = "548794500882809695a8a687866e76d4271a146a"
      balance = "-9223372036854775808"
    }
  ]

  witnesses = [
    {
      #privateKey:00f31db24bfbd1a2ef19beddca0a0fa37632eded9ac666a05d3bd925f01dde1f62
      #publicKey:04af91bdf9d8d565073b860b11a15f608ea46d0891a622d15027c3a9329f1b49f59ade694044a5b19a1aa005871bba5120ddf363ee00e47902f7d87c87d50f4b25
      address: 299f3db80a24b20a254b89ce639d59132f157f13
      url = "http://Uranus.org",
      voteCount = 105
    },
    {
      #privateKey:00bfa39780b1cf6c2592a55286bc63f0c5290125c3f5a32075a5febcbb60a8204f
      #publicKey:04d0cc249fb8aa7e1c1a76e3f8ef0cba4ec9cf97dbfaa1f93a62f5acf23a6a3b1953e72df7ae1c2e7948abe2568b01f43025c84d6795413d7f1e3606992727211d
      address: 448d53b2df0cd78158f6f0aecdf60c1c10b15413
      url = "http://Uranus.org",
      voteCount = 104
    },
    {
      #privateKey:423de4fda126ed1e4d31ba7fe36b0c5172a22113ae17d11bcdb6a169040dd6
      #publicKey:04c2d934ddb430fcf8895d8037b2cdc39ec37f495fa21f4160f9c210f9b4a82d28cfb95703da7b8f5b867d4592f97ac84546dc4beb04c0322f2a154af4776ed8e8
      address: 6c22c1af7bfbb2b0e07148ecba27b56f81a54fcf
      url = "http://Marcus.org",
      voteCount = 103
    },
    {
      #privateKey:7f9fce39a16edb51225dc71e71d4f45703a55f334fad86f7e9fa22f0196f0aab
      #publicKey:0414f56d782f8e9f3173bef31da54f32b3f2f90d2f8a070f33fdee19ba20201c7843ace4a27606ba4696bc2a5a9f960f2e85a4259017e6d84cd4664030edb62ec9
      address: 48e447ec869216de76cfeeadf0db37a3d1c8246d
      url = "http://Olivier.org",
      voteCount = 102
    }
  ]

  timestamp = "0" #2017-8-26 12:00:00

  parentHash = "0x0000000000000000000000000000000000000000000000000000000000000000"
}

localwitness = [

    00f31db24bfbd1a2ef19beddca0a0fa37632eded9ac666a05d3bd925f01dde1f62,
  #url = "http://Uranus.org"
  00bfa39780b1cf6c2592a55286bc63f0c5290125c3f5a32075a5febcbb60a8204f,
  #url = "http://Uranus.org"
  //  423de4fda126ed1e4d31ba7fe36b0c5172a22113ae17d11bcdb6a169040dd6,
  #url = "http://Marcus.org"
  //  7f9fce39a16edb51225dc71e71d4f45703a55f334fad86f7e9fa22f0196f0aab,
  #url = "http://Olivier.org"

]

block = {
  interval = 5000 # ms,produce block period
  needSyncCheck = true # first node : false, other : true
}<|MERGE_RESOLUTION|>--- conflicted
+++ resolved
@@ -1,7 +1,3 @@
-<<<<<<< HEAD
-# private key of ECKey
-=======
->>>>>>> 305e580e
 
 storage {
   # Directory for storing persistent data
