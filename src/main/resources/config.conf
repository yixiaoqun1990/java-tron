net {
  type = mainnet
  # type = testnet
}

storage {
  # Directory for storing persistent data

  db.directory = "database",
  index.directory = "index",

  # You can custom these 14 databases' configs:

  # account, account-index, asset-issue, block, block-index,
  # block_KDB, peers, properties, recent-block, trans,
  # utxo, votes, witness, witness_schedule.

  # Otherwise, db configs will remain defualt and data will be stored in
  # the path of "output-directory" or which is set by "-d" ("--output-directory").

  # Attention: name is a required field that must be set !!!
  properties = [
//    {
//      name = "account",
//      path = "storage_directory_test",
//      createIfMissing = true,
//      paranoidChecks = true,
//      verifyChecksums = true,
    //      compressionType = 1,        // compressed with snappy
    //      blockSize = 4096,           // 4  KB =         4 * 1024 B
    //      writeBufferSize = 10485760, // 10 MB = 10 * 1024 * 1024 B
    //      cacheSize = 10485760,       // 10 MB = 10 * 1024 * 1024 B
    //      maxOpenFiles = 100
//    },
//    {
//      name = "account-index",
//      path = "storage_directory_test",
//      createIfMissing = true,
//      paranoidChecks = true,
//      verifyChecksums = true,
    //      compressionType = 1,        // compressed with snappy
    //      blockSize = 4096,           // 4  KB =         4 * 1024 B
    //      writeBufferSize = 10485760, // 10 MB = 10 * 1024 * 1024 B
    //      cacheSize = 10485760,       // 10 MB = 10 * 1024 * 1024 B
    //      maxOpenFiles = 100
    //    },
  ]

}

node.discovery = {
  enable = true
  persist = true
  bind.ip = ""
  external.ip = null
}

node.backup {
  port = 10001
  priority = 8
  members = [
  ]
}

node {
  # trust node for solidity node
  # trustNode = "ip:port"
  trustNode = "127.0.0.1:50051"

  # expose extension api to public or not
  walletExtensionApi = true

  listen.port = 18888

  connection.timeout = 2

  tcpNettyWorkThreadNum = 0

  udpNettyWorkThreadNum = 1

  # Number of validate sign thread, default availableProcessors / 2
  # validateSignThreadNum = 16

  connectFactor = 0.3
  activeConnectFactor = 0.1

  maxActiveNodes = 30

  maxActiveNodesWithSameIp = 2

  minParticipationRate = 15

  p2p {
    version = 11111 # 11111: mainnet; 20180622: testnet
  }

  active = [
    # Active establish connection in any case
    # Sample entries:
    # "ip:port",
    # "ip:port"
  ]

  passive = [
    # Passive accept connection in any case
    # Sample entries:
    # "ip:port",
    # "ip:port"
  ]

  http {
     fullNodePort = 8090
     solidityPort = 8091
  }

  rpc {
    port = 50051

    # Number of gRPC thread, default availableProcessors / 2
    # thread = 16

    # The maximum number of concurrent calls permitted for each incoming connection
    # maxConcurrentCallsPerConnection =

    # The HTTP/2 flow control window, default 1MB
    # flowControlWindow =

    # Connection being idle for longer than which will be gracefully terminated
    maxConnectionIdleInMillis = 60000

    # Connection lasting longer than which will be gracefully terminated
    # maxConnectionAgeInMillis =

    # The maximum message size allowed to be received on the server, default 4MB
    # maxMessageSize =

    # The maximum size of header list allowed to be received, default 8192
    # maxHeaderListSize =
  }

}



seed.node = {
  # List of the seed nodes
  # Seed nodes are stable full nodes
  # example:
  # ip.list = [
  #   "ip:port",
  #   "ip:port"
  # ]
  ip.list = [
    "54.236.37.243:18888",
    "52.53.189.99:18888",
    "18.196.99.16:18888",
    "34.253.187.192:18888",
    "52.56.56.149:18888",
    "35.180.51.163:18888",
    "54.252.224.209:18888",
    "18.228.15.36:18888",
    "52.15.93.92:18888",
    "34.220.77.106:18888",
    "13.127.47.162:18888",
    "13.124.62.58:18888",
    "13.229.128.108:18888",
    "35.182.37.246:18888",
    "34.200.228.125:18888",
    "18.220.232.201:18888",
    "13.57.30.186:18888",
    "35.165.103.105:18888",
    "18.184.238.21:18888",
    "34.250.140.143:18888",
    "35.176.192.130:18888",
    "52.47.197.188:18888",
    "52.62.210.100:18888",
    "13.231.4.243:18888",
    "18.231.76.29:18888",
    "35.154.90.144:18888",
    "13.125.210.234:18888",
    "13.250.40.82:18888",
    "35.183.101.48:18888"
  ]
}

genesis.block = {
  # Reserve balance
  assets = [
    {
      accountName = "Zion"
      accountType = "AssetIssue"
      address = "TLLM21wteSPs4hKjbxgmH1L6poyMjeTbHm"
      balance = "99000000000000000"
    },
    {
      accountName = "Sun"
      accountType = "AssetIssue"
      address = "TXmVpin5vq5gdZsciyyjdZgKRUju4st1wM"
      balance = "0"
    },
    {
      accountName = "Blackhole"
      accountType = "AssetIssue"
      address = "TLsV52sRDL79HXGGm9yzwKibb6BeruhUzy"
      balance = "-9223372036854775808"
    }
  ]

  witnesses = [
    {
      address: THKJYuUmMKKARNf7s2VT51g5uPY6KEqnat,
      url = "http://GR1.com",
      voteCount = 100000026
    },
    {
      address: TVDmPWGYxgi5DNeW8hXrzrhY8Y6zgxPNg4,
      url = "http://GR2.com",
      voteCount = 100000025
    },
    {
      address: TWKZN1JJPFydd5rMgMCV5aZTSiwmoksSZv,
      url = "http://GR3.com",
      voteCount = 100000024
    },
    {
      address: TDarXEG2rAD57oa7JTK785Yb2Et32UzY32,
      url = "http://GR4.com",
      voteCount = 100000023
    },
    {
      address: TAmFfS4Tmm8yKeoqZN8x51ASwdQBdnVizt,
      url = "http://GR5.com",
      voteCount = 100000022
    },
    {
      address: TK6V5Pw2UWQWpySnZyCDZaAvu1y48oRgXN,
      url = "http://GR6.com",
      voteCount = 100000021
    },
    {
      address: TGqFJPFiEqdZx52ZR4QcKHz4Zr3QXA24VL,
      url = "http://GR7.com",
      voteCount = 100000020
    },
    {
      address: TC1ZCj9Ne3j5v3TLx5ZCDLD55MU9g3XqQW,
      url = "http://GR8.com",
      voteCount = 100000019
    },
    {
      address: TWm3id3mrQ42guf7c4oVpYExyTYnEGy3JL,
      url = "http://GR9.com",
      voteCount = 100000018
    },
    {
      address: TCvwc3FV3ssq2rD82rMmjhT4PVXYTsFcKV,
      url = "http://GR10.com",
      voteCount = 100000017
    },
    {
      address: TFuC2Qge4GxA2U9abKxk1pw3YZvGM5XRir,
      url = "http://GR11.com",
      voteCount = 100000016
    },
    {
      address: TNGoca1VHC6Y5Jd2B1VFpFEhizVk92Rz85,
      url = "http://GR12.com",
      voteCount = 100000015
    },
    {
      address: TLCjmH6SqGK8twZ9XrBDWpBbfyvEXihhNS,
      url = "http://GR13.com",
      voteCount = 100000014
    },
    {
      address: TEEzguTtCihbRPfjf1CvW8Euxz1kKuvtR9,
      url = "http://GR14.com",
      voteCount = 100000013
    },
    {
      address: TZHvwiw9cehbMxrtTbmAexm9oPo4eFFvLS,
      url = "http://GR15.com",
      voteCount = 100000012
    },
    {
      address: TGK6iAKgBmHeQyp5hn3imB71EDnFPkXiPR,
      url = "http://GR16.com",
      voteCount = 100000011
    },
    {
      address: TLaqfGrxZ3dykAFps7M2B4gETTX1yixPgN,
      url = "http://GR17.com",
      voteCount = 100000010
    },
    {
      address: TX3ZceVew6yLC5hWTXnjrUFtiFfUDGKGty,
      url = "http://GR18.com",
      voteCount = 100000009
    },
    {
      address: TYednHaV9zXpnPchSywVpnseQxY9Pxw4do,
      url = "http://GR19.com",
      voteCount = 100000008
    },
    {
      address: TCf5cqLffPccEY7hcsabiFnMfdipfyryvr,
      url = "http://GR20.com",
      voteCount = 100000007
    },
    {
      address: TAa14iLEKPAetX49mzaxZmH6saRxcX7dT5,
      url = "http://GR21.com",
      voteCount = 100000006
    },
    {
      address: TBYsHxDmFaRmfCF3jZNmgeJE8sDnTNKHbz,
      url = "http://GR22.com",
      voteCount = 100000005
    },
    {
      address: TEVAq8dmSQyTYK7uP1ZnZpa6MBVR83GsV6,
      url = "http://GR23.com",
      voteCount = 100000004
    },
    {
      address: TRKJzrZxN34YyB8aBqqPDt7g4fv6sieemz,
      url = "http://GR24.com",
      voteCount = 100000003
    },
    {
      address: TRMP6SKeFUt5NtMLzJv8kdpYuHRnEGjGfe,
      url = "http://GR25.com",
      voteCount = 100000002
    },
    {
      address: TDbNE1VajxjpgM5p7FyGNDASt3UVoFbiD3,
      url = "http://GR26.com",
      voteCount = 100000001
    },
    {
      address: TLTDZBcPoJ8tZ6TTEeEqEvwYFk2wgotSfD,
      url = "http://GR27.com",
      voteCount = 100000000
    }
  ]

  timestamp = "0" #2017-8-26 12:00:00

  parentHash = "0xe58f33f9baf9305dc6f82b9f1934ea8f0ade2defb951258d50167028c780351f"
}

localwitness = [
]

<<<<<<< HEAD
block = {
  needSyncCheck = true # first node : false, other : true
  maintenanceTimeInterval = 21600000 // 1 day: 86400000(ms), 6 hours: 21600000(ms)
  proposalExpireTime = 259200000 // 3 day: 259200000(ms)
}
=======
#localwitnesskeystore = [
#  "localwitnesskeystore.json"
#]
>>>>>>> 056b8a20

block = {
  needSyncCheck = true
  maintenanceTimeInterval = 21600000
}<|MERGE_RESOLUTION|>--- conflicted
+++ resolved
@@ -352,19 +352,12 @@
 localwitness = [
 ]
 
-<<<<<<< HEAD
-block = {
-  needSyncCheck = true # first node : false, other : true
-  maintenanceTimeInterval = 21600000 // 1 day: 86400000(ms), 6 hours: 21600000(ms)
-  proposalExpireTime = 259200000 // 3 day: 259200000(ms)
-}
-=======
 #localwitnesskeystore = [
 #  "localwitnesskeystore.json"
 #]
->>>>>>> 056b8a20
 
 block = {
   needSyncCheck = true
   maintenanceTimeInterval = 21600000
+  proposalExpireTime = 259200000 // 3 day: 259200000(ms)
 }