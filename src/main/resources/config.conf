net {
//  type = mainnet
  type = testnet
}


storage {
  # Directory for storing persistent data
  directory = "database"
}

node.discovery = {
  enable = true
  persist = true
  bind.ip = ""
  external.ip = null
}

node {
  trustNode = ""
  listen.port = 9001

  connection.timeout = 2

  active = [
    # Sample entries:
    # { url = "enode://<hex nodeID>@hostname.com:30303" }
    # {
    #    ip = hostname.com
    #    port = 30303
    #    nodeId = e437a4836b77ad9d9ffe73ee782ef2614e6d8370fcf62191a6e488276e23717147073a7ce0b444d485fff5a0c34c4577251a7a990cf80d8542e21b95aa8c5e6c
    # }
  ]

  maxActiveNodes = 30

  p2p {
<<<<<<< HEAD
    version = 9 # 46: testnet; 101: debug
=======
    version = 51 # 51: testnet; 101: debug
>>>>>>> 7367df02
  }

}

sync {
  node.count = 30
}

seed.node = {
  # List of the seed nodes
  # Seed nodes are stable full nodes
  # example:
  # ip.list = [
  #   "ip:port",
  #   "ip:port"
  # ]
  ip.list = [
  ]
}

genesis.block = {
  # Reserve balance
  assets = [
    # {
    #   accountName = "tron"
    #   accountType = "AssetIssue" # Normal/AssetIssue/Contract
    #   address = "a04154ca3d1de87d61ab9f96891b6b2c359d6e8a94"
    #   balance = "10"
    # }
    {
      accountName = "Devaccount"
      accountType = "AssetIssue"
      address = "a0cafbff74a6eb34597ed4ea65d92e3a2cf0fa900b"
      balance = "10000"
    },
    # the account of foundation.
    {
      accountName = "Zion"
      accountType = "AssetIssue"
      address = "a055ddae14564f82d5b94c7a131b5fcfd31ad6515a"
      balance = "25000000000000000"
    },

    # the account of payment
    {
      accountName = "Sun"
      accountType = "AssetIssue"
      address = "a04948c2e8a756d9437037dcd8c7e0c73d560ca38d"
      balance = "10000000000000000"
    },

    # the account of coin burn
    {
      accountName = "Blackhole"
      accountType = "AssetIssue"
      address = "a0548794500882809695a8a687866e76d4271a146a"
      balance = "-9223372036854775808"
    }
  ]

  witnesses = [
    {
      # privKey:c4e7abd0b1f2e4ab38c98b98ad8e81184ac4a3fa30b75e8b8e397ce362ae0c26
      address: a03e489e58ab3fe7e4a6a9fa70c8e8b006c868cf48
      url = "http://nanfengpo1.org"
      voteCount = 101
    },
    {
      # privKey:6de7aa0610f877a215429c5d359845b97c3385a929da436edb1d26ebee73bde3
      address: a0a09b16db113869d0a88eea6e91227122486f84a2
      url = "http://nanfengpo2.org"
      voteCount = 102
    },
    {
      # privKey:fe734333466c7a7078c54091f1df02b0a92c75b864f82bb6b1dce6801afb352c
      address: a0e1a64afb81cdf5054387517ac7c3a7a55ab966ed
      url = "http://nanfengpo3.org"
      voteCount = 103
    },
    {
      # privKey:8595b427940f3235bdfe6657610cd98cbc9e5b90c00cfa51c035d49e7659bcf1
      address: a0cafbff74a6eb34597ed4ea65d92e3a2cf0fa900b
      url = "http://nanfengpo4.org"
      voteCount = 104
    }
  ]

  timestamp = "9" #2017-8-26 12:00:00

  parentHash = "0x0000000000000000000000000000000000000000000000000000000000000000"
}

localwitness = [
  c4e7abd0b1f2e4ab38c98b98ad8e81184ac4a3fa30b75e8b8e397ce362ae0c26
]

block = {
  needSyncCheck = false # first node : false, other : true
}<|MERGE_RESOLUTION|>--- conflicted
+++ resolved
@@ -1,8 +1,7 @@
 net {
-//  type = mainnet
+  # type = mainnet
   type = testnet
 }
-
 
 storage {
   # Directory for storing persistent data
@@ -17,8 +16,10 @@
 }
 
 node {
-  trustNode = ""
-  listen.port = 9001
+  # trust node for solidity node
+  trustNode = "47.254.16.55:50051"
+
+  listen.port = 18888
 
   connection.timeout = 2
 
@@ -30,16 +31,23 @@
     #    port = 30303
     #    nodeId = e437a4836b77ad9d9ffe73ee782ef2614e6d8370fcf62191a6e488276e23717147073a7ce0b444d485fff5a0c34c4577251a7a990cf80d8542e21b95aa8c5e6c
     # }
+    "47.254.16.55:18888",
+    "47.254.18.49:18888",
+    "18.188.111.53:18888",
+    "54.219.41.56:18888",
+    "35.169.113.187:18888",
+    "34.214.241.188:18888",
+    "47.254.146.147:18888",
+    "47.254.144.25:18888",
+    "47.91.246.252:18888",
+    "47.91.216.69:18888",
+    "39.106.220.120:18888"
   ]
 
   maxActiveNodes = 30
 
   p2p {
-<<<<<<< HEAD
-    version = 9 # 46: testnet; 101: debug
-=======
     version = 51 # 51: testnet; 101: debug
->>>>>>> 7367df02
   }
 
 }
@@ -57,6 +65,17 @@
   #   "ip:port"
   # ]
   ip.list = [
+    "47.254.16.55:18888",
+    "47.254.18.49:18888",
+    "18.188.111.53:18888",
+    "54.219.41.56:18888",
+    "35.169.113.187:18888",
+    "34.214.241.188:18888",
+    "47.254.146.147:18888",
+    "47.254.144.25:18888",
+    "47.91.246.252:18888",
+    "47.91.216.69:18888",
+    "39.106.220.120:18888"
   ]
 }
 
@@ -72,70 +91,96 @@
     {
       accountName = "Devaccount"
       accountType = "AssetIssue"
-      address = "a0cafbff74a6eb34597ed4ea65d92e3a2cf0fa900b"
-      balance = "10000"
+      address = "a099357684bc659f5166046b56c95a0e99f1265cbd"
+      balance = "10000000000000000"
     },
-    # the account of foundation.
     {
       accountName = "Zion"
       accountType = "AssetIssue"
-      address = "a055ddae14564f82d5b94c7a131b5fcfd31ad6515a"
-      balance = "25000000000000000"
+      address = "a0b4750e2cd76e19dca331bf5d089b71c3c2798548"
+      balance = "15000000000000000"
     },
-
-    # the account of payment
     {
       accountName = "Sun"
       accountType = "AssetIssue"
-      address = "a04948c2e8a756d9437037dcd8c7e0c73d560ca38d"
+      address = "a025a3aae39b24a257f95769c701e8d6978ebe9fc5"
       balance = "10000000000000000"
     },
-
-    # the account of coin burn
     {
       accountName = "Blackhole"
       accountType = "AssetIssue"
-      address = "a0548794500882809695a8a687866e76d4271a146a"
+      address = "a0559ccf55fadffdf814a42aff331de9688c132612"
       balance = "-9223372036854775808"
     }
   ]
 
   witnesses = [
     {
-      # privKey:c4e7abd0b1f2e4ab38c98b98ad8e81184ac4a3fa30b75e8b8e397ce362ae0c26
-      address: a03e489e58ab3fe7e4a6a9fa70c8e8b006c868cf48
-      url = "http://nanfengpo1.org"
+      address: a0904fe896536f4bebc64c95326b5054a2c3d27df6
+      url = "http://Mercury.org",
+      voteCount = 105
+    },
+    {
+      address: a0807337f180b62a77576377c1d0c9c24df5c0dd62
+      url = "http://Venus.org",
+      voteCount = 104
+    },
+    {
+      address: a05430a3f089154e9e182ddd6fe136a62321af22a7
+      url = "http://Earth.org",
+      voteCount = 103
+    },
+    {
+      address: a08beaa1a8e2d45367af7bae7c490b9932a4fa4301
+      url = "http://Mars.org",
+      voteCount = 102
+    },
+    {
+      address: a0b070b2b58f4328e293dc9d6012f59c263d3a1df6
+      url = "http://Jupiter.org",
       voteCount = 101
     },
     {
-      # privKey:6de7aa0610f877a215429c5d359845b97c3385a929da436edb1d26ebee73bde3
-      address: a0a09b16db113869d0a88eea6e91227122486f84a2
-      url = "http://nanfengpo2.org"
-      voteCount = 102
+      address: a00a9309758508413039e4bc5a3d113f3ecc55031d
+      url = "http://Saturn.org",
+      voteCount = 100
     },
     {
-      # privKey:fe734333466c7a7078c54091f1df02b0a92c75b864f82bb6b1dce6801afb352c
-      address: a0e1a64afb81cdf5054387517ac7c3a7a55ab966ed
-      url = "http://nanfengpo3.org"
-      voteCount = 103
+      address: a06a17a49648a8ad32055c06f60fa14ae46df94cc1
+      url = "http://Uranus.org",
+      voteCount = 99
     },
     {
-      # privKey:8595b427940f3235bdfe6657610cd98cbc9e5b90c00cfa51c035d49e7659bcf1
-      address: a0cafbff74a6eb34597ed4ea65d92e3a2cf0fa900b
-      url = "http://nanfengpo4.org"
-      voteCount = 104
+      address: a0ec6525979a351a54fa09fea64beb4cce33ffbb7a
+      url = "http://Neptune.org",
+      voteCount = 98
+    },
+    {
+      address: a0fab5fbf6afb681e4e37e9d33bddb7e923d6132e5
+      url = "http://Pluto.org",
+      voteCount = 97
+    },
+    {
+      address: a014eebe4d30a6acb505c8b00b218bdc4733433c68
+      url = "http://Altair.org",
+      voteCount = 96
+    },
+    {
+      address: a04711bf7afbdf44557defbdf4c4e7aa6138c6331f
+      url = "http://AlphaLyrae.org",
+      voteCount = 95
     }
   ]
 
-  timestamp = "9" #2017-8-26 12:00:00
+  timestamp = "0" #2017-8-26 12:00:00
 
   parentHash = "0x0000000000000000000000000000000000000000000000000000000000000000"
 }
 
 localwitness = [
-  c4e7abd0b1f2e4ab38c98b98ad8e81184ac4a3fa30b75e8b8e397ce362ae0c26
+
 ]
 
 block = {
-  needSyncCheck = false # first node : false, other : true
+  needSyncCheck = true # first node : false, other : true
 }