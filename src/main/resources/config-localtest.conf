--- conflicted
+++ resolved
@@ -58,13 +58,8 @@
 node {
   # trust node for solidity node
   trustNode = "127.0.0.1:50051"
-<<<<<<< HEAD
 
-  listen.port = 6666
-=======
-  rpc.port = 50051
   listen.port = 7777
->>>>>>> 29dc091e
 
   connection.timeout = 2
 
