--- conflicted
+++ resolved
@@ -60,18 +60,15 @@
                 case "putmessage":
                     new ConsensusCommand().putClient(cmdParameters);
                     break;
-<<<<<<< HEAD
                 case "exit":
                 case "quit":
                 case "bye":
                     new ExitCommand().execute(peer, cmdParameters);
-=======
                 case "put":
                     new ConsensusCommand().execute(peer, cmdParameters);
                     break;
                 case "loadblock":
                     new ConsensusCommand().loadBlock(peer);
->>>>>>> 24cdcce4
                     break;
                 case "help":
                 default:
