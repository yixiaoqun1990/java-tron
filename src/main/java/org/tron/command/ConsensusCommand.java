--- conflicted
+++ resolved
@@ -39,14 +39,10 @@
   private Client client;
   private Server server;
 
-<<<<<<< HEAD
-    private static final Logger logger = LoggerFactory.getLogger("Command");
-=======
   @Inject
   public ConsensusCommand(Client client) {
     this.client = client;
   }
->>>>>>> a1b4753c
 
   public void putClient(String[] args) {
     client.putMessage(args);
