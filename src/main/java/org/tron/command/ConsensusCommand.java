/*
 * java-tron is free software: you can redistribute it and/or modify
 * it under the terms of the GNU General Public License as published by
 * the Free Software Foundation, either version 3 of the License, or
 * (at your option) any later version.
 *
 * java-tron is distributed in the hope that it will be useful,
 * but WITHOUT ANY WARRANTY; without even the implied warranty of
 * MERCHANTABILITY or FITNESS FOR A PARTICULAR PURPOSE.  See the
 * GNU General Public License for more details.
 *
 * You should have received a copy of the GNU General Public License
 * along with this program.  If not, see <http://www.gnu.org/licenses/>.
 */
package org.tron.command;

import org.slf4j.Logger;
import org.slf4j.LoggerFactory;
import org.tron.consensus.client.Client;
import org.tron.consensus.client.MessageType;
import org.tron.consensus.server.Server;
import org.tron.core.TransactionUtils;
import org.tron.example.Tron;
import org.tron.overlay.message.Message;
import org.tron.overlay.message.Type;
import org.tron.peer.Peer;
import org.tron.peer.PeerType;
import org.tron.protos.core.TronTransaction;
import org.tron.utils.ByteArray;

import static org.fusesource.jansi.Ansi.ansi;

public class ConsensusCommand extends Command {

    private static final Logger logger = LoggerFactory.getLogger("ConsensusCommand");

    public void server() {
        Server.serverRun();
    }

    public void putClient(String[] args) {
        Client.putMessage(args);
    }

    public void getClient(Peer peer) {

        if (Tron.getPeer().getType().equals(PeerType.PEER_SERVER)) {
            Client.getMessage(peer,MessageType.TRANSACTION);
            Client.getMessage(peer,MessageType.BLOCK);
        }else{
            Client.getMessage(peer,MessageType.BLOCK);
        }
    }

    public void listen(Peer peer,String type) {
        //Client.getMessage(args[0]);
<<<<<<< HEAD
        if (type.equals(Peer.PEER_SERVER)) {
=======
        if (type.equals(PeerType.PEER_SERVER)) {
>>>>>>> 641483ea
            Client.getMessage(peer,MessageType.TRANSACTION);
            Client.getMessage(peer,MessageType.BLOCK);
        }else{
            Client.getMessage(peer,MessageType.BLOCK);
        }
    }

    public void usage() {
        System.out.println("");

        System.out.println("");

        System.out.println( ansi().eraseScreen().render(
                "@|magenta,bold USAGE|@\n\t@|bold listen [key]|@"
        ) );

        System.out.println("");

        System.out.println( ansi().eraseScreen().render(
                "@|magenta,bold DESCRIPTION|@\n\t@|bold The command 'listen' " +
                        "listen consensus message.|@"
        ) );

        System.out.println("");

        System.out.println( ansi().eraseScreen().render(
                "@|magenta,bold USAGE|@\n\t@|bold send [key] [value]|@"
        ) );

        System.out.println("");

        System.out.println( ansi().eraseScreen().render(
                "@|magenta,bold DESCRIPTION|@\n\t@|bold The command 'send' " +
                        "send a transaction.|@"
        ) );

        System.out.println("");
    }

    @Override
    public void execute(Peer peer, String[] parameters) {
        if (check(parameters)) {
            String to = parameters[0];
            long amount = Long.valueOf(parameters[1]);
            TronTransaction.Transaction transaction = TransactionUtils
                    .newTransaction(peer.getWallet(), to, amount, peer.getUTXOSet());

            if (transaction != null) {
                Message message = new Message(ByteArray.toHexString
                        (transaction.toByteArray()), Type.TRANSACTION);
                Client.putMessage1(message);
            }
        }
    }

    @Override
    public boolean check(String[] parameters) {
        if (parameters.length < 2) {
            logger.error("missing parameter");
            return false;
        }

        if (parameters[0].length() != 40) {
            logger.error("address invalid");
            return false;
        }


        long amount = 0;
        try {
            amount = Long.valueOf(parameters[1]);
        } catch (NumberFormatException e) {
            logger.error("amount invalid");
            return false;
        }

        if (amount < 0) {
            logger.error("amount required a positive number");
            return false;
        }

        return true;
    }
}<|MERGE_RESOLUTION|>--- conflicted
+++ resolved
@@ -54,11 +54,7 @@
 
     public void listen(Peer peer,String type) {
         //Client.getMessage(args[0]);
-<<<<<<< HEAD
-        if (type.equals(Peer.PEER_SERVER)) {
-=======
         if (type.equals(PeerType.PEER_SERVER)) {
->>>>>>> 641483ea
             Client.getMessage(peer,MessageType.TRANSACTION);
             Client.getMessage(peer,MessageType.BLOCK);
         }else{
