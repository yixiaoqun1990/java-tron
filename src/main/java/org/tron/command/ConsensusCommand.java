--- conflicted
+++ resolved
@@ -26,7 +26,6 @@
 import org.tron.consensus.client.MessageType;
 import org.tron.consensus.server.Server;
 import org.tron.core.TransactionUtils;
-import org.tron.example.Tron;
 import org.tron.overlay.message.Message;
 import org.tron.overlay.message.Type;
 import org.tron.peer.Peer;
@@ -51,7 +50,7 @@
   }
 
   public void getClient(Peer peer) {
-    if (Tron.getPeer().getType().equals(PeerType.PEER_SERVER)) {
+    if (peer.getType().equals(PeerType.PEER_SERVER)) {
       client.getMessage(peer, MessageType.TRANSACTION);
       client.getMessage(peer, MessageType.BLOCK);
     } else {
@@ -69,19 +68,8 @@
     }
   }
 
-<<<<<<< HEAD
   public void usage() {
     System.out.println("");
-=======
-    public void getClient(Peer peer) {
-        if (peer.getType().equals(PeerType.PEER_SERVER)) {
-            client.getMessage(peer, MessageType.TRANSACTION);
-            client.getMessage(peer, MessageType.BLOCK);
-        } else {
-            client.getMessage(peer, MessageType.BLOCK);
-        }
-    }
->>>>>>> f1440799
 
     System.out.println("");
 
