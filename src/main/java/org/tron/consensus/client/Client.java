/*
 * java-tron is free software: you can redistribute it and/or modify
 * it under the terms of the GNU General Public License as published by
 * the Free Software Foundation, either version 3 of the License, or
 * (at your option) any later version.
 *
 * java-tron is distributed in the hope that it will be useful,
 * but WITHOUT ANY WARRANTY; without even the implied warranty of
 * MERCHANTABILITY or FITNESS FOR A PARTICULAR PURPOSE.  See the
 * GNU General Public License for more details.
 *
 * You should have received a copy of the GNU General Public License
 * along with this program.  If not, see <http://www.gnu.org/licenses/>.
 */
package org.tron.consensus.client;

import io.atomix.catalyst.transport.Address;
import io.atomix.catalyst.transport.netty.NettyTransport;
import io.atomix.copycat.client.ConnectionStrategies;
import io.atomix.copycat.client.CopycatClient;
import org.tron.consensus.common.GetQuery;
import org.tron.consensus.common.PutCommand;
import org.tron.overlay.message.Message;
import org.tron.overlay.message.Type;
import org.tron.peer.Peer;

import java.net.InetAddress;
import java.net.UnknownHostException;
import java.util.Arrays;
import java.util.Collection;
import java.util.concurrent.CompletableFuture;

public class Client{

    private static CopycatClient client = null;

    static {
        client = CopycatClient.builder()
                .withTransport(NettyTransport.builder()
                        .withThreads(2)
                        .build())
                .withConnectionStrategy(ConnectionStrategies.FIBONACCI_BACKOFF)
                .build();

        client.serializer().register(PutCommand.class);
        client.serializer().register(GetQuery.class);

<<<<<<< HEAD
=======
        /*Collection<Address> cluster = Arrays.asList(
                new Address("192.168.0.109", 5000)
        );
        CompletableFuture<CopycatClient> future = client.connect(cluster);
        future.join();*/
>>>>>>> b55f722c
        InetAddress localhost = null;
        try {
            localhost = InetAddress.getLocalHost();
            Collection<Address> cluster = Arrays.asList(
                    new Address(localhost.getHostAddress(), 5000)
            );

            CompletableFuture<CopycatClient> future = client.connect(cluster);
            future.join();
        } catch (UnknownHostException e) {
            e.printStackTrace();
        }
    }

    public static CopycatClient getClient() {
        return client;
    }

    public static void putMessage(String[] args) {
        String key = args[0];
        String value = args[1];
        client.submit(new PutCommand(key, value));
        System.out.println("Put message success");
    }

    public static void getMessage1(String key) {
        Object result = client.submit(new GetQuery(key)).join();
        System.out.println("Consensus " + key + " is: " + result);
    }

    public static void putMessage1(Message message) {
        if (message.getType() == Type.TRANSACTION) {
            /*
            System.out.println("transaction:" + message.getType().toString()
                    + "; type: " + message.getMessage().getClass().getSimpleName
                    () + "; message: " + message.getMessage()); */
            client.submit(new PutCommand("transaction", message.getMessage()));
            client.submit(new PutCommand("time", System.currentTimeMillis()));
            System.out.println("transaction: consensus success");
        }

        if (message.getType() == Type.BLOCK) {
            /*
            System.out.println("block:" + message.getType().toString()
                    + "; type: " + message.getMessage().getClass().getSimpleName
                    () + "; message:" + message.getMessage());*/

            //client.submit(new PutCommand("block", message.getMessage()));
            //System.out.println("Block: consensus success");

            int i = 1;
            boolean f = true;
            while(f){
                String block_key = "block" + i;
                Object block = client.submit(new GetQuery(block_key)).join();
                try {
                    if (!(block == null)) {
                        f =true;
                        i = i+1;
                    }else {
                        client.submit(new PutCommand(block_key, message.getMessage()));
                        System.out.println("Block: consensus success");
                        f = false;
                    }
                } catch (NullPointerException e) {
                    e.printStackTrace();
                    System.out.println("object == null");
                }
            }
        }
    }

    public static void getMessage(Peer peer,String key)  {
        final String[] preMessage = {null};
        final String[] preTime = {null};
        if (key.equals("transaction")) {
            Thread thread = new Thread(() -> {
                while(true){
                    Object time = client.submit(new GetQuery("time")).join();
                    if(!time.toString().equals(preTime[0])) {
                        client.submit(new GetQuery(key)).thenAccept(transaction
                                -> {
                            //System.out.println("Consensus " + key + " is: " + result);
                            //System.out.println("type: " + result.getClass().getSimpleName());
                            peer.addReceiveTransaction(String.valueOf(transaction));
                        });
                        preTime[0] = time.toString();
                    }else {
                        preTime[0] = preTime[0];
                    }
                    try {
                        Thread.sleep(3000);
                    }catch (Exception e){
                        e.printStackTrace();
                    }
                }
            });
            thread.start();
        }

        if (key.equals("block")) {
            Thread thread = new Thread(() -> {
                while(true){
                    int i = 1;
                    boolean f = true;
                    String block_key;
                    while(f){
                        block_key = "block" + i;
                        Object block = client.submit(new GetQuery(block_key)).join();
                        try {
                            if (!(block == null)) {
                                f =true;
                                i = i+1;
                            }else {
                                f = false;
                            }
                        } catch (NullPointerException e) {
                            e.printStackTrace();
                        }
                    }

                    i = i-1;
                    String finalBlock_key = "block" + i;
                    client.submit(new GetQuery(finalBlock_key)).thenAccept(block -> {
                        /*System.out.println("Consensus " + key + " is: " +
                        block);*/
                        if (!String.valueOf(block).equals(preMessage[0])) {
                            peer.addReceiveBlock(String.valueOf(block));
                            preMessage[0] = String.valueOf(block);
                        }else {
                            preMessage[0] = preMessage[0];
                        }
                    });
                    try {
                        Thread.sleep(3000);
                    } catch (Exception e) {
                        e.printStackTrace();
                    }
                }
            });
            thread.start();
        }
    }
    public static void loadBlock(Peer peer) {
        int i = 2;
        final boolean[] f = {true};
        while (f[0]) {
            String block_key = "block" + i;
            client.submit(new GetQuery(block_key)).thenAccept((Object block) -> {
                if (!(block == null)) {
                    peer.addReceiveBlock(String.valueOf
                            (block));
                    f[0] = true;
                } else{
                    f[0] = false;
                }
            });
            i++;
            try {
                Thread.sleep(3000);
            } catch (InterruptedException e) {
                e.printStackTrace();
            }
        }
    }
}<|MERGE_RESOLUTION|>--- conflicted
+++ resolved
@@ -45,14 +45,11 @@
         client.serializer().register(PutCommand.class);
         client.serializer().register(GetQuery.class);
 
-<<<<<<< HEAD
-=======
         /*Collection<Address> cluster = Arrays.asList(
                 new Address("192.168.0.109", 5000)
         );
         CompletableFuture<CopycatClient> future = client.connect(cluster);
         future.join();*/
->>>>>>> b55f722c
         InetAddress localhost = null;
         try {
             localhost = InetAddress.getLocalHost();
