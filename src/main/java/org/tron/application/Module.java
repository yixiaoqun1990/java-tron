--- conflicted
+++ resolved
@@ -15,7 +15,6 @@
 
 public class Module extends AbstractModule {
 
-<<<<<<< HEAD
   @Override
   protected void configure() {
 
@@ -50,47 +49,10 @@
     db.initDB();
     return db;
   }
-=======
-    @Override
-    protected void configure() {
 
-    }
-
-    @Provides
-    @Singleton
-    public Client buildClient() {
-        return new Client();
-    }
-
-    @Provides
-    @Singleton
-    public Server buildServer() {
-        return new Server();
-    }
-
-    @Provides
-    @Singleton
-    @Named("transaction")
-    public LevelDbDataSourceImpl buildTransactionDb() {
-        LevelDbDataSourceImpl db = new LevelDbDataSourceImpl(Constant.NORMAL,TRANSACTION_DB_NAME);
-        db.initDB();
-        return db;
-    }
-
-    @Provides
-    @Singleton
-    @Named("block")
-    public LevelDbDataSourceImpl buildBlockDb() {
-        LevelDbDataSourceImpl db = new LevelDbDataSourceImpl(Constant.NORMAL,BLOCK_DB_NAME);
-        db.initDB();
-        return db;
-    }
-
-    @Provides
-    @Singleton
-    public Blockchain buildBlockchain(@Named("block") LevelDbDataSourceImpl blockDB) {
-        return new Blockchain(blockDB);
-    }
-
->>>>>>> 741bbb50
+  @Provides
+  @Singleton
+  public Blockchain buildBlockchain(@Named("block") LevelDbDataSourceImpl blockDB) {
+    return new Blockchain(blockDB);
+  }
 }