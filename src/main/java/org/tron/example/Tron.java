--- conflicted
+++ resolved
@@ -29,10 +29,10 @@
 
 public class Tron {
 
-<<<<<<< HEAD
   private static Peer peer;
   @Parameter(names = {"--type", "-t"}, validateWith = PeerType.class)
   private String type = "normal";
+
 
   public static void main(String[] args) {
     Tron tron = new Tron();
@@ -42,19 +42,6 @@
         .parse(args);
     tron.run();
   }
-=======
-    @Parameter(names = {"--type", "-t"}, validateWith = PeerType.class)
-    private String type = "normal";
-
-    public static void main(String[] args) {
-        Tron tron = new Tron();
-        JCommander.newBuilder()
-                .addObject(tron)
-                .build()
-                .parse(args);
-        tron.run();
-    }
->>>>>>> 03febd0a
 
   public static Peer getPeer() {
     return peer;
@@ -65,30 +52,17 @@
     CliApplication app = new ApplicationFactory()
         .buildCli();
 
-<<<<<<< HEAD
     app.addService(new Server());
     app.run();
-=======
-        Peer peer = app.getInjector().getInstance(PeerBuilder.class)
-                .setKey(Configer.getMyKey())
-                .setType(type)
-                .build();
->>>>>>> 03febd0a
 
-    peer = app.getInjector().getInstance(PeerBuilder.class)
+    Peer peer = app.getInjector().getInstance(PeerBuilder.class)
         .setKey(Configer.getMyKey())
         .setType(type)
         .build();
 
-<<<<<<< HEAD
     app.setPeer(peer);
 
     Cli cli = new Cli();
     cli.run(app);
   }
-=======
-        Cli cli = new Cli();
-        cli.run(app);
-    }
->>>>>>> 03febd0a
 }