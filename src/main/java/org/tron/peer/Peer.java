/*
 * java-tron is free software: you can redistribute it and/or modify
 * it under the terms of the GNU General Public License as published by
 * the Free Software Foundation, either version 3 of the License, or
 * (at your option) any later version.
 *
 * java-tron is distributed in the hope that it will be useful,
 * but WITHOUT ANY WARRANTY; without even the implied warranty of
 * MERCHANTABILITY or FITNESS FOR A PARTICULAR PURPOSE.  See the
 * GNU General Public License for more details.
 *
 * You should have received a copy of the GNU General Public License
 * along with this program.  If not, see <http://www.gnu.org/licenses/>.
 */
package org.tron.peer;

import com.google.protobuf.InvalidProtocolBufferException;
import org.tron.command.ConsensusCommand;
import org.tron.config.Configer;
import org.tron.consensus.client.Client;
import org.tron.core.Blockchain;
import org.tron.core.PendingStateImpl;
import org.tron.core.TransactionUtils;
import org.tron.core.UTXOSet;
import org.tron.crypto.ECKey;
import org.tron.example.Tron;
import org.tron.protos.core.TronBlock;
import org.tron.protos.core.TronTransaction;
import org.tron.utils.ByteArray;
import org.tron.wallet.Wallet;
import org.tron.overlay.Net;

public class Peer {
    public final static String PEER_NORMAL = "normal";
    public final static String PEER_SERVER = "server";

    private Blockchain blockchain = null;
    private UTXOSet utxoSet = null;
    private Wallet wallet = null;
    private static Peer INSTANCE = null;
    private String type;
    private final ECKey myKey = Configer.getMyKey();

    public Peer(String type) {
        this();

        this.type = type;

        init();
    }

    public Peer(){
    }

    public void addReceiveTransaction(String message) {
        try {
            TronTransaction.Transaction transaction = TronTransaction
                    .Transaction.parseFrom(ByteArray
                            .fromHexString(message));
            System.out.println(TransactionUtils.toPrintString
                    (transaction));
            PendingStateImpl pendingState =new PendingStateImpl();
//            PendingStateImpl pendingState = (PendingStateImpl)
//                    blockchain.getPendingState();
            pendingState.addPendingTransaction(blockchain, transaction);
        } catch (InvalidProtocolBufferException e) {
            e.printStackTrace();
        }
    }

    public void addReceiveBlock(String message) {
        TronBlock.Block block = null;
        try {
            block = TronBlock.Block.parseFrom(ByteArray.fromHexString(message
                    ));
            blockchain.receiveBlock(block, utxoSet, this);
        } catch (InvalidProtocolBufferException e) {
            e.printStackTrace();
        }
    }

    public static Peer getInstance(String type) {
        if (INSTANCE == null) {
            INSTANCE = new Peer(type);
        }
        return INSTANCE;
    }

    private void init() {
        initWallet();
<<<<<<< HEAD

        initBlockchain();

=======
        initBlockchian();
>>>>>>> b55f722c
        initUTXOSet();
        initLoadBlock();
    }

    private void initLoadBlock(){
        if (this.type.equals(Peer.PEER_NORMAL)){
            System.out.println("BlockChain loading  ...");
            Client.loadBlock(this);
        }
    }

<<<<<<< HEAD
    private void initBlockchain() {
       blockchain = new Blockchain(ByteArray.toHexString(wallet.getAddress()));
=======
    private void initBlockchian() {
        new ConsensusCommand().server();
        if (Blockchain.dbExists()) {
            blockchain = new Blockchain();
        } else {
            //blockchain = new Blockchain(ByteArray.toHexString(wallet.getAddress()));
            blockchain = new Blockchain(ByteArray.toHexString(wallet
                    .getAddress()), this.type);
        }
>>>>>>> b55f722c
    }

    private void initUTXOSet() {
        utxoSet = new UTXOSet();
        utxoSet.setBlockchain(blockchain);
        utxoSet.reindex();
    }

    private void initWallet() {
        wallet = new Wallet();
        wallet.init(myKey);
    }

    public ECKey getMyKey() {
        return myKey;
    }

    public Wallet getWallet() {
        return wallet;
    }
    public void setWallet(Wallet wallet) {
        this.wallet = wallet;
    }

    public Blockchain getBlockchain() {
        return blockchain;
    }
    public void setBlockchain(Blockchain blockchain) {
        this.blockchain = blockchain;
    }

    public UTXOSet getUTXOSet() {
        return utxoSet;
    }
    public void setUTXOSet(UTXOSet utxoSet) {
        this.utxoSet = utxoSet;
    }

    public String getType() {
        return type;
    }
    public void setType(String type) {
        this.type = type;
    }

    public Net getNet() {
        return null;
        //return net;
    }
}<|MERGE_RESOLUTION|>--- conflicted
+++ resolved
@@ -88,13 +88,7 @@
 
     private void init() {
         initWallet();
-<<<<<<< HEAD
-
-        initBlockchain();
-
-=======
         initBlockchian();
->>>>>>> b55f722c
         initUTXOSet();
         initLoadBlock();
     }
@@ -106,10 +100,6 @@
         }
     }
 
-<<<<<<< HEAD
-    private void initBlockchain() {
-       blockchain = new Blockchain(ByteArray.toHexString(wallet.getAddress()));
-=======
     private void initBlockchian() {
         new ConsensusCommand().server();
         if (Blockchain.dbExists()) {
@@ -119,7 +109,6 @@
             blockchain = new Blockchain(ByteArray.toHexString(wallet
                     .getAddress()), this.type);
         }
->>>>>>> b55f722c
     }
 
     private void initUTXOSet() {
