--- conflicted
+++ resolved
@@ -1,12 +1,9 @@
 package org.tron.peer;
 
 import com.google.inject.Injector;
-<<<<<<< HEAD
 import org.tron.consensus.client.BlockchainClientListener;
-=======
 import com.google.inject.Key;
 import com.google.inject.name.Names;
->>>>>>> 5abb8550
 import org.tron.consensus.client.Client;
 import org.tron.core.Blockchain;
 import org.tron.core.UTXOSet;
@@ -40,16 +37,12 @@
         if (wallet == null) throw new IllegalStateException("Wallet must be set before building the blockchain");
         if (type == null) throw new IllegalStateException("Type must be set before building the blockchain");
 
-<<<<<<< HEAD
-        blockchain = new Blockchain(ByteArray.toHexString(wallet.getAddress()), this.type);
-=======
         blockchain = new Blockchain(
                 injector.getInstance(Key.get(LevelDbDataSourceImpl.class, Names.named("block"))),
                         ByteArray.toHexString(wallet.getAddress()),
                         this.type
                 );
         blockchain.setClient(injector.getInstance(Client.class));
->>>>>>> 5abb8550
     }
 
     private void buildUTXOSet() {
