package org.tron.program;

import java.util.concurrent.Executors;
import java.util.concurrent.ScheduledExecutorService;
import java.util.concurrent.TimeUnit;
import lombok.extern.slf4j.Slf4j;
import org.springframework.context.ApplicationContext;
import org.springframework.context.annotation.AnnotationConfigApplicationContext;
import org.springframework.util.StringUtils;
import org.tron.common.application.Application;
import org.tron.common.application.ApplicationFactory;
import org.tron.common.overlay.client.DatabaseGrpcClient;
import org.tron.common.overlay.discover.NodeManager;
import org.tron.common.overlay.discover.UDPListener;
import org.tron.common.overlay.server.ChannelManager;
import org.tron.core.Constant;
import org.tron.core.capsule.BlockCapsule;
import org.tron.core.config.DefaultConfig;
import org.tron.core.config.args.Args;
import org.tron.core.db.Manager;
import org.tron.core.exception.BadBlockException;
import org.tron.core.exception.ContractExeException;
import org.tron.core.exception.ContractValidateException;
import org.tron.core.exception.DupTransactionException;
import org.tron.core.exception.TaposException;
import org.tron.core.exception.TooBigTransactionException;
import org.tron.core.exception.TransactionExpirationException;
import org.tron.core.exception.UnLinkedBlockException;
import org.tron.core.exception.ValidateBandwidthException;
import org.tron.core.exception.ValidateScheduleException;
import org.tron.core.exception.ValidateSignatureException;
import org.tron.core.services.RpcApiService;
import org.tron.protos.Protocol.Block;
import org.tron.protos.Protocol.DynamicProperties;

@Slf4j
public class SolidityNode {

  private DatabaseGrpcClient databaseGrpcClient;
  private Manager dbManager;

  private ScheduledExecutorService syncExecutor = Executors.newSingleThreadScheduledExecutor();

  public void setDbManager(Manager dbManager) {
    this.dbManager = dbManager;
  }

  private void initGrpcClient(String addr) {
    try {
      databaseGrpcClient = new DatabaseGrpcClient(addr);
    } catch (Exception e) {
      logger.error("Failed to create database grpc client {}", addr);
      System.exit(0);
    }
  }

  private void shutdownGrpcClient() {
    if (databaseGrpcClient != null) {
      databaseGrpcClient.shutdown();
    }
  }

  private void syncLoop(Args args) {
<<<<<<< HEAD
//    while (true) {
//      try {
//        initGrpcClient(args.getTrustNodeAddr());
//        syncSolidityBlock();
//        shutdownGrpcClient();
//      } catch (Exception e) {
//        logger.error("Error in sync solidity block " + e.getMessage(), e);
//      }
//      try {
//        Thread.sleep(5000);
//      } catch (InterruptedException e) {
//        e.printStackTrace();
//      }
//    }
=======
    while (true) {
      try {
        initGrpcClient(args.getTrustNodeAddr());
        syncSolidityBlock();
        shutdownGrpcClient();
      } catch (Exception e) {
        logger.error("Error in sync solidity block " + e.getMessage(), e);
      }
      try {
        Thread.sleep(5000);
      } catch (InterruptedException e) {
        Thread.currentThread().interrupt();
        e.printStackTrace();
      }
    }
>>>>>>> 3fc859bd
  }

  private void syncSolidityBlock() throws BadBlockException {
    DynamicProperties remoteDynamicProperties = databaseGrpcClient.getDynamicProperties();
    long remoteLastSolidityBlockNum = remoteDynamicProperties.getLastSolidityBlockNum();
    while (true) {
      long lastSolidityBlockNum = dbManager.getDynamicPropertiesStore()
          .getLatestSolidifiedBlockNum();
      if (lastSolidityBlockNum < remoteLastSolidityBlockNum) {
        Block block = databaseGrpcClient.getBlock(lastSolidityBlockNum + 1);
        try {
          BlockCapsule blockCapsule = new BlockCapsule(block);
          dbManager.pushBlock(blockCapsule);
          dbManager.getDynamicPropertiesStore()
              .saveLatestSolidifiedBlockNum(lastSolidityBlockNum + 1);
        } catch (ValidateBandwidthException e) {
          throw new BadBlockException("validate Bandwidth exception");
        } catch (ValidateScheduleException e) {
          throw new BadBlockException("validate schedule exception");
        } catch (ValidateSignatureException e) {
          throw new BadBlockException("validate signature exception");
        } catch (ContractValidateException e) {
          throw new BadBlockException("ContractValidate exception");
        } catch (ContractExeException | UnLinkedBlockException e) {
          throw new BadBlockException("Contract Exectute exception");
        } catch (TaposException e) {
          throw new BadBlockException("tapos exception");
        } catch (DupTransactionException e) {
          throw new BadBlockException("dup exception");
        } catch (TooBigTransactionException e) {
          throw new BadBlockException("too big exception");
        } catch (TransactionExpirationException e) {
          throw new BadBlockException("expiration exception");
        }
      } else {
        break;
      }
    }
    logger.info("Sync with trust node completed!!!");
  }

  private void start(Args cfgArgs) {
    syncExecutor.scheduleWithFixedDelay(() -> {
      try {
        initGrpcClient(cfgArgs.getTrustNodeAddr());
        syncSolidityBlock();
        shutdownGrpcClient();
      } catch (Throwable t) {
        logger.error("Error in sync solidity block " + t.getMessage(), t);
      }
    }, 5000, 5000, TimeUnit.MILLISECONDS);
    //new Thread(() -> syncLoop(cfgArgs), logger.getName()).start();
  }

  /**
   * Start the SolidityNode.
   */
  public static void main(String[] args) throws InterruptedException {
    logger.info("Solidity node running.");
    Args.setParam(args, Constant.TESTNET_CONF);
    Args cfgArgs = Args.getInstance();

    if (StringUtils.isEmpty(cfgArgs.getTrustNodeAddr())) {
      logger.error("Trust node not set.");
      return;
    }
    cfgArgs.setSolidityNode(true);

    ApplicationContext context = new AnnotationConfigApplicationContext(DefaultConfig.class);

    if (cfgArgs.isHelp()) {
      logger.info("Here is the help message.");
      return;
    }
    Application appT = ApplicationFactory.create(context);
    FullNode.shutdown(appT);
    //appT.init(cfgArgs);
    RpcApiService rpcApiService = context.getBean(RpcApiService.class);
    appT.addService(rpcApiService);

    appT.initServices(cfgArgs);
    appT.startServices();
//    appT.startup();

    //Disable peer discovery for solidity node
    UDPListener udpListener = context.getBean(UDPListener.class);
    udpListener.close();
    ChannelManager channelManager = context.getBean(ChannelManager.class);
    channelManager.close();
    NodeManager nodeManager = context.getBean(NodeManager.class);
    nodeManager.close();

    SolidityNode node = new SolidityNode();
    node.setDbManager(appT.getDbManager());
    node.start(cfgArgs);

    rpcApiService.blockUntilShutdown();
  }
}
<|MERGE_RESOLUTION|>--- conflicted
+++ resolved
@@ -1,194 +1,177 @@
-package org.tron.program;
-
-import java.util.concurrent.Executors;
-import java.util.concurrent.ScheduledExecutorService;
-import java.util.concurrent.TimeUnit;
-import lombok.extern.slf4j.Slf4j;
-import org.springframework.context.ApplicationContext;
-import org.springframework.context.annotation.AnnotationConfigApplicationContext;
-import org.springframework.util.StringUtils;
-import org.tron.common.application.Application;
-import org.tron.common.application.ApplicationFactory;
-import org.tron.common.overlay.client.DatabaseGrpcClient;
-import org.tron.common.overlay.discover.NodeManager;
-import org.tron.common.overlay.discover.UDPListener;
-import org.tron.common.overlay.server.ChannelManager;
-import org.tron.core.Constant;
-import org.tron.core.capsule.BlockCapsule;
-import org.tron.core.config.DefaultConfig;
-import org.tron.core.config.args.Args;
-import org.tron.core.db.Manager;
-import org.tron.core.exception.BadBlockException;
-import org.tron.core.exception.ContractExeException;
-import org.tron.core.exception.ContractValidateException;
-import org.tron.core.exception.DupTransactionException;
-import org.tron.core.exception.TaposException;
-import org.tron.core.exception.TooBigTransactionException;
-import org.tron.core.exception.TransactionExpirationException;
-import org.tron.core.exception.UnLinkedBlockException;
-import org.tron.core.exception.ValidateBandwidthException;
-import org.tron.core.exception.ValidateScheduleException;
-import org.tron.core.exception.ValidateSignatureException;
-import org.tron.core.services.RpcApiService;
-import org.tron.protos.Protocol.Block;
-import org.tron.protos.Protocol.DynamicProperties;
-
-@Slf4j
-public class SolidityNode {
-
-  private DatabaseGrpcClient databaseGrpcClient;
-  private Manager dbManager;
-
-  private ScheduledExecutorService syncExecutor = Executors.newSingleThreadScheduledExecutor();
-
-  public void setDbManager(Manager dbManager) {
-    this.dbManager = dbManager;
-  }
-
-  private void initGrpcClient(String addr) {
-    try {
-      databaseGrpcClient = new DatabaseGrpcClient(addr);
-    } catch (Exception e) {
-      logger.error("Failed to create database grpc client {}", addr);
-      System.exit(0);
-    }
-  }
-
-  private void shutdownGrpcClient() {
-    if (databaseGrpcClient != null) {
-      databaseGrpcClient.shutdown();
-    }
-  }
-
-  private void syncLoop(Args args) {
-<<<<<<< HEAD
-//    while (true) {
-//      try {
-//        initGrpcClient(args.getTrustNodeAddr());
-//        syncSolidityBlock();
-//        shutdownGrpcClient();
-//      } catch (Exception e) {
-//        logger.error("Error in sync solidity block " + e.getMessage(), e);
-//      }
-//      try {
-//        Thread.sleep(5000);
-//      } catch (InterruptedException e) {
-//        e.printStackTrace();
-//      }
-//    }
-=======
-    while (true) {
-      try {
-        initGrpcClient(args.getTrustNodeAddr());
-        syncSolidityBlock();
-        shutdownGrpcClient();
-      } catch (Exception e) {
-        logger.error("Error in sync solidity block " + e.getMessage(), e);
-      }
-      try {
-        Thread.sleep(5000);
-      } catch (InterruptedException e) {
-        Thread.currentThread().interrupt();
-        e.printStackTrace();
-      }
-    }
->>>>>>> 3fc859bd
-  }
-
-  private void syncSolidityBlock() throws BadBlockException {
-    DynamicProperties remoteDynamicProperties = databaseGrpcClient.getDynamicProperties();
-    long remoteLastSolidityBlockNum = remoteDynamicProperties.getLastSolidityBlockNum();
-    while (true) {
-      long lastSolidityBlockNum = dbManager.getDynamicPropertiesStore()
-          .getLatestSolidifiedBlockNum();
-      if (lastSolidityBlockNum < remoteLastSolidityBlockNum) {
-        Block block = databaseGrpcClient.getBlock(lastSolidityBlockNum + 1);
-        try {
-          BlockCapsule blockCapsule = new BlockCapsule(block);
-          dbManager.pushBlock(blockCapsule);
-          dbManager.getDynamicPropertiesStore()
-              .saveLatestSolidifiedBlockNum(lastSolidityBlockNum + 1);
-        } catch (ValidateBandwidthException e) {
-          throw new BadBlockException("validate Bandwidth exception");
-        } catch (ValidateScheduleException e) {
-          throw new BadBlockException("validate schedule exception");
-        } catch (ValidateSignatureException e) {
-          throw new BadBlockException("validate signature exception");
-        } catch (ContractValidateException e) {
-          throw new BadBlockException("ContractValidate exception");
-        } catch (ContractExeException | UnLinkedBlockException e) {
-          throw new BadBlockException("Contract Exectute exception");
-        } catch (TaposException e) {
-          throw new BadBlockException("tapos exception");
-        } catch (DupTransactionException e) {
-          throw new BadBlockException("dup exception");
-        } catch (TooBigTransactionException e) {
-          throw new BadBlockException("too big exception");
-        } catch (TransactionExpirationException e) {
-          throw new BadBlockException("expiration exception");
-        }
-      } else {
-        break;
-      }
-    }
-    logger.info("Sync with trust node completed!!!");
-  }
-
-  private void start(Args cfgArgs) {
-    syncExecutor.scheduleWithFixedDelay(() -> {
-      try {
-        initGrpcClient(cfgArgs.getTrustNodeAddr());
-        syncSolidityBlock();
-        shutdownGrpcClient();
-      } catch (Throwable t) {
-        logger.error("Error in sync solidity block " + t.getMessage(), t);
-      }
-    }, 5000, 5000, TimeUnit.MILLISECONDS);
-    //new Thread(() -> syncLoop(cfgArgs), logger.getName()).start();
-  }
-
-  /**
-   * Start the SolidityNode.
-   */
-  public static void main(String[] args) throws InterruptedException {
-    logger.info("Solidity node running.");
-    Args.setParam(args, Constant.TESTNET_CONF);
-    Args cfgArgs = Args.getInstance();
-
-    if (StringUtils.isEmpty(cfgArgs.getTrustNodeAddr())) {
-      logger.error("Trust node not set.");
-      return;
-    }
-    cfgArgs.setSolidityNode(true);
-
-    ApplicationContext context = new AnnotationConfigApplicationContext(DefaultConfig.class);
-
-    if (cfgArgs.isHelp()) {
-      logger.info("Here is the help message.");
-      return;
-    }
-    Application appT = ApplicationFactory.create(context);
-    FullNode.shutdown(appT);
-    //appT.init(cfgArgs);
-    RpcApiService rpcApiService = context.getBean(RpcApiService.class);
-    appT.addService(rpcApiService);
-
-    appT.initServices(cfgArgs);
-    appT.startServices();
-//    appT.startup();
-
-    //Disable peer discovery for solidity node
-    UDPListener udpListener = context.getBean(UDPListener.class);
-    udpListener.close();
-    ChannelManager channelManager = context.getBean(ChannelManager.class);
-    channelManager.close();
-    NodeManager nodeManager = context.getBean(NodeManager.class);
-    nodeManager.close();
-
-    SolidityNode node = new SolidityNode();
-    node.setDbManager(appT.getDbManager());
-    node.start(cfgArgs);
-
-    rpcApiService.blockUntilShutdown();
-  }
-}
+package org.tron.program;
+
+import java.util.concurrent.Executors;
+import java.util.concurrent.ScheduledExecutorService;
+import java.util.concurrent.TimeUnit;
+import lombok.extern.slf4j.Slf4j;
+import org.springframework.context.ApplicationContext;
+import org.springframework.context.annotation.AnnotationConfigApplicationContext;
+import org.springframework.util.StringUtils;
+import org.tron.common.application.Application;
+import org.tron.common.application.ApplicationFactory;
+import org.tron.common.overlay.client.DatabaseGrpcClient;
+import org.tron.common.overlay.discover.NodeManager;
+import org.tron.common.overlay.discover.UDPListener;
+import org.tron.common.overlay.server.ChannelManager;
+import org.tron.core.Constant;
+import org.tron.core.capsule.BlockCapsule;
+import org.tron.core.config.DefaultConfig;
+import org.tron.core.config.args.Args;
+import org.tron.core.db.Manager;
+import org.tron.core.exception.BadBlockException;
+import org.tron.core.exception.ContractExeException;
+import org.tron.core.exception.ContractValidateException;
+import org.tron.core.exception.DupTransactionException;
+import org.tron.core.exception.TaposException;
+import org.tron.core.exception.TooBigTransactionException;
+import org.tron.core.exception.TransactionExpirationException;
+import org.tron.core.exception.UnLinkedBlockException;
+import org.tron.core.exception.ValidateBandwidthException;
+import org.tron.core.exception.ValidateScheduleException;
+import org.tron.core.exception.ValidateSignatureException;
+import org.tron.core.services.RpcApiService;
+import org.tron.protos.Protocol.Block;
+import org.tron.protos.Protocol.DynamicProperties;
+
+@Slf4j
+public class SolidityNode {
+
+  private DatabaseGrpcClient databaseGrpcClient;
+  private Manager dbManager;
+
+  private ScheduledExecutorService syncExecutor = Executors.newSingleThreadScheduledExecutor();
+
+  public void setDbManager(Manager dbManager) {
+    this.dbManager = dbManager;
+  }
+
+  private void initGrpcClient(String addr) {
+    try {
+      databaseGrpcClient = new DatabaseGrpcClient(addr);
+    } catch (Exception e) {
+      logger.error("Failed to create database grpc client {}", addr);
+      System.exit(0);
+    }
+  }
+
+  private void shutdownGrpcClient() {
+    if (databaseGrpcClient != null) {
+      databaseGrpcClient.shutdown();
+    }
+  }
+
+  private void syncLoop(Args args) {
+//    while (true) {
+//      try {
+//        initGrpcClient(args.getTrustNodeAddr());
+//        syncSolidityBlock();
+//        shutdownGrpcClient();
+//      } catch (Exception e) {
+//        logger.error("Error in sync solidity block " + e.getMessage(), e);
+//      }
+//      try {
+//        Thread.sleep(5000);
+//      } catch (InterruptedException e) {
+//        Thread.currentThread().interrupt();
+//        e.printStackTrace();
+//      }
+//    }
+  }
+
+  private void syncSolidityBlock() throws BadBlockException {
+    DynamicProperties remoteDynamicProperties = databaseGrpcClient.getDynamicProperties();
+    long remoteLastSolidityBlockNum = remoteDynamicProperties.getLastSolidityBlockNum();
+    while (true) {
+      long lastSolidityBlockNum = dbManager.getDynamicPropertiesStore()
+          .getLatestSolidifiedBlockNum();
+      if (lastSolidityBlockNum < remoteLastSolidityBlockNum) {
+        Block block = databaseGrpcClient.getBlock(lastSolidityBlockNum + 1);
+        try {
+          BlockCapsule blockCapsule = new BlockCapsule(block);
+          dbManager.pushBlock(blockCapsule);
+          dbManager.getDynamicPropertiesStore()
+              .saveLatestSolidifiedBlockNum(lastSolidityBlockNum + 1);
+        } catch (ValidateBandwidthException e) {
+          throw new BadBlockException("validate Bandwidth exception");
+        } catch (ValidateScheduleException e) {
+          throw new BadBlockException("validate schedule exception");
+        } catch (ValidateSignatureException e) {
+          throw new BadBlockException("validate signature exception");
+        } catch (ContractValidateException e) {
+          throw new BadBlockException("ContractValidate exception");
+        } catch (ContractExeException | UnLinkedBlockException e) {
+          throw new BadBlockException("Contract Exectute exception");
+        } catch (TaposException e) {
+          throw new BadBlockException("tapos exception");
+        } catch (DupTransactionException e) {
+          throw new BadBlockException("dup exception");
+        } catch (TooBigTransactionException e) {
+          throw new BadBlockException("too big exception");
+        } catch (TransactionExpirationException e) {
+          throw new BadBlockException("expiration exception");
+        }
+      } else {
+        break;
+      }
+    }
+    logger.info("Sync with trust node completed!!!");
+  }
+
+  private void start(Args cfgArgs) {
+    syncExecutor.scheduleWithFixedDelay(() -> {
+      try {
+        initGrpcClient(cfgArgs.getTrustNodeAddr());
+        syncSolidityBlock();
+        shutdownGrpcClient();
+      } catch (Throwable t) {
+        logger.error("Error in sync solidity block " + t.getMessage(), t);
+      }
+    }, 5000, 5000, TimeUnit.MILLISECONDS);
+    //new Thread(() -> syncLoop(cfgArgs), logger.getName()).start();
+  }
+
+  /**
+   * Start the SolidityNode.
+   */
+  public static void main(String[] args) throws InterruptedException {
+    logger.info("Solidity node running.");
+    Args.setParam(args, Constant.TESTNET_CONF);
+    Args cfgArgs = Args.getInstance();
+
+    if (StringUtils.isEmpty(cfgArgs.getTrustNodeAddr())) {
+      logger.error("Trust node not set.");
+      return;
+    }
+    cfgArgs.setSolidityNode(true);
+
+    ApplicationContext context = new AnnotationConfigApplicationContext(DefaultConfig.class);
+
+    if (cfgArgs.isHelp()) {
+      logger.info("Here is the help message.");
+      return;
+    }
+    Application appT = ApplicationFactory.create(context);
+    FullNode.shutdown(appT);
+    //appT.init(cfgArgs);
+    RpcApiService rpcApiService = context.getBean(RpcApiService.class);
+    appT.addService(rpcApiService);
+
+    appT.initServices(cfgArgs);
+    appT.startServices();
+//    appT.startup();
+
+    //Disable peer discovery for solidity node
+    UDPListener udpListener = context.getBean(UDPListener.class);
+    udpListener.close();
+    ChannelManager channelManager = context.getBean(ChannelManager.class);
+    channelManager.close();
+    NodeManager nodeManager = context.getBean(NodeManager.class);
+    nodeManager.close();
+
+    SolidityNode node = new SolidityNode();
+    node.setDbManager(appT.getDbManager());
+    node.start(cfgArgs);
+
+    rpcApiService.blockUntilShutdown();
+  }
+}