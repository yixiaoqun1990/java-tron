package org.tron.common.runtime;

import static com.google.common.primitives.Longs.max;
import static com.google.common.primitives.Longs.min;
import static org.apache.commons.lang3.ArrayUtils.isEmpty;
import static org.tron.common.runtime.utils.MUtil.convertToTronAddress;
import static org.tron.common.runtime.utils.MUtil.transfer;
import static org.tron.common.runtime.vm.VMUtils.saveProgramTraceFile;
import static org.tron.common.runtime.vm.VMUtils.zipAndEncode;
import static org.tron.common.runtime.vm.program.InternalTransaction.ExecutorType.ET_CONSTANT_TYPE;
import static org.tron.common.runtime.vm.program.InternalTransaction.ExecutorType.ET_NORMAL_TYPE;
import static org.tron.common.runtime.vm.program.InternalTransaction.ExecutorType.ET_PRE_TYPE;
import static org.tron.common.runtime.vm.program.InternalTransaction.ExecutorType.ET_UNKNOWN_TYPE;
import static org.tron.common.runtime.vm.program.InternalTransaction.TrxType.TRX_CONTRACT_CALL_TYPE;
import static org.tron.common.runtime.vm.program.InternalTransaction.TrxType.TRX_CONTRACT_CREATION_TYPE;
import static org.tron.common.runtime.vm.program.InternalTransaction.TrxType.TRX_PRECOMPILED_TYPE;
import static org.tron.common.runtime.vm.program.InternalTransaction.TrxType.TRX_UNKNOWN_TYPE;

import com.google.protobuf.ByteString;
import java.math.BigInteger;
import java.util.Arrays;
import java.util.List;
import java.util.Objects;
import lombok.extern.slf4j.Slf4j;
import org.apache.commons.lang3.StringUtils;
import org.joda.time.DateTime;
import org.spongycastle.util.encoders.Hex;
import org.tron.common.runtime.config.SystemProperties;
import org.tron.common.runtime.vm.DataWord;
import org.tron.common.runtime.vm.PrecompiledContracts;
import org.tron.common.runtime.vm.VM;
import org.tron.common.runtime.vm.program.InternalTransaction;
import org.tron.common.runtime.vm.program.InternalTransaction.ExecutorType;
import org.tron.common.runtime.vm.program.Program;
import org.tron.common.runtime.vm.program.ProgramPrecompile;
import org.tron.common.runtime.vm.program.ProgramResult;
import org.tron.common.runtime.vm.program.invoke.ProgramInvoke;
import org.tron.common.runtime.vm.program.invoke.ProgramInvokeFactory;
import org.tron.common.storage.Deposit;
import org.tron.common.storage.DepositImpl;
import org.tron.core.Constant;
import org.tron.core.Wallet;
import org.tron.core.actuator.Actuator;
import org.tron.core.actuator.ActuatorFactory;
import org.tron.core.capsule.AccountCapsule;
import org.tron.core.capsule.ContractCapsule;
import org.tron.core.capsule.TransactionCapsule;
import org.tron.core.config.Parameter.ChainConstant;
import org.tron.core.config.args.Args;
import org.tron.core.db.EnergyProcessor;
import org.tron.core.db.StorageMarket;
import org.tron.core.db.TransactionTrace;
import org.tron.core.exception.ContractExeException;
import org.tron.core.exception.ContractValidateException;
import org.tron.core.exception.OutOfSlotTimeException;
import org.tron.protos.Contract;
import org.tron.protos.Contract.CreateSmartContract;
import org.tron.protos.Contract.TriggerSmartContract;
import org.tron.protos.Protocol;
import org.tron.protos.Protocol.Block;
import org.tron.protos.Protocol.SmartContract;
import org.tron.protos.Protocol.SmartContract.ABI;
import org.tron.protos.Protocol.Transaction;
import org.tron.protos.Protocol.Transaction.Contract.ContractType;
import org.tron.protos.Protocol.Transaction.Result.contractResult;

@Slf4j(topic = "Runtime")
public class Runtime {


  private SystemProperties config = SystemProperties.getInstance();

  private Transaction trx;
  private Block block = null;
  private Deposit deposit;
  private ProgramInvokeFactory programInvokeFactory = null;
  private String runtimeError;
  private boolean readyToExecute = false;

  private EnergyProcessor energyProcessor = null;
  private StorageMarket storageMarket = null;
  PrecompiledContracts.PrecompiledContract precompiledContract = null;
  private ProgramResult result = new ProgramResult();


  private VM vm = null;
  private Program program = null;

  private InternalTransaction.TrxType trxType = TRX_UNKNOWN_TYPE;
  private ExecutorType executorType = ET_UNKNOWN_TYPE;

  //tx trace
  private TransactionTrace trace;


  /**
   * For block's trx run
   */
  public Runtime(TransactionTrace trace, Block block, Deposit deosit,
      ProgramInvokeFactory programInvokeFactory) {
    this.trace = trace;
    this.trx = trace.getTrx().getInstance();

    if (Objects.nonNull(block)) {
      this.block = block;
      this.executorType = ET_NORMAL_TYPE;
    } else {
      this.block = Block.newBuilder().build();
      this.executorType = ET_PRE_TYPE;
    }
    this.deposit = deosit;
    this.programInvokeFactory = programInvokeFactory;
    this.energyProcessor = new EnergyProcessor(deposit.getDbManager());
    this.storageMarket = new StorageMarket(deposit.getDbManager());

    Transaction.Contract.ContractType contractType = this.trx.getRawData().getContract(0).getType();
    switch (contractType.getNumber()) {
      case ContractType.TriggerSmartContract_VALUE:
        trxType = TRX_CONTRACT_CALL_TYPE;
        break;
      case ContractType.CreateSmartContract_VALUE:
        trxType = TRX_CONTRACT_CREATION_TYPE;
        break;
      default:
        trxType = TRX_PRECOMPILED_TYPE;
    }
  }

  /**
   * For pre trx run
   */
  @Deprecated
  public Runtime(Transaction tx, DepositImpl deposit, ProgramInvokeFactory programInvokeFactory) {
    this.trx = tx;
    this.deposit = deposit;
    this.programInvokeFactory = programInvokeFactory;
    this.executorType = ET_PRE_TYPE;
    Transaction.Contract.ContractType contractType = tx.getRawData().getContract(0).getType();
    switch (contractType.getNumber()) {
      case Transaction.Contract.ContractType.TriggerSmartContract_VALUE:
        trxType = TRX_CONTRACT_CALL_TYPE;
        break;
      case Transaction.Contract.ContractType.CreateSmartContract_VALUE:
        trxType = TRX_CONTRACT_CREATION_TYPE;
        break;
      default:
        trxType = TRX_PRECOMPILED_TYPE;

    }
  }

  /**
   * For constant trx
   */
  @Deprecated
  public Runtime(Transaction tx, ProgramInvokeFactory programInvokeFactory, Deposit deposit) {
    trx = tx;
    this.deposit = deposit;
    this.programInvokeFactory = programInvokeFactory;
    executorType = ET_CONSTANT_TYPE;
    trxType = TRX_CONTRACT_CALL_TYPE;

  }


  /**
   * For constant trx with latest block.
   */
  public Runtime(Transaction tx, Block block, DepositImpl deposit,
      ProgramInvokeFactory programInvokeFactory) {
    this.trx = tx;
    this.deposit = deposit;
    this.programInvokeFactory = programInvokeFactory;
    this.executorType = ET_PRE_TYPE;
    this.block = block;
    this.energyProcessor = new EnergyProcessor(deposit.getDbManager());
    this.storageMarket = new StorageMarket(deposit.getDbManager());
    Transaction.Contract.ContractType contractType = tx.getRawData().getContract(0).getType();
    switch (contractType.getNumber()) {
      case Transaction.Contract.ContractType.TriggerSmartContract_VALUE:
        trxType = TRX_CONTRACT_CALL_TYPE;
        break;
      case Transaction.Contract.ContractType.CreateSmartContract_VALUE:
        trxType = TRX_CONTRACT_CREATION_TYPE;
        break;
      default:
        trxType = TRX_PRECOMPILED_TYPE;
    }
  }


  public void precompiled() throws ContractValidateException, ContractExeException {
    TransactionCapsule trxCap = new TransactionCapsule(trx);
    final List<Actuator> actuatorList = ActuatorFactory
        .createActuator(trxCap, deposit.getDbManager());

    for (Actuator act : actuatorList) {
      act.validate();
      act.execute(result.getRet());
    }
  }

  /**
   */
  public void init() {
    readyToExecute = true;
    // switch (trxType) {
    //   case TRX_PRECOMPILED_TYPE:
    //     readyToExecute = true;
    //     break;
    //   case TRX_CONTRACT_CREATION_TYPE:
    //   case TRX_CONTRACT_CALL_TYPE:
    //     // if (!curENERGYLimitReachedBlockENERGYLimit()) {
    //     //   readyToExecute = true;
    //     // }
    //     readyToExecute = true;
    //     break;
    //   default:
    //     readyToExecute = true;
    //     break;
    // }
  }


  public BigInteger getBlockCPULeftInUs() {

    // insure block is not null
    BigInteger curBlockHaveElapsedCPUInUs =
        BigInteger.valueOf(
            1000 * (DateTime.now().getMillis() - block.getBlockHeader().getRawData()
                .getTimestamp())); // us
    BigInteger curBlockCPULimitInUs = BigInteger.valueOf((long)
        (1000 * ChainConstant.BLOCK_PRODUCED_INTERVAL * 0.5
            * ChainConstant.BLOCK_PRODUCED_TIME_OUT
            / 100)); // us

    return curBlockCPULimitInUs.subtract(curBlockHaveElapsedCPUInUs);

  }

  public boolean curCPULimitReachedBlockCPULimit() {

    if (executorType == ET_NORMAL_TYPE) {
      BigInteger blockCPULeftInUs = getBlockCPULeftInUs();
      BigInteger oneTxCPULimitInUs = BigInteger
          .valueOf(Constant.MAX_CPU_TIME_OF_ONE_TX);

      // TODO get from account
      BigInteger increasedStorageLimit = BigInteger.valueOf(10000000);

      boolean cumulativeCPUReached =
          oneTxCPULimitInUs.compareTo(blockCPULeftInUs) > 0;

      if (cumulativeCPUReached) {
        logger.error("cumulative CPU Reached");
        return true;
      }
    }

    return false;
  }

  public void execute() throws ContractValidateException, ContractExeException {

    if (!readyToExecute) {
      return;
    }
    switch (trxType) {
      case TRX_PRECOMPILED_TYPE:
        precompiled();
        break;
      case TRX_CONTRACT_CREATION_TYPE:
        create();
        break;
      case TRX_CONTRACT_CALL_TYPE:
        call();
        break;
      default:
        break;
    }
  }

  private long getEnergyLimit(AccountCapsule account, long feeLimit, long callValue) {

    long SUN_PER_ENERGY = deposit.getDbManager().getDynamicPropertiesStore().getEnergyFee() == 0
        ? Constant.SUN_PER_ENERGY :
        deposit.getDbManager().getDynamicPropertiesStore().getEnergyFee();
    // can change the calc way
    long leftEnergyFromFreeze = energyProcessor.getAccountLeftEnergyFromFreeze(account);
    callValue = max(callValue, 0);
    long energyFromBalance = Math
        .floorDiv(max(account.getBalance() - callValue, 0), SUN_PER_ENERGY);

    long energyFromFeeLimit;
    long totalBalanceForEnergyFreeze = account.getAccountResource().getFrozenBalanceForEnergy()
        .getFrozenBalance();
    if (0 == totalBalanceForEnergyFreeze) {
      energyFromFeeLimit =
          feeLimit / SUN_PER_ENERGY;
    } else {
      long totalEnergyFromFreeze = energyProcessor
          .calculateGlobalEnergyLimit(totalBalanceForEnergyFreeze);
      long leftBalanceForEnergyFreeze = getEnergyFee(totalBalanceForEnergyFreeze,
          leftEnergyFromFreeze,
          totalEnergyFromFreeze);

      if (leftBalanceForEnergyFreeze >= feeLimit) {
        energyFromFeeLimit = BigInteger.valueOf(totalEnergyFromFreeze)
            .multiply(BigInteger.valueOf(feeLimit))
            .divide(BigInteger.valueOf(totalBalanceForEnergyFreeze)).longValue();
      } else {
        energyFromFeeLimit = Math
            .addExact(leftEnergyFromFreeze,
                (feeLimit - leftBalanceForEnergyFreeze) / SUN_PER_ENERGY);
      }
    }

    return min(Math.addExact(leftEnergyFromFreeze, energyFromBalance), energyFromFeeLimit);
  }

  private long getEnergyLimit(AccountCapsule creator, AccountCapsule caller,
      TriggerSmartContract contract, long feeLimit, long callValue) {

    long callerEnergyLimit = getEnergyLimit(caller, feeLimit, callValue);
    if (Arrays.equals(creator.getAddress().toByteArray(), caller.getAddress().toByteArray())) {
      return callerEnergyLimit;
    }

    // creatorEnergyFromFreeze
    long creatorEnergyLimit = energyProcessor.getAccountLeftEnergyFromFreeze(creator);

    SmartContract smartContract = this.deposit
        .getContract(contract.getContractAddress().toByteArray()).getInstance();
    long consumeUserResourcePercent = smartContract.getConsumeUserResourcePercent();

    consumeUserResourcePercent = max(0, min(consumeUserResourcePercent, 100));

    if (consumeUserResourcePercent <= 0) {
      return creatorEnergyLimit;
    }

    if (creatorEnergyLimit * consumeUserResourcePercent
        >= (100 - consumeUserResourcePercent) * callerEnergyLimit) {
      return Math.floorDiv(callerEnergyLimit * 100, consumeUserResourcePercent);
    } else {
      return Math.addExact(callerEnergyLimit, creatorEnergyLimit);
    }
  }

  /*
   **/
  private void create()
      throws ContractExeException, ContractValidateException {
    if (!deposit.getDbManager().getDynamicPropertiesStore().supportVM()) {
      throw new ContractExeException("vm work is off, need to be opened by the committee");
    }

    CreateSmartContract contract = ContractCapsule.getSmartContractFromTransaction(trx);
    SmartContract newSmartContract = contract.getNewContract();

    byte[] code = newSmartContract.getBytecode().toByteArray();
    byte[] contractAddress = Wallet.generateContractAddress(trx);
    byte[] ownerAddress = contract.getOwnerAddress().toByteArray();

    long percent = contract.getNewContract().getConsumeUserResourcePercent();
    if (percent < 0 || percent > 100) {
      throw new ContractExeException("percent must be >= 0 and <= 100");
    }

    // insure the new contract address haven't exist
    if (deposit.getAccount(contractAddress) != null) {
      throw new ContractExeException(
          "Trying to create a contract with existing contract address: " + Wallet
              .encode58Check(contractAddress));
    }

    newSmartContract = newSmartContract.toBuilder()
        .setContractAddress(ByteString.copyFrom(contractAddress)).build();
    long callValue = newSmartContract.getCallValue();
    // create vm to constructor smart contract
    try {

      AccountCapsule creator = this.deposit
          .getAccount(newSmartContract.getOriginAddress().toByteArray());
      // if (executorType == ET_NORMAL_TYPE) {
      //   long blockENERGYLeftInUs = getBlockENERGYLeftInUs().longValue();
      //   thisTxENERGYLimitInUs = min(blockENERGYLeftInUs,
      //       Constant.ENERGY_LIMIT_IN_ONE_TX_OF_SMART_CONTRACT);
      // } else {
      //   thisTxENERGYLimitInUs = Constant.ENERGY_LIMIT_IN_ONE_TX_OF_SMART_CONTRACT;
      // }

      long thisTxCPULimitInUs;
      if (ET_NORMAL_TYPE == executorType) {
<<<<<<< HEAD
        if (trx.getRet(0).getContractRet() == contractResult.OUT_OF_TIME) {
          thisTxCPULimitInUs =
              Constant.MAX_CPU_TIME_OF_ONE_TX * (100 - tolerance) / 100;
=======
        if (contract.getReceipt().getResult() == ResourceReceipt.code.OUT_OF_TIME) {
          thisTxCPULimitInUs = max(0, Args.getInstance().getLowTolerance());
>>>>>>> d969a4c0
        } else {
          thisTxCPULimitInUs = max(0, Args.getInstance().getHighTolerance());
        }
      } else {
        thisTxCPULimitInUs =
            Constant.MAX_CPU_TIME_OF_ONE_TX;
      }
      
      long vmStartInUs = System.nanoTime() / 1000;
      long vmShouldEndInUs = vmStartInUs + thisTxCPULimitInUs;

      long feeLimit = trx.getRawData().getFeeLimit();
      long energyLimit = getEnergyLimit(creator, feeLimit, callValue);
      byte[] ops = newSmartContract.getBytecode().toByteArray();
      InternalTransaction internalTransaction = new InternalTransaction(trx);

      ProgramInvoke programInvoke = programInvokeFactory
          .createProgramInvoke(TRX_CONTRACT_CREATION_TYPE, executorType, trx,
              block, deposit, vmStartInUs, vmShouldEndInUs, energyLimit);
      this.vm = new VM(config);
      this.program = new Program(ops, programInvoke, internalTransaction, config);
      Program.setRootTransactionId(new TransactionCapsule(trx).getTransactionId().getBytes());
      Program.resetNonce();
      Program.setRootCallConstant(isCallConstant());
    } catch (Exception e) {
      logger.error(e.getMessage());
      throw new ContractExeException(e.getMessage());
    }

    program.getResult().setContractAddress(contractAddress);

    deposit.createAccount(contractAddress, newSmartContract.getName(),
        Protocol.AccountType.Contract);

    deposit.createContract(contractAddress, new ContractCapsule(newSmartContract));
    deposit.saveCode(contractAddress, ProgramPrecompile.getCode(code));
    // deposit.createContractByNormalAccountIndex(ownerAddress, new BytesCapsule(contractAddress));

    // transfer from callerAddress to contractAddress according to callValue
    byte[] callerAddress = contract.getOwnerAddress().toByteArray();
    if (callValue > 0) {
      transfer(this.deposit, callerAddress, contractAddress, callValue);
    }

  }

  /**
   * **
   */

  private void call()
      throws ContractExeException, ContractValidateException {

    if (!deposit.getDbManager().getDynamicPropertiesStore().supportVM()) {
      throw new ContractExeException("VM work is off, need to be opened by the committee");
    }

    Contract.TriggerSmartContract contract = ContractCapsule.getTriggerContractFromTransaction(trx);
    if (contract == null) {
      return;
    }

    byte[] contractAddress = contract.getContractAddress().toByteArray();
    byte[] code = this.deposit.getCode(contractAddress);
    long callValue = contract.getCallValue();
    if (isEmpty(code)) {

    } else {

      AccountCapsule caller = this.deposit.getAccount(contract.getOwnerAddress().toByteArray());
      AccountCapsule creator = this.deposit.getAccount(
          this.deposit.getContract(contractAddress).getInstance()
              .getOriginAddress().toByteArray());

      long thisTxCPULimitInUs;
      if (ET_NORMAL_TYPE == executorType) {
<<<<<<< HEAD
        if (trx.getRet(0).getContractRet() == contractResult.OUT_OF_TIME) {
          thisTxCPULimitInUs =
              Constant.MAX_CPU_TIME_OF_ONE_TX * (100 - tolerance) / 100;
=======
        if (contract.getReceipt().getResult() == ResourceReceipt.code.OUT_OF_TIME) {
          thisTxCPULimitInUs = max(0, Args.getInstance().getLowTolerance());
>>>>>>> d969a4c0
        } else {
          thisTxCPULimitInUs = max(0, Args.getInstance().getHighTolerance());
        }
      } else {
        thisTxCPULimitInUs =
            Constant.MAX_CPU_TIME_OF_ONE_TX;
      }

      long vmStartInUs = System.nanoTime() / 1000;
      long vmShouldEndInUs = vmStartInUs + thisTxCPULimitInUs;

      long feeLimit = trx.getRawData().getFeeLimit();
      long energyLimit;
      try {
        energyLimit = getEnergyLimit(creator, caller, contract, feeLimit, callValue);
      } catch (Exception e) {
        logger.error(e.getMessage());
        throw new ContractExeException(e.getMessage());
      }

      if (isCallConstant(contractAddress)) {
        energyLimit = Constant.MAX_ENERGY_IN_TX;
      }

      ProgramInvoke programInvoke = programInvokeFactory
          .createProgramInvoke(TRX_CONTRACT_CALL_TYPE, executorType, trx,
              block, deposit, vmStartInUs, vmShouldEndInUs, energyLimit);
      this.vm = new VM(config);
      InternalTransaction internalTransaction = new InternalTransaction(trx);
      this.program = new Program(null, code, programInvoke, internalTransaction, config);
      Program.setRootTransactionId(new TransactionCapsule(trx).getTransactionId().getBytes());
      Program.resetNonce();
      Program.setRootCallConstant(isCallConstant());
    }

    program.getResult().setContractAddress(contractAddress);
    //transfer from callerAddress to targetAddress according to callValue
    byte[] callerAddress = contract.getOwnerAddress().toByteArray();
    if (callValue > 0) {
      transfer(this.deposit, callerAddress, contractAddress, callValue);
    }

  }

  public void go() throws OutOfSlotTimeException {
    if (!readyToExecute) {
      return;
    }

    try {
      if (vm != null) {
        vm.play(program);

        program.getResult().setRet(result.getRet());
        result = program.getResult();

        if (isCallConstant()) {
          long callValue = TransactionCapsule.getCallValue(trx.getRawData().getContract(0));
          if (callValue > 0) {
            runtimeError = "constant cannot set call value.";
          }
          return;
        }

        if (result.getException() != null || result.isRevert()) {
          result.getDeleteAccounts().clear();
          result.getLogInfoList().clear();
          result.resetFutureRefund();

          if (result.getException() != null) {
            program.spendAllEnergy();
            runtimeError = result.getException().getMessage();
            throw result.getException();
          } else {
            runtimeError = "REVERT opcode executed";
          }
        } else {
          deposit.commit();
        }
      } else {
        deposit.commit();
      }
    } catch (Throwable e) {
      if (Objects.isNull(result.getException())) {
        result.setException(new RuntimeException("Unknown Throwable"));
      }
      if (StringUtils.isEmpty(runtimeError)) {
        runtimeError = result.getException().getMessage();
      }
      logger.error("runtime error is :{}", result.getException().getMessage());
    }
    trace.setBill(result.getEnergyUsed());
  }

  private long getEnergyFee(long callerEnergyUsage, long callerEnergyFrozen,
      long callerEnergyTotal) {
    if (callerEnergyTotal <= 0) {
      return 0;
    }
    return BigInteger.valueOf(callerEnergyFrozen).multiply(BigInteger.valueOf(callerEnergyUsage))
        .divide(BigInteger.valueOf(callerEnergyTotal)).longValue();
  }

  public boolean isCallConstant() {
    TriggerSmartContract triggerContractFromTransaction = ContractCapsule
        .getTriggerContractFromTransaction(trx);
    if (TRX_CONTRACT_CALL_TYPE.equals(trxType)) {
      ABI abi = deposit
          .getContract(triggerContractFromTransaction.getContractAddress().toByteArray())
          .getInstance().getAbi();
      if (Wallet.isConstant(abi, triggerContractFromTransaction)) {
        return true;
      }
    }
    return false;
  }

  private boolean isCallConstant(byte[] address) {
    if (TRX_CONTRACT_CALL_TYPE.equals(trxType)) {
      ABI abi = deposit.getContract(address).getInstance().getAbi();
      if (Wallet.isConstant(abi, ContractCapsule.getTriggerContractFromTransaction(trx))) {
        return true;
      }
    }
    return false;
  }

  public void finalization() {
    for (DataWord contract : result.getDeleteAccounts()) {
      deposit.deleteContract(convertToTronAddress((contract.getLast20Bytes())));
    }

    if (config.vmTrace() && program != null && result != null) {
      String trace = program.getTrace()
          .result(result.getHReturn())
          .error(result.getException())
          .toString();

      if (config.vmTraceCompressed()) {
        trace = zipAndEncode(trace);
      }

      String txHash = Hex.toHexString(new InternalTransaction(trx).getHash());
      saveProgramTraceFile(config, txHash, trace);
    }

  }

  public ProgramResult getResult() {
    return result;
  }

  public String getRuntimeError() {
    return runtimeError;
  }
}<|MERGE_RESOLUTION|>--- conflicted
+++ resolved
@@ -392,14 +392,8 @@
 
       long thisTxCPULimitInUs;
       if (ET_NORMAL_TYPE == executorType) {
-<<<<<<< HEAD
         if (trx.getRet(0).getContractRet() == contractResult.OUT_OF_TIME) {
-          thisTxCPULimitInUs =
-              Constant.MAX_CPU_TIME_OF_ONE_TX * (100 - tolerance) / 100;
-=======
-        if (contract.getReceipt().getResult() == ResourceReceipt.code.OUT_OF_TIME) {
           thisTxCPULimitInUs = max(0, Args.getInstance().getLowTolerance());
->>>>>>> d969a4c0
         } else {
           thisTxCPULimitInUs = max(0, Args.getInstance().getHighTolerance());
         }
@@ -407,7 +401,7 @@
         thisTxCPULimitInUs =
             Constant.MAX_CPU_TIME_OF_ONE_TX;
       }
-      
+
       long vmStartInUs = System.nanoTime() / 1000;
       long vmShouldEndInUs = vmStartInUs + thisTxCPULimitInUs;
 
@@ -476,14 +470,8 @@
 
       long thisTxCPULimitInUs;
       if (ET_NORMAL_TYPE == executorType) {
-<<<<<<< HEAD
         if (trx.getRet(0).getContractRet() == contractResult.OUT_OF_TIME) {
-          thisTxCPULimitInUs =
-              Constant.MAX_CPU_TIME_OF_ONE_TX * (100 - tolerance) / 100;
-=======
-        if (contract.getReceipt().getResult() == ResourceReceipt.code.OUT_OF_TIME) {
           thisTxCPULimitInUs = max(0, Args.getInstance().getLowTolerance());
->>>>>>> d969a4c0
         } else {
           thisTxCPULimitInUs = max(0, Args.getInstance().getHighTolerance());
         }
