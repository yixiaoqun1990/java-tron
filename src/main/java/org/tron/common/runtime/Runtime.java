package org.tron.common.runtime;

import static java.lang.Math.max;
import static java.lang.Math.min;
import static org.apache.commons.lang3.ArrayUtils.isEmpty;
import static org.tron.common.runtime.utils.MUtil.convertToTronAddress;
import static org.tron.common.runtime.utils.MUtil.transfer;
import static org.tron.common.runtime.vm.VMUtils.saveProgramTraceFile;
import static org.tron.common.runtime.vm.VMUtils.zipAndEncode;
import static org.tron.common.runtime.vm.program.InternalTransaction.ExecutorType.ET_CONSTANT_TYPE;
import static org.tron.common.runtime.vm.program.InternalTransaction.ExecutorType.ET_NORMAL_TYPE;
import static org.tron.common.runtime.vm.program.InternalTransaction.ExecutorType.ET_PRE_TYPE;
import static org.tron.common.runtime.vm.program.InternalTransaction.ExecutorType.ET_UNKNOWN_TYPE;
import static org.tron.common.runtime.vm.program.InternalTransaction.TrxType.TRX_CONTRACT_CALL_TYPE;
import static org.tron.common.runtime.vm.program.InternalTransaction.TrxType.TRX_CONTRACT_CREATION_TYPE;
import static org.tron.common.runtime.vm.program.InternalTransaction.TrxType.TRX_PRECOMPILED_TYPE;
import static org.tron.common.runtime.vm.program.InternalTransaction.TrxType.TRX_UNKNOWN_TYPE;

import com.google.protobuf.ByteString;
import java.math.BigInteger;
import java.util.Arrays;
import java.util.List;
import java.util.Objects;
import lombok.extern.slf4j.Slf4j;
import org.apache.commons.lang3.StringUtils;
import org.joda.time.DateTime;
import org.spongycastle.util.encoders.Hex;
import org.tron.common.runtime.config.SystemProperties;
import org.tron.common.runtime.vm.DataWord;
import org.tron.common.runtime.vm.PrecompiledContracts;
import org.tron.common.runtime.vm.VM;
import org.tron.common.runtime.vm.program.InternalTransaction;
import org.tron.common.runtime.vm.program.InternalTransaction.ExecutorType;
import org.tron.common.runtime.vm.program.Program;
import org.tron.common.runtime.vm.program.ProgramPrecompile;
import org.tron.common.runtime.vm.program.ProgramResult;
import org.tron.common.runtime.vm.program.invoke.ProgramInvoke;
import org.tron.common.runtime.vm.program.invoke.ProgramInvokeFactory;
import org.tron.common.storage.Deposit;
import org.tron.common.storage.DepositImpl;
import org.tron.core.Constant;
import org.tron.core.Wallet;
import org.tron.core.actuator.Actuator;
import org.tron.core.actuator.ActuatorFactory;
import org.tron.core.capsule.AccountCapsule;
import org.tron.core.capsule.BlockCapsule;
import org.tron.core.capsule.ContractCapsule;
import org.tron.core.capsule.TransactionCapsule;
import org.tron.core.config.Parameter.ChainConstant;
import org.tron.core.config.args.Args;
import org.tron.core.db.EnergyProcessor;
import org.tron.core.db.StorageMarket;
import org.tron.core.db.TransactionTrace;
import org.tron.core.exception.ContractExeException;
import org.tron.core.exception.ContractValidateException;
import org.tron.protos.Contract;
import org.tron.protos.Contract.CreateSmartContract;
import org.tron.protos.Contract.TriggerSmartContract;
import org.tron.protos.Protocol;
import org.tron.protos.Protocol.Block;
import org.tron.protos.Protocol.SmartContract;
import org.tron.protos.Protocol.SmartContract.ABI;
import org.tron.protos.Protocol.Transaction;
import org.tron.protos.Protocol.Transaction.Contract.ContractType;
import org.tron.protos.Protocol.Transaction.Result.contractResult;

@Slf4j(topic = "Runtime")
public class Runtime {


  private SystemProperties config = SystemProperties.getInstance();

  private Transaction trx;
  private BlockCapsule block = null;
  private Deposit deposit;
  private ProgramInvokeFactory programInvokeFactory = null;
  private String runtimeError;

  private EnergyProcessor energyProcessor = null;
  private StorageMarket storageMarket = null;
  PrecompiledContracts.PrecompiledContract precompiledContract = null;
  private ProgramResult result = new ProgramResult();


  private VM vm = null;
  private Program program = null;

  private InternalTransaction.TrxType trxType = TRX_UNKNOWN_TYPE;
  private ExecutorType executorType = ET_UNKNOWN_TYPE;

  //tx trace
  private TransactionTrace trace;


  /**
   * For block's trx run
   */
  public Runtime(TransactionTrace trace, BlockCapsule block, Deposit deosit,
      ProgramInvokeFactory programInvokeFactory) {
    this.trace = trace;
    this.trx = trace.getTrx().getInstance();

    if (Objects.nonNull(block)) {
      this.block = block;
      this.executorType = ET_NORMAL_TYPE;
    } else {
      this.block = new BlockCapsule(Block.newBuilder().build());
      this.executorType = ET_PRE_TYPE;
    }
    this.deposit = deosit;
    this.programInvokeFactory = programInvokeFactory;
    this.energyProcessor = new EnergyProcessor(deposit.getDbManager());
    this.storageMarket = new StorageMarket(deposit.getDbManager());

    Transaction.Contract.ContractType contractType = this.trx.getRawData().getContract(0).getType();
    switch (contractType.getNumber()) {
      case ContractType.TriggerSmartContract_VALUE:
        trxType = TRX_CONTRACT_CALL_TYPE;
        break;
      case ContractType.CreateSmartContract_VALUE:
        trxType = TRX_CONTRACT_CREATION_TYPE;
        break;
      default:
        trxType = TRX_PRECOMPILED_TYPE;
    }
  }

  /**
   * For pre trx run
   */
  @Deprecated
  public Runtime(Transaction tx, DepositImpl deposit, ProgramInvokeFactory programInvokeFactory) {
    this.trx = tx;
    this.deposit = deposit;
    this.programInvokeFactory = programInvokeFactory;
    this.executorType = ET_PRE_TYPE;
    Transaction.Contract.ContractType contractType = tx.getRawData().getContract(0).getType();
    switch (contractType.getNumber()) {
      case Transaction.Contract.ContractType.TriggerSmartContract_VALUE:
        trxType = TRX_CONTRACT_CALL_TYPE;
        break;
      case Transaction.Contract.ContractType.CreateSmartContract_VALUE:
        trxType = TRX_CONTRACT_CREATION_TYPE;
        break;
      default:
        trxType = TRX_PRECOMPILED_TYPE;

    }
  }

  /**
   * For constant trx
   */
  @Deprecated
  public Runtime(Transaction tx, ProgramInvokeFactory programInvokeFactory, Deposit deposit) {
    trx = tx;
    this.deposit = deposit;
    this.programInvokeFactory = programInvokeFactory;
    executorType = ET_CONSTANT_TYPE;
    trxType = TRX_CONTRACT_CALL_TYPE;

  }


  /**
   * For constant trx with latest block.
   */
  public Runtime(Transaction tx, BlockCapsule block, DepositImpl deposit,
      ProgramInvokeFactory programInvokeFactory) {
    this.trx = tx;
    this.deposit = deposit;
    this.programInvokeFactory = programInvokeFactory;
    this.executorType = ET_PRE_TYPE;
    this.block = block;
    this.energyProcessor = new EnergyProcessor(deposit.getDbManager());
    this.storageMarket = new StorageMarket(deposit.getDbManager());
    Transaction.Contract.ContractType contractType = tx.getRawData().getContract(0).getType();
    switch (contractType.getNumber()) {
      case Transaction.Contract.ContractType.TriggerSmartContract_VALUE:
        trxType = TRX_CONTRACT_CALL_TYPE;
        break;
      case Transaction.Contract.ContractType.CreateSmartContract_VALUE:
        trxType = TRX_CONTRACT_CREATION_TYPE;
        break;
      default:
        trxType = TRX_PRECOMPILED_TYPE;
    }
  }


  public void precompiled() throws ContractValidateException, ContractExeException {
    TransactionCapsule trxCap = new TransactionCapsule(trx);
    final List<Actuator> actuatorList = ActuatorFactory
        .createActuator(trxCap, deposit.getDbManager());

    for (Actuator act : actuatorList) {
      act.validate();
      act.execute(result.getRet());
    }
  }


  public BigInteger getBlockCPULeftInUs() {

    // insure block is not null
    BigInteger curBlockHaveElapsedCPUInUs =
        BigInteger.valueOf(
            1000 * (DateTime.now().getMillis() - block.getInstance().getBlockHeader().getRawData()
                .getTimestamp())); // us
    BigInteger curBlockCPULimitInUs = BigInteger.valueOf((long)
        (1000 * ChainConstant.BLOCK_PRODUCED_INTERVAL * 0.5
            * ChainConstant.BLOCK_PRODUCED_TIME_OUT
            / 100)); // us

    return curBlockCPULimitInUs.subtract(curBlockHaveElapsedCPUInUs);

  }

  public void execute() throws ContractValidateException, ContractExeException {
    switch (trxType) {
      case TRX_PRECOMPILED_TYPE:
        precompiled();
        break;
      case TRX_CONTRACT_CREATION_TYPE:
        create();
        break;
      case TRX_CONTRACT_CALL_TYPE:
        call();
        break;
      default:
        throw new ContractValidateException("Unknown contract type");
    }
  }

  private long getEnergyLimit(AccountCapsule account, long feeLimit, long callValue) {

    long SUN_PER_ENERGY = deposit.getDbManager().getDynamicPropertiesStore().getEnergyFee() == 0
        ? Constant.SUN_PER_ENERGY :
        deposit.getDbManager().getDynamicPropertiesStore().getEnergyFee();
    // can change the calc way
    long leftEnergyFromFreeze = energyProcessor.getAccountLeftEnergyFromFreeze(account);
    callValue = max(callValue, 0);
    long energyFromBalance = Math
        .floorDiv(max(account.getBalance() - callValue, 0), SUN_PER_ENERGY);

    long energyFromFeeLimit;
    long totalBalanceForEnergyFreeze = account.getAccountResource().getFrozenBalanceForEnergy()
        .getFrozenBalance();
    if (0 == totalBalanceForEnergyFreeze) {
      energyFromFeeLimit =
          feeLimit / SUN_PER_ENERGY;
    } else {
      long totalEnergyFromFreeze = energyProcessor
          .calculateGlobalEnergyLimit(totalBalanceForEnergyFreeze);
      long leftBalanceForEnergyFreeze = getEnergyFee(totalBalanceForEnergyFreeze,
          leftEnergyFromFreeze,
          totalEnergyFromFreeze);

      if (leftBalanceForEnergyFreeze >= feeLimit) {
        energyFromFeeLimit = BigInteger.valueOf(totalEnergyFromFreeze)
            .multiply(BigInteger.valueOf(feeLimit))
            .divide(BigInteger.valueOf(totalBalanceForEnergyFreeze)).longValue();
      } else {
        energyFromFeeLimit = Math
            .addExact(leftEnergyFromFreeze,
                (feeLimit - leftBalanceForEnergyFreeze) / SUN_PER_ENERGY);
      }
    }

    return min(Math.addExact(leftEnergyFromFreeze, energyFromBalance), energyFromFeeLimit);
  }

  private long getEnergyLimit(AccountCapsule creator, AccountCapsule caller,
      TriggerSmartContract contract, long feeLimit, long callValue) {

    long callerEnergyLimit = getEnergyLimit(caller, feeLimit, callValue);
    if (Arrays.equals(creator.getAddress().toByteArray(), caller.getAddress().toByteArray())) {
      return callerEnergyLimit;
    }

    // creatorEnergyFromFreeze
    long creatorEnergyLimit = energyProcessor.getAccountLeftEnergyFromFreeze(creator);

    SmartContract smartContract = this.deposit
        .getContract(contract.getContractAddress().toByteArray()).getInstance();
    long consumeUserResourcePercent = smartContract.getConsumeUserResourcePercent();

    consumeUserResourcePercent = max(0, min(consumeUserResourcePercent, 100));

    if (consumeUserResourcePercent <= 0) {
      return creatorEnergyLimit;
    }

    if (creatorEnergyLimit * consumeUserResourcePercent
        >= (100 - consumeUserResourcePercent) * callerEnergyLimit) {
      return Math.floorDiv(callerEnergyLimit * 100, consumeUserResourcePercent);
    } else {
      return Math.addExact(callerEnergyLimit, creatorEnergyLimit);
    }
  }

  /*
   **/
  private void create()
      throws ContractExeException, ContractValidateException {
    if (!deposit.getDbManager().getDynamicPropertiesStore().supportVM()) {
      throw new ContractExeException("vm work is off, need to be opened by the committee");
    }

    CreateSmartContract contract = ContractCapsule.getSmartContractFromTransaction(trx);
    SmartContract newSmartContract = contract.getNewContract();

    byte[] code = newSmartContract.getBytecode().toByteArray();
    byte[] contractAddress = Wallet.generateContractAddress(trx);
    byte[] ownerAddress = contract.getOwnerAddress().toByteArray();

    long percent = contract.getNewContract().getConsumeUserResourcePercent();
    if (percent < 0 || percent > 100) {
      throw new ContractExeException("percent must be >= 0 and <= 100");
    }

    // insure the new contract address haven't exist
    if (deposit.getAccount(contractAddress) != null) {
      throw new ContractExeException(
          "Trying to create a contract with existing contract address: " + Wallet
              .encode58Check(contractAddress));
    }

    newSmartContract = newSmartContract.toBuilder()
        .setContractAddress(ByteString.copyFrom(contractAddress)).build();
    long callValue = newSmartContract.getCallValue();
    // create vm to constructor smart contract
    try {

      AccountCapsule creator = this.deposit
          .getAccount(newSmartContract.getOriginAddress().toByteArray());
      // if (executorType == ET_NORMAL_TYPE) {
      //   long blockENERGYLeftInUs = getBlockENERGYLeftInUs().longValue();
      //   thisTxENERGYLimitInUs = min(blockENERGYLeftInUs,
      //       Constant.ENERGY_LIMIT_IN_ONE_TX_OF_SMART_CONTRACT);
      // } else {
      //   thisTxENERGYLimitInUs = Constant.ENERGY_LIMIT_IN_ONE_TX_OF_SMART_CONTRACT;
      // }

<<<<<<< HEAD
      double thisTxCPULimitInUsRatio;
      if (ET_NORMAL_TYPE == executorType) {
=======
      long thisTxCPULimitInUs;
      if (ET_NORMAL_TYPE == executorType && !block.generatedByMyself) {
>>>>>>> 8be60d0f
        if (trx.getRet(0).getContractRet() == contractResult.OUT_OF_TIME) {
          thisTxCPULimitInUsRatio = max(0.0, Args.getInstance().getMinTimeRatio());
        } else {
          thisTxCPULimitInUsRatio = max(0.0, Args.getInstance().getMaxTimeRatio());
        }
      } else {
        thisTxCPULimitInUsRatio = 1.0;
      }
      long thisTxCPULimitInUs =
          (long) (Constant.MAX_CPU_TIME_OF_ONE_TX * thisTxCPULimitInUsRatio);
      long vmStartInUs = System.nanoTime() / 1000;
      long vmShouldEndInUs = vmStartInUs + thisTxCPULimitInUs;

      long feeLimit = trx.getRawData().getFeeLimit();
      long energyLimit = getEnergyLimit(creator, feeLimit, callValue);
      byte[] ops = newSmartContract.getBytecode().toByteArray();
      InternalTransaction internalTransaction = new InternalTransaction(trx);

      ProgramInvoke programInvoke = programInvokeFactory
          .createProgramInvoke(TRX_CONTRACT_CREATION_TYPE, executorType, trx,
              block.getInstance(), deposit, vmStartInUs, vmShouldEndInUs, energyLimit);
      this.vm = new VM(config);
      this.program = new Program(ops, programInvoke, internalTransaction, config);
      Program.setRootTransactionId(new TransactionCapsule(trx).getTransactionId().getBytes());
      Program.resetNonce();
      Program.setRootCallConstant(isCallConstant());
    } catch (Exception e) {
      logger.error(e.getMessage());
      throw new ContractExeException(e.getMessage());
    }

    program.getResult().setContractAddress(contractAddress);

    deposit.createAccount(contractAddress, newSmartContract.getName(),
        Protocol.AccountType.Contract);

    deposit.createContract(contractAddress, new ContractCapsule(newSmartContract));
    deposit.saveCode(contractAddress, ProgramPrecompile.getCode(code));
    // deposit.createContractByNormalAccountIndex(ownerAddress, new BytesCapsule(contractAddress));

    // transfer from callerAddress to contractAddress according to callValue
    byte[] callerAddress = contract.getOwnerAddress().toByteArray();
    if (callValue > 0) {
      transfer(this.deposit, callerAddress, contractAddress, callValue);
    }

  }

  /**
   * **
   */

  private void call()
      throws ContractExeException, ContractValidateException {

    if (!deposit.getDbManager().getDynamicPropertiesStore().supportVM()) {
      throw new ContractExeException("VM work is off, need to be opened by the committee");
    }

    Contract.TriggerSmartContract contract = ContractCapsule.getTriggerContractFromTransaction(trx);
    if (contract == null) {
      return;
    }

    byte[] contractAddress = contract.getContractAddress().toByteArray();
    byte[] code = this.deposit.getCode(contractAddress);
    long callValue = contract.getCallValue();
    if (isEmpty(code)) {

    } else {

      AccountCapsule caller = this.deposit.getAccount(contract.getOwnerAddress().toByteArray());
      AccountCapsule creator = this.deposit.getAccount(
          this.deposit.getContract(contractAddress).getInstance()
              .getOriginAddress().toByteArray());

      double thisTxCPULimitInUsRatio;
      if (ET_NORMAL_TYPE == executorType) {
        if (trx.getRet(0).getContractRet() == contractResult.OUT_OF_TIME) {
          thisTxCPULimitInUsRatio = max(0.0, Args.getInstance().getMinTimeRatio());
        } else {
          thisTxCPULimitInUsRatio = max(0.0, Args.getInstance().getMaxTimeRatio());
        }
      } else {
        thisTxCPULimitInUsRatio = 1.0;
      }
      long thisTxCPULimitInUs =
          (long) (Constant.MAX_CPU_TIME_OF_ONE_TX * thisTxCPULimitInUsRatio);

      long vmStartInUs = System.nanoTime() / 1000;
      long vmShouldEndInUs = vmStartInUs + thisTxCPULimitInUs;

      long feeLimit = trx.getRawData().getFeeLimit();
      long energyLimit;
      try {
        energyLimit = getEnergyLimit(creator, caller, contract, feeLimit, callValue);
      } catch (Exception e) {
        logger.error(e.getMessage());
        throw new ContractExeException(e.getMessage());
      }

      if (isCallConstant(contractAddress)) {
        energyLimit = Constant.MAX_ENERGY_IN_TX;
      }

      ProgramInvoke programInvoke = programInvokeFactory
          .createProgramInvoke(TRX_CONTRACT_CALL_TYPE, executorType, trx,
              block.getInstance(), deposit, vmStartInUs, vmShouldEndInUs, energyLimit);
      this.vm = new VM(config);
      InternalTransaction internalTransaction = new InternalTransaction(trx);
      this.program = new Program(null, code, programInvoke, internalTransaction, config);
      Program.setRootTransactionId(new TransactionCapsule(trx).getTransactionId().getBytes());
      Program.resetNonce();
      Program.setRootCallConstant(isCallConstant());
    }

    program.getResult().setContractAddress(contractAddress);
    //transfer from callerAddress to targetAddress according to callValue
    byte[] callerAddress = contract.getOwnerAddress().toByteArray();
    if (callValue > 0) {
      transfer(this.deposit, callerAddress, contractAddress, callValue);
    }

  }

  public void go() {
    try {
      if (vm != null) {
        vm.play(program);

        program.getResult().setRet(result.getRet());
        result = program.getResult();

        if (isCallConstant()) {
          long callValue = TransactionCapsule.getCallValue(trx.getRawData().getContract(0));
          if (callValue > 0) {
            runtimeError = "constant cannot set call value.";
          }
          return;
        }

        if (result.getException() != null || result.isRevert()) {
          result.getDeleteAccounts().clear();
          result.getLogInfoList().clear();
          result.resetFutureRefund();

          if (result.getException() != null) {
            program.spendAllEnergy();
            runtimeError = result.getException().getMessage();
            throw result.getException();
          } else {
            runtimeError = "REVERT opcode executed";
          }
        } else {
          deposit.commit();
        }
      } else {
        deposit.commit();
      }
    } catch (Throwable e) {
      if (Objects.isNull(result.getException())) {
        result.setException(new RuntimeException("Unknown Throwable"));
      }
      if (StringUtils.isEmpty(runtimeError)) {
        runtimeError = result.getException().getMessage();
      }
      logger.error("runtime error is :{}", result.getException().getMessage());
    }
    trace.setBill(result.getEnergyUsed());
  }

  private long getEnergyFee(long callerEnergyUsage, long callerEnergyFrozen,
      long callerEnergyTotal) {
    if (callerEnergyTotal <= 0) {
      return 0;
    }
    return BigInteger.valueOf(callerEnergyFrozen).multiply(BigInteger.valueOf(callerEnergyUsage))
        .divide(BigInteger.valueOf(callerEnergyTotal)).longValue();
  }

  public boolean isCallConstant() throws ContractValidateException {
    if (!Args.getInstance().isSupportConstant()) {
      throw new ContractValidateException("this node don't support constant");
    }
    TriggerSmartContract triggerContractFromTransaction = ContractCapsule
        .getTriggerContractFromTransaction(trx);
    if (TRX_CONTRACT_CALL_TYPE.equals(trxType)) {
      ABI abi = deposit
          .getContract(triggerContractFromTransaction.getContractAddress().toByteArray())
          .getInstance().getAbi();
      if (Wallet.isConstant(abi, triggerContractFromTransaction)) {
        return true;
      }
    }
    return false;
  }

  private boolean isCallConstant(byte[] address) throws ContractValidateException {
    if (!Args.getInstance().isSupportConstant()) {
      throw new ContractValidateException("this node don't support constant");
    }
    if (TRX_CONTRACT_CALL_TYPE.equals(trxType)) {
      ABI abi = deposit.getContract(address).getInstance().getAbi();
      if (Wallet.isConstant(abi, ContractCapsule.getTriggerContractFromTransaction(trx))) {
        return true;
      }
    }
    return false;
  }

  public void finalization() {
    for (DataWord contract : result.getDeleteAccounts()) {
      deposit.deleteContract(convertToTronAddress((contract.getLast20Bytes())));
    }

    if (config.vmTrace() && program != null && result != null) {
      String trace = program.getTrace()
          .result(result.getHReturn())
          .error(result.getException())
          .toString();

      if (config.vmTraceCompressed()) {
        trace = zipAndEncode(trace);
      }

      String txHash = Hex.toHexString(new InternalTransaction(trx).getHash());
      saveProgramTraceFile(config, txHash, trace);
    }

  }

  public ProgramResult getResult() {
    return result;
  }

  public String getRuntimeError() {
    return runtimeError;
  }
}<|MERGE_RESOLUTION|>--- conflicted
+++ resolved
@@ -342,21 +342,27 @@
       //   thisTxENERGYLimitInUs = Constant.ENERGY_LIMIT_IN_ONE_TX_OF_SMART_CONTRACT;
       // }
 
-<<<<<<< HEAD
       double thisTxCPULimitInUsRatio;
-      if (ET_NORMAL_TYPE == executorType) {
-=======
-      long thisTxCPULimitInUs;
-      if (ET_NORMAL_TYPE == executorType && !block.generatedByMyself) {
->>>>>>> 8be60d0f
-        if (trx.getRet(0).getContractRet() == contractResult.OUT_OF_TIME) {
-          thisTxCPULimitInUsRatio = max(0.0, Args.getInstance().getMinTimeRatio());
+      if (block.generatedByMyself) {
+        // ET_NORMAL_TYPE must be executorType
+        // self witness 2, self witness 3
+        thisTxCPULimitInUsRatio = 1.0;
+      } else {
+        if (ET_NORMAL_TYPE == executorType) {
+          // other witness 3
+          // fullnode 2
+          if (trx.getRet(0).getContractRet() == contractResult.OUT_OF_TIME) {
+            thisTxCPULimitInUsRatio = max(0.0, Args.getInstance().getMinTimeRatio());
+          } else {
+            thisTxCPULimitInUsRatio = max(0.0, Args.getInstance().getMaxTimeRatio());
+          }
         } else {
-          thisTxCPULimitInUsRatio = max(0.0, Args.getInstance().getMaxTimeRatio());
+          // self witness 1, other witness 1
+          // fullnode 1
+          thisTxCPULimitInUsRatio = 1.0;
         }
-      } else {
-        thisTxCPULimitInUsRatio = 1.0;
-      }
+      }
+
       long thisTxCPULimitInUs =
           (long) (Constant.MAX_CPU_TIME_OF_ONE_TX * thisTxCPULimitInUsRatio);
       long vmStartInUs = System.nanoTime() / 1000;
@@ -426,14 +432,19 @@
               .getOriginAddress().toByteArray());
 
       double thisTxCPULimitInUsRatio;
-      if (ET_NORMAL_TYPE == executorType) {
-        if (trx.getRet(0).getContractRet() == contractResult.OUT_OF_TIME) {
-          thisTxCPULimitInUsRatio = max(0.0, Args.getInstance().getMinTimeRatio());
+      if (block.generatedByMyself) {
+        // ET_NORMAL_TYPE must be executorType
+        thisTxCPULimitInUsRatio = 1.0;
+      } else {
+        if (ET_NORMAL_TYPE == executorType) {
+          if (trx.getRet(0).getContractRet() == contractResult.OUT_OF_TIME) {
+            thisTxCPULimitInUsRatio = max(0.0, Args.getInstance().getMinTimeRatio());
+          } else {
+            thisTxCPULimitInUsRatio = max(0.0, Args.getInstance().getMaxTimeRatio());
+          }
         } else {
-          thisTxCPULimitInUsRatio = max(0.0, Args.getInstance().getMaxTimeRatio());
+          thisTxCPULimitInUsRatio = 1.0;
         }
-      } else {
-        thisTxCPULimitInUsRatio = 1.0;
       }
       long thisTxCPULimitInUs =
           (long) (Constant.MAX_CPU_TIME_OF_ONE_TX * thisTxCPULimitInUsRatio);
