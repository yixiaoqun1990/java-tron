--- conflicted
+++ resolved
@@ -186,21 +186,11 @@
             * ChainConstant.BLOCK_PRODUCED_TIME_OUT
             / 100)); // us
 
-<<<<<<< HEAD
-    if (null != block) {
-
-      long blockStartTimestamp = block.getBlockHeader().getRawDataOrBuilder().getTimestamp();
-
-      BigInteger curBlockCPULimit = BigInteger.valueOf(1125000);
-
-      BigInteger curBlockHaveElapsedCPU = BigInteger.valueOf(10000);
-=======
     return curBlockCPULimitInUs.subtract(curBlockHaveElapsedCPUInUs);
 
   }
 
   public boolean curCPULimitReachedBlockCPULimit() {
->>>>>>> 5a10bf96
 
     if (executerType == ET_NORMAL_TYPE) {
       BigInteger blockCPULeftInUs = getBlockCPULeftInUs();
@@ -291,14 +281,11 @@
               block, deposit, vmStartInUs, vmShouldEndInUs);
       this.vm = new VM(config);
       InternalTransaction internalTransaction = new InternalTransaction(trx);
-      this.program = new Program(null, code, programInvoke, internalTransaction, config);
+      this.program = new Program(null, code, programInvoke,internalTransaction, config);
     }
 
     program.getResult().setContractAddress(contractAddress);
-<<<<<<< HEAD
-=======
     //transfer from callerAddress to targetAddress according to callValue
->>>>>>> 5a10bf96
     byte[] callerAddress = contract.getOwnerAddress().toByteArray();
     byte[] callValue = contract.getCallValue().toByteArray();
     if (null != callValue && callValue.length != 0) {
@@ -321,21 +308,6 @@
     newSmartContract = newSmartContract.toBuilder()
         .setContractAddress(ByteString.copyFrom(contractAddress)).build();
 
-<<<<<<< HEAD
-    // Transaction.Contract trxContract = trx.getRawData().getContract(0).toBuilder().setParameter(Any.pack(contract)).build();
-    // Transaction.raw.Builder transactionBuilder = trx.getRawData().toBuilder().clearContract().addContract(trxContract);
-    // trx = trx.toBuilder().setRawData(transactionBuilder.build()).build();
-
-    // crate vm to constructor smart contract
-
-    byte[] ops = newSmartContract.getBytecode().toByteArray();
-    InternalTransaction internalTransaction = new InternalTransaction(trx);
-    ProgramInvoke programInvoke = programInvokeFactory
-        .createProgramInvoke(TRX_CONTRACT_CREATION_TYPE, executerType, trx,
-            block, deposit);
-    this.vm = new VM(config);
-    this.program = new Program(ops, programInvoke, internalTransaction, config);
-=======
     // create vm to constructor smart contract
     try {
 
@@ -366,7 +338,6 @@
       logger.error(e.getMessage());
       return;
     }
->>>>>>> 5a10bf96
 
     program.getResult().setContractAddress(contractAddress);
     deposit.createAccount(contractAddress, Protocol.AccountType.Contract);
@@ -581,5 +552,4 @@
     return result;
   }
 
-}
-
+}