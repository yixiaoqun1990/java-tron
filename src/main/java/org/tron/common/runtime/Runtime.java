--- conflicted
+++ resolved
@@ -181,14 +181,8 @@
       InternalTransaction internalTransaction = new InternalTransaction(trx,
           contract.getOwnerAddress().toByteArray(),
           contract.getContractAddress().toByteArray(),
-<<<<<<< HEAD
-          contract.getCallValue().size() == 0 ? new Byte("0")
-              : contract.getCallValue().toByteArray()[0]);
-      this.program = new Program(null, code, programInvoke, internalTransaction, config);
-=======
           contract.getCallValue().isEmpty() ? new Byte("0") : contract.getCallValue().toByteArray()[0]);
       this.program = new Program(null, code, programInvoke,internalTransaction, config);
->>>>>>> a32ad5e1
     }
 
     //transfer from callerAddress to targetAddress according to callValue
@@ -222,14 +216,8 @@
       byte[] ops = newSmartContract.getBytecode().toByteArray();
       InternalTransaction internalTransaction = new InternalTransaction(trx,
           contract.getOwnerAddress().toByteArray(),
-<<<<<<< HEAD
           newSmartContract.getContractAddress().toByteArray(),
-          newSmartContract.getCallValue().size() == 0 ? new Byte("0")
-              : newSmartContract.getCallValue().toByteArray()[0]);
-=======
-          contract.getContractAddress().toByteArray(),
-          contract.getCallValue().isEmpty() ? new Byte("0") : contract.getCallValue().toByteArray()[0]);
->>>>>>> a32ad5e1
+          newSmartContract.getCallValue().isEmpty() ? new Byte("0") : newSmartContract.getCallValue().toByteArray()[0]);
       ProgramInvoke programInvoke = programInvokeFactory
           .createProgramInvoke(TRX_CONTRACT_CREATION_TYPE, executerType, trx,
               block, deposit);
