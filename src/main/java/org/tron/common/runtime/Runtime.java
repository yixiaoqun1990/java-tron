--- conflicted
+++ resolved
@@ -471,8 +471,6 @@
   }
 
   public void go() {
-<<<<<<< HEAD
-
     try {
 
       if (vm != null) {
@@ -492,23 +490,8 @@
 
         program.setPreviousTime(System.nanoTime() / 1000);
 
-=======
-    try {
-      if (vm != null) {
-
-        TransactionCapsule trxCap = new TransactionCapsule(trx);
-        if (null != blockCap && blockCap.generatedByMyself && null != trxCap.getContractRet()
-            && contractResult.OUT_OF_TIME
-            .equals(trxCap.getContractRet())) {
-          result = program.getResult();
-          program.spendAllEnergy();
-          runtimeError = "Haven Time Out";
-          result.setException(Program.Exception.notEnoughTime("Haven Time Out"));
-          throw Program.Exception.notEnoughTime("Haven Time Out");
-        }
-
->>>>>>> 4540fc7f
         vm.play(program);
+
         result = program.getResult();
 
         if (isCallConstant()) {
@@ -555,8 +538,6 @@
       } else {
         deposit.commit();
       }
-    } catch (ContractValidateException e) {
-      logger.error("run isCallConstant() have error: {}", e.getMessage());
     } catch (JVMStackOverFlowException e) {
       program.spendAllEnergy();
       result = program.getResult();
@@ -568,20 +549,15 @@
       result = program.getResult();
       result.setException(e);
       runtimeError = result.getException().getMessage();
-<<<<<<< HEAD
-      logger.error("runtime error is :{}", result.getException().getMessage());
+      logger.error("timeout: {}", result.getException().getMessage());
       TransactionCapsule trxCap = new TransactionCapsule(trx);
       if (null != program.pairList) {
         logger.error("txid: {}, vm time log: \n{}", trxCap.getTransactionId(),
             program.pairList.toString());
       }
-    } catch (Throwable e) {
-=======
-      logger.error("timeout: {}", result.getException().getMessage());
     } catch (ContractValidateException e) {
       logger.error("when check constant, {}", e.getMessage());
-    }catch (Throwable e) {
->>>>>>> 4540fc7f
+    } catch (Throwable e) {
       program.spendAllEnergy();
       result = program.getResult();
       if (Objects.isNull(result.getException())) {
