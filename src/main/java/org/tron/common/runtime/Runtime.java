package org.tron.common.runtime;

import static com.google.common.primitives.Longs.max;
import static com.google.common.primitives.Longs.min;
import static org.apache.commons.lang3.ArrayUtils.isEmpty;
import static org.tron.common.runtime.vm.program.InternalTransaction.ExecutorType.ET_CONSTANT_TYPE;
import static org.tron.common.runtime.vm.program.InternalTransaction.ExecutorType.ET_NORMAL_TYPE;
import static org.tron.common.runtime.vm.program.InternalTransaction.ExecutorType.ET_PRE_TYPE;
import static org.tron.common.runtime.vm.program.InternalTransaction.ExecutorType.ET_UNKNOWN_TYPE;
import static org.tron.common.runtime.vm.program.InternalTransaction.TrxType.TRX_CONTRACT_CALL_TYPE;
import static org.tron.common.runtime.vm.program.InternalTransaction.TrxType.TRX_CONTRACT_CREATION_TYPE;
import static org.tron.common.runtime.vm.program.InternalTransaction.TrxType.TRX_PRECOMPILED_TYPE;
import static org.tron.common.runtime.vm.program.InternalTransaction.TrxType.TRX_UNKNOWN_TYPE;

import com.google.protobuf.ByteString;
import java.math.BigInteger;
import java.util.Arrays;
import java.util.List;
import java.util.Objects;
import org.joda.time.DateTime;
import org.slf4j.Logger;
import org.slf4j.LoggerFactory;
import org.tron.common.runtime.config.SystemProperties;
import org.tron.common.runtime.vm.PrecompiledContracts;
import org.tron.common.runtime.vm.VM;
import org.tron.common.runtime.vm.program.InternalTransaction;
import org.tron.common.runtime.vm.program.InternalTransaction.ExecutorType;
import org.tron.common.runtime.vm.program.Program;
import org.tron.common.runtime.vm.program.ProgramPrecompile;
import org.tron.common.runtime.vm.program.ProgramResult;
import org.tron.common.runtime.vm.program.invoke.ProgramInvoke;
import org.tron.common.runtime.vm.program.invoke.ProgramInvokeFactory;
import org.tron.common.storage.Deposit;
import org.tron.common.storage.DepositImpl;
import org.tron.core.Constant;
import org.tron.core.Wallet;
import org.tron.core.actuator.Actuator;
import org.tron.core.actuator.ActuatorFactory;
import org.tron.core.capsule.AccountCapsule;
import org.tron.core.capsule.BytesCapsule;
import org.tron.core.capsule.ContractCapsule;
import org.tron.core.capsule.TransactionCapsule;
import org.tron.core.config.Parameter.ChainConstant;
import org.tron.core.db.CpuProcessor;
import org.tron.core.db.StorageMarket;
import org.tron.core.db.TransactionTrace;
import org.tron.core.exception.ContractExeException;
import org.tron.core.exception.ContractValidateException;
import org.tron.protos.Contract;
import org.tron.protos.Contract.CreateSmartContract;
import org.tron.protos.Contract.TriggerSmartContract;
import org.tron.protos.Protocol;
import org.tron.protos.Protocol.Block;
import org.tron.protos.Protocol.SmartContract;
import org.tron.protos.Protocol.SmartContract.ABI;
import org.tron.protos.Protocol.Transaction;
import org.tron.protos.Protocol.Transaction.Contract.ContractType;

/**
 * @author Guo Yonggang
 * @since 28.04.2018
 */
public class Runtime {

  private static final Logger logger = LoggerFactory.getLogger("execute");

  SystemProperties config;

  private Transaction trx;
  private Block block = null;
  private Deposit deposit;
  private ProgramInvokeFactory programInvokeFactory = null;
  private String runtimeError;
  private boolean readyToExecute = false;

  private CpuProcessor cpuProcessor = null;
  private StorageMarket storageMarket = null;
  PrecompiledContracts.PrecompiledContract precompiledContract = null;
  private ProgramResult result = new ProgramResult();


  private VM vm = null;
  private Program program = null;

  private InternalTransaction.TrxType trxType = TRX_UNKNOWN_TYPE;
  private ExecutorType executorType = ET_UNKNOWN_TYPE;

  //tx trace
  private TransactionTrace trace;


  /**
   * For block's trx run
   */
  public Runtime(TransactionTrace trace, Block block, Deposit deosit,
      ProgramInvokeFactory programInvokeFactory) {
    this.trace = trace;
    this.trx = trace.getTrx().getInstance();

    if (Objects.nonNull(block)) {
      this.block = block;
      this.executorType = ET_NORMAL_TYPE;
    } else {
      this.block = Block.newBuilder().build();
      this.executorType = ET_PRE_TYPE;
    }
    this.deposit = deosit;
    this.programInvokeFactory = programInvokeFactory;
    this.cpuProcessor = new CpuProcessor(deposit.getDbManager());
    this.storageMarket = new StorageMarket(deposit.getDbManager());

    Transaction.Contract.ContractType contractType = this.trx.getRawData().getContract(0).getType();
    switch (contractType.getNumber()) {
      case ContractType.TriggerSmartContract_VALUE:
        trxType = TRX_CONTRACT_CALL_TYPE;
        break;
      case ContractType.CreateSmartContract_VALUE:
        trxType = TRX_CONTRACT_CREATION_TYPE;
        break;
      default:
        trxType = TRX_PRECOMPILED_TYPE;
    }
  }

  /**
   * For pre trx run
   */
  public Runtime(Transaction tx, DepositImpl deposit, ProgramInvokeFactory programInvokeFactory) {
    this.trx = tx;
    this.deposit = deposit;
    this.programInvokeFactory = programInvokeFactory;
    this.executorType = ET_PRE_TYPE;
    Transaction.Contract.ContractType contractType = tx.getRawData().getContract(0).getType();
    switch (contractType.getNumber()) {
      case Transaction.Contract.ContractType.TriggerSmartContract_VALUE:
        trxType = TRX_CONTRACT_CALL_TYPE;
        break;
      case Transaction.Contract.ContractType.CreateSmartContract_VALUE:
        trxType = TRX_CONTRACT_CREATION_TYPE;
        break;
      default:
        trxType = TRX_PRECOMPILED_TYPE;

    }
  }

  /**
   * For constant trx
   */
  public Runtime(Transaction tx, ProgramInvokeFactory programInvokeFactory, Deposit deposit) {
    trx = tx;
    this.deposit = deposit;
    this.programInvokeFactory = programInvokeFactory;
    executorType = ET_CONSTANT_TYPE;
    trxType = TRX_CONTRACT_CALL_TYPE;

  }


  public void precompiled() throws ContractValidateException, ContractExeException {
    TransactionCapsule trxCap = new TransactionCapsule(trx);
    final List<Actuator> actuatorList = ActuatorFactory
        .createActuator(trxCap, deposit.getDbManager());

    for (Actuator act : actuatorList) {
      act.validate();
      act.execute(result.getRet());
    }
  }

  /**
   */
  public void init() {

    switch (trxType) {
      case TRX_PRECOMPILED_TYPE:
        readyToExecute = true;
        break;
      case TRX_CONTRACT_CREATION_TYPE:
      case TRX_CONTRACT_CALL_TYPE:
        // if (!curCPULimitReachedBlockCPULimit()) {
        //   readyToExecute = true;
        // }
        readyToExecute = true;
        break;
      default:
        readyToExecute = true;
        break;
    }
  }


  public BigInteger getBlockCPULeftInUs() {

    // insure block is not null
    BigInteger curBlockHaveElapsedCPUInUs =
        BigInteger.valueOf(
            1000 * (DateTime.now().getMillis() - block.getBlockHeader().getRawData()
                .getTimestamp())); // us
    BigInteger curBlockCPULimitInUs = BigInteger.valueOf((long)
        (1000 * ChainConstant.BLOCK_PRODUCED_INTERVAL * 0.5
            * ChainConstant.BLOCK_PRODUCED_TIME_OUT
            / 100)); // us

    return curBlockCPULimitInUs.subtract(curBlockHaveElapsedCPUInUs);

  }

  public boolean curCPULimitReachedBlockCPULimit() {

    if (executorType == ET_NORMAL_TYPE) {
      BigInteger blockCPULeftInUs = getBlockCPULeftInUs();
      BigInteger oneTxCPULimitInUs = BigInteger
          .valueOf(Constant.CPU_LIMIT_IN_ONE_TX_OF_SMART_CONTRACT);

      // TODO get from account
      BigInteger increasedStorageLimit = BigInteger.valueOf(10000000);

      boolean cumulativeCPUReached =
          oneTxCPULimitInUs.compareTo(blockCPULeftInUs) > 0;

      if (cumulativeCPUReached) {
        logger.error("cumulative CPU Reached");
        return true;
      }
    }

    return false;
  }

  private long getAccountCPULimitInUs(AccountCapsule account,
      long limitInDrop, long maxCpuInUsByAccount) {

    CpuProcessor cpuProcessor = new CpuProcessor(this.deposit.getDbManager());
    long cpuInUsFromFreeze = cpuProcessor.getAccountLeftCpuInUsFromFreeze(account);

    long cpuInUsFromDrop = Math.floorDiv(limitInDrop, Constant.SUN_PER_GAS);

    return min(maxCpuInUsByAccount, max(cpuInUsFromFreeze, cpuInUsFromDrop)); // us

  }

  private long getAccountCPULimitInUs(AccountCapsule creator, AccountCapsule sender,
      TriggerSmartContract contract, long maxCpuInUsBySender, long limitInDrop) {

    long senderCpuLimit = getAccountCPULimitInUs(sender, limitInDrop,
        maxCpuInUsBySender);
    return senderCpuLimit;
  }

  private long getAccountCPULimitInUsByPercent(AccountCapsule creator, AccountCapsule sender,
      TriggerSmartContract contract, long maxCpuInUsBySender, long limitInDrop) {

    long senderCpuLimit = getAccountCPULimitInUs(sender, limitInDrop,
        maxCpuInUsBySender);
    if (Arrays.equals(creator.getAddress().toByteArray(), sender.getAddress().toByteArray())) {
      return senderCpuLimit;
    }

    CpuProcessor cpuProcessor = new CpuProcessor(this.deposit.getDbManager());
    long creatorCpuFromFrozen = cpuProcessor.getAccountLeftCpuInUsFromFreeze(creator);

    SmartContract smartContract = this.deposit
        .getContract(contract.getContractAddress().toByteArray()).getInstance();
    double consumeUserResourcePercent = smartContract.getConsumeUserResourcePercent() * 1.0 / 100;

    if (consumeUserResourcePercent >= 1.0) {
      consumeUserResourcePercent = 1.0;
    }
    if (consumeUserResourcePercent <= 0.0) {
      consumeUserResourcePercent = 0.0;
    }

    if (consumeUserResourcePercent <= 0.0) {
      return creatorCpuFromFrozen;
    }

    if (creatorCpuFromFrozen * consumeUserResourcePercent
        >= (1 - consumeUserResourcePercent) * senderCpuLimit) {
      return (long) (senderCpuLimit / consumeUserResourcePercent);
    } else {
      return Math.addExact(senderCpuLimit, creatorCpuFromFrozen);
    }
  }

  public void execute() throws ContractValidateException, ContractExeException {

    if (!readyToExecute) {
      return;
    }
    switch (trxType) {
      case TRX_PRECOMPILED_TYPE:
        precompiled();
        break;
      case TRX_CONTRACT_CREATION_TYPE:
        create();
        break;
      case TRX_CONTRACT_CALL_TYPE:
        call();
        break;
      default:
        break;
    }
  }

  /*
   **/
  private void create()
      throws ContractExeException {
    CreateSmartContract contract = ContractCapsule.getSmartContractFromTransaction(trx);
    SmartContract newSmartContract = contract.getNewContract();

    byte[] code = newSmartContract.getBytecode().toByteArray();
    byte[] contractAddress = Wallet.generateContractAddress(trx);
    byte[] ownerAddress = contract.getOwnerAddress().toByteArray();

    long percent = contract.getNewContract().getConsumeUserResourcePercent();
    if (percent < 0 || percent > 100) {
      throw new ContractExeException("percent must be >= 0 and <= 100");
    }
    // insure one owner just have one contract
    // if (this.deposit.getContractByNormalAccount(ownerAddress) != null) {
    //   logger.error("Trying to create second contract with one account: address: " + Wallet
    //       .encode58Check(ownerAddress));
    //   return;
    // }

    // insure the new contract address haven't exist
    if (deposit.getAccount(contractAddress) != null) {
      logger.error("Trying to create a contract with existing contract address: " + Wallet
          .encode58Check(contractAddress));
      return;
    }

    newSmartContract = newSmartContract.toBuilder()
        .setContractAddress(ByteString.copyFrom(contractAddress)).build();

    // create vm to constructor smart contract
    try {

      AccountCapsule creator = this.deposit
          .getAccount(newSmartContract.getOriginAddress().toByteArray());
      // if (executorType == ET_NORMAL_TYPE) {
      //   long blockCPULeftInUs = getBlockCPULeftInUs().longValue();
      //   thisTxCPULimitInUs = min(blockCPULeftInUs,
      //       Constant.CPU_LIMIT_IN_ONE_TX_OF_SMART_CONTRACT);
      // } else {
      //   thisTxCPULimitInUs = Constant.CPU_LIMIT_IN_ONE_TX_OF_SMART_CONTRACT;
      // }

      long thisTxCPULimitInUs = Constant.CPU_LIMIT_IN_ONE_TX_OF_SMART_CONTRACT;
      long vmStartInUs = System.nanoTime() / 1000;
      long vmShouldEndInUs = vmStartInUs + thisTxCPULimitInUs;

      long feeLimit = trx.getRawData().getFeeLimit();
      // Attention: drop is like the gas in ethereum, not the unit of trx
      long gasLimit = getGasLimit(creator, feeLimit);
      byte[] ops = newSmartContract.getBytecode().toByteArray();
      InternalTransaction internalTransaction = new InternalTransaction(trx);

      // todo: callvalue should pass into this function
      ProgramInvoke programInvoke = programInvokeFactory
          .createProgramInvoke(TRX_CONTRACT_CREATION_TYPE, executorType, trx,
              block, deposit, vmStartInUs, vmShouldEndInUs, gasLimit);
      this.vm = new VM(config);
      this.program = new Program(ops, programInvoke, internalTransaction, config);
    } catch (Exception e) {
      logger.error(e.getMessage());
      return;
    }

    program.getResult().setContractAddress(contractAddress);

    deposit.createAccount(contractAddress, newSmartContract.getName(),
        Protocol.AccountType.Contract);

    deposit.createContract(contractAddress, new ContractCapsule(newSmartContract));
    deposit.saveCode(contractAddress, ProgramPrecompile.getCode(code));
    deposit.createContractByNormalAccountIndex(ownerAddress, new BytesCapsule(contractAddress));

    // transfer from callerAddress to contractAddress according to callValue
    byte[] callerAddress = contract.getOwnerAddress().toByteArray();
    long callValue = newSmartContract.getCallValue();
    if (callValue != 0) {
      this.deposit.addBalance(callerAddress, -callValue);
      this.deposit.addBalance(contractAddress, callValue);
    }

  }

  private long getGasLimit(AccountCapsule account, long feeLimit) {
    CpuProcessor cpuProcessor = new CpuProcessor(this.deposit.getDbManager());
    // will change the name from us to gas
    long cpuGasFromFreeze = cpuProcessor.getAccountLeftCpuInUsFromFreeze(account);
    long cpuGasFromBalance = Math.floorDiv(account.getBalance(), Constant.SUN_PER_GAS);
    long cpuGasFromFeeLimit = Math.floorDiv(feeLimit, Constant.SUN_PER_GAS);
    return min(Math.addExact(cpuGasFromFreeze, cpuGasFromBalance), cpuGasFromFeeLimit);
  }

  /**
   * **
   */
  private void call() {
    Contract.TriggerSmartContract contract = ContractCapsule.getTriggerContractFromTransaction(trx);
    if (contract == null) {
      return;
    }

    byte[] contractAddress = contract.getContractAddress().toByteArray();
    byte[] code = this.deposit.getCode(contractAddress);
    if (isEmpty(code)) {

    } else {

      AccountCapsule sender = this.deposit.getAccount(contract.getOwnerAddress().toByteArray());
      AccountCapsule creator = this.deposit.getAccount(
          this.deposit.getContract(contractAddress).getInstance()
              .getOriginAddress().toByteArray());

      // if (isCallConstant(contractAddress)) {
      //   thisTxCPULimitInUs = 100000;
      // }

      long thisTxCPULimitInUs = Constant.CPU_LIMIT_IN_ONE_TX_OF_SMART_CONTRACT;
      long vmStartInUs = System.nanoTime() / 1000;
      long vmShouldEndInUs = vmStartInUs + thisTxCPULimitInUs;

      long feeLimit = trx.getRawData().getFeeLimit();
      // Attention: drop is like the gas in ethereum, not the unit of trx
      long gasLimit = getGasLimit(sender, feeLimit);

      ProgramInvoke programInvoke = programInvokeFactory
          .createProgramInvoke(TRX_CONTRACT_CALL_TYPE, executorType, trx,
              block, deposit, vmStartInUs, vmShouldEndInUs, gasLimit);
      this.vm = new VM(config);
      InternalTransaction internalTransaction = new InternalTransaction(trx);
      this.program = new Program(null, code, programInvoke, internalTransaction, config);
    }

    program.getResult().setContractAddress(contractAddress);
    //transfer from callerAddress to targetAddress according to callValue
    byte[] callerAddress = contract.getOwnerAddress().toByteArray();
    long callValue = contract.getCallValue();
    if (0 != callValue) {
      this.deposit.addBalance(callerAddress, -callValue);
      this.deposit.addBalance(contractAddress, callValue);
    }

  }

  public void go() {
    if (!readyToExecute) {
      return;
    }

    try {
      if (vm != null) {
        vm.play(program);

        result = program.getResult();
        if (isCallConstant()) {
          return;
        }

        // todo: consume bandwidth for successful creating contract

        if (result.getException() != null || result.isRevert()) {
          result.getDeleteAccounts().clear();
          result.getLogInfoList().clear();
          result.resetFutureRefund();

          if (result.getException() != null) {
            throw result.getException();
          } else {
            runtimeError = "REVERT opcode executed";
          }
        } else {
          long usedStorageSize =
              deposit.computeAfterRunStorageSize() - deposit.getBeforeRunStorageSize();
          spendUsage(usedStorageSize);
          if (executorType == ET_NORMAL_TYPE) {
            deposit.commit();
          }
        }

      } else {
        if (executorType == ET_NORMAL_TYPE) {
          deposit.commit();
        }
      }
    }
    // catch (TVMTimeOutException e) {
    //   // todo: finalize
    //   spendUsage(0);
    //   logger.error(e.getMessage());
    //   runtimeError = e.getMessage();
    // } catch (TVMGasOutException e) {
    //   // todo: finalize
    // }
    catch (RuntimeException e) {
      logger.error(e.getMessage());
      runtimeError = e.getMessage();
    }
  }

  private void spendUsage(long useedStorageSize) {

    cpuProcessor = new CpuProcessor(deposit.getDbManager());

    //todo program.getCpuUsage()
    long now = System.nanoTime() / 1000;
    long cpuUsage = now - program.getVmStartInUs();

//    ContractCapsule contract = deposit.getContract(result.getContractAddress());
//    ByteString originAddress = contract.getInstance().getOriginAddress();
//    AccountCapsule origin = deposit.getAccount(originAddress.toByteArray());
    if (useedStorageSize <= 0) {
      trace.setBill(cpuUsage, 0);
      return;
    }
    if (cpuUsage * Constant.DROP_PER_CPU_US + storageMarket.tryBuyStorageBytes(useedStorageSize)
        > trx.getRawData().getFeeLimit()) {
      throw Program.Exception.outOfFeeLmit();
    }
    byte[] callerAddressBytes = TransactionCapsule.getOwner(trx.getRawData().getContract(0));
    AccountCapsule caller = deposit.getAccount(callerAddressBytes);
<<<<<<< HEAD
    long storageFee = trx.getRawData().getFeeLimit();
    long cpuFee = (cpuUsage - cpuProcessor.getAccountLeftCpuInUsFromFreeze(caller))
        * Constant.SUN_PER_GAS;
    if (cpuFee > 0) {
      storageFee -= cpuFee;
=======
    long cpuFee = Math.min((cpuUsage - cpuProcessor.getAccountLeftCpuInUsFromFreeze(caller))
        * Constant.DROP_PER_CPU_US, 0);
    long storageForFee = useedStorageSize - caller.getStorageLeft();
    long storageFee = 0;
    if (storageForFee > 0) {
      storageFee = storageMarket.tryBuyStorageBytes(storageForFee);
>>>>>>> 5b753980
    }
    if (storageFee + cpuFee > caller.getBalance()) {
      throw Program.Exception.notEnoughStorage();
    }
    trace.setBill(cpuUsage, useedStorageSize);
  }

  private boolean isCallConstant() {
    if (TRX_CONTRACT_CALL_TYPE.equals(trxType)) {
      ABI abi = deposit.getContract(result.getContractAddress()).getInstance().getAbi();
      if (Wallet.isConstant(abi, ContractCapsule.getTriggerContractFromTransaction(trx))) {
        return true;
      }
    }
    return false;
  }

  private boolean isCallConstant(byte[] address) {
    if (TRX_CONTRACT_CALL_TYPE.equals(trxType)) {
      ABI abi = deposit.getContract(address).getInstance().getAbi();
      if (Wallet.isConstant(abi, ContractCapsule.getTriggerContractFromTransaction(trx))) {
        return true;
      }
    }
    return false;
  }

  public RuntimeSummary finalization() {
    return null;
  }

  public ProgramResult getResult() {
    return result;
  }

}<|MERGE_RESOLUTION|>--- conflicted
+++ resolved
@@ -524,20 +524,17 @@
     }
     byte[] callerAddressBytes = TransactionCapsule.getOwner(trx.getRawData().getContract(0));
     AccountCapsule caller = deposit.getAccount(callerAddressBytes);
-<<<<<<< HEAD
     long storageFee = trx.getRawData().getFeeLimit();
     long cpuFee = (cpuUsage - cpuProcessor.getAccountLeftCpuInUsFromFreeze(caller))
         * Constant.SUN_PER_GAS;
     if (cpuFee > 0) {
       storageFee -= cpuFee;
-=======
     long cpuFee = Math.min((cpuUsage - cpuProcessor.getAccountLeftCpuInUsFromFreeze(caller))
         * Constant.DROP_PER_CPU_US, 0);
     long storageForFee = useedStorageSize - caller.getStorageLeft();
     long storageFee = 0;
     if (storageForFee > 0) {
       storageFee = storageMarket.tryBuyStorageBytes(storageForFee);
->>>>>>> 5b753980
     }
     if (storageFee + cpuFee > caller.getBalance()) {
       throw Program.Exception.notEnoughStorage();
