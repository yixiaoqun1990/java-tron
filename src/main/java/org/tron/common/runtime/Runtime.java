--- conflicted
+++ resolved
@@ -32,11 +32,7 @@
 import org.tron.common.runtime.vm.program.InternalTransaction;
 import org.tron.common.runtime.vm.program.InternalTransaction.ExecutorType;
 import org.tron.common.runtime.vm.program.Program;
-<<<<<<< HEAD
-=======
 import org.tron.common.runtime.vm.program.Program.JVMStackOverFlowException;
-import org.tron.common.runtime.vm.program.Program.OutOfResourceException;
->>>>>>> b1aa755f
 import org.tron.common.runtime.vm.program.ProgramPrecompile;
 import org.tron.common.runtime.vm.program.ProgramResult;
 import org.tron.common.runtime.vm.program.invoke.ProgramInvoke;
@@ -524,18 +520,11 @@
       } else {
         deposit.commit();
       }
-<<<<<<< HEAD
-    } catch (Throwable e) {
-=======
-    } catch (OutOfResourceException e) {
-      logger.error("runtime error is :{}", e.getMessage());
-      throw new OutOfSlotTimeException(e.getMessage());
-    } catch (JVMStackOverFlowException e){
+    } catch (JVMStackOverFlowException e) {
       result.setException(e);
       runtimeError = result.getException().getMessage();
       logger.error("runtime error is :{}", result.getException().getMessage());
-    } catch(Throwable e) {
->>>>>>> b1aa755f
+    } catch (Throwable e) {
       if (Objects.isNull(result.getException())) {
         result.setException(new RuntimeException("Unknown Throwable"));
       }
