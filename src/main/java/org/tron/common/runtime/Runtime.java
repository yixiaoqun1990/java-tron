package org.tron.common.runtime;

import static com.google.common.primitives.Longs.max;
import static com.google.common.primitives.Longs.min;
import static org.apache.commons.lang3.ArrayUtils.isEmpty;
import static org.tron.common.runtime.utils.MUtil.transfer;
import static org.tron.common.runtime.vm.VMUtils.saveProgramTraceFile;
import static org.tron.common.runtime.vm.VMUtils.zipAndEncode;
import static org.tron.common.runtime.vm.program.InternalTransaction.ExecutorType.ET_CONSTANT_TYPE;
import static org.tron.common.runtime.vm.program.InternalTransaction.ExecutorType.ET_NORMAL_TYPE;
import static org.tron.common.runtime.vm.program.InternalTransaction.ExecutorType.ET_PRE_TYPE;
import static org.tron.common.runtime.vm.program.InternalTransaction.ExecutorType.ET_UNKNOWN_TYPE;
import static org.tron.common.runtime.vm.program.InternalTransaction.TrxType.TRX_CONTRACT_CALL_TYPE;
import static org.tron.common.runtime.vm.program.InternalTransaction.TrxType.TRX_CONTRACT_CREATION_TYPE;
import static org.tron.common.runtime.vm.program.InternalTransaction.TrxType.TRX_PRECOMPILED_TYPE;
import static org.tron.common.runtime.vm.program.InternalTransaction.TrxType.TRX_UNKNOWN_TYPE;

import com.google.protobuf.ByteString;
import java.math.BigInteger;
import java.util.Arrays;
import java.util.List;
import java.util.Objects;
import lombok.extern.slf4j.Slf4j;
import org.apache.commons.lang3.StringUtils;
import org.joda.time.DateTime;
import org.spongycastle.util.encoders.Hex;
import org.tron.common.runtime.config.SystemProperties;
import org.tron.common.runtime.vm.PrecompiledContracts;
import org.tron.common.runtime.vm.VM;
import org.tron.common.runtime.vm.program.InternalTransaction;
import org.tron.common.runtime.vm.program.InternalTransaction.ExecutorType;
import org.tron.common.runtime.vm.program.Program;
import org.tron.common.runtime.vm.program.Program.OutOfResourceException;
import org.tron.common.runtime.vm.program.ProgramPrecompile;
import org.tron.common.runtime.vm.program.ProgramResult;
import org.tron.common.runtime.vm.program.invoke.ProgramInvoke;
import org.tron.common.runtime.vm.program.invoke.ProgramInvokeFactory;
import org.tron.common.storage.Deposit;
import org.tron.common.storage.DepositImpl;
import org.tron.core.Constant;
import org.tron.core.Wallet;
import org.tron.core.actuator.Actuator;
import org.tron.core.actuator.ActuatorFactory;
import org.tron.core.capsule.AccountCapsule;
import org.tron.core.capsule.ContractCapsule;
import org.tron.core.capsule.TransactionCapsule;
import org.tron.core.config.Parameter.ChainConstant;
import org.tron.core.db.EnergyProcessor;
import org.tron.core.db.StorageMarket;
import org.tron.core.db.TransactionTrace;
import org.tron.core.exception.ContractExeException;
import org.tron.core.exception.ContractValidateException;
import org.tron.core.exception.OutOfSlotTimeException;
import org.tron.protos.Contract;
import org.tron.protos.Contract.CreateSmartContract;
import org.tron.protos.Contract.TriggerSmartContract;
import org.tron.protos.Protocol;
import org.tron.protos.Protocol.Block;
import org.tron.protos.Protocol.SmartContract;
import org.tron.protos.Protocol.SmartContract.ABI;
import org.tron.protos.Protocol.Transaction;
import org.tron.protos.Protocol.Transaction.Contract.ContractType;

@Slf4j(topic = "Runtime")
public class Runtime {


  private SystemProperties config = SystemProperties.getInstance();

  private Transaction trx;
  private Block block = null;
  private Deposit deposit;
  private ProgramInvokeFactory programInvokeFactory = null;
  private String runtimeError;
  private boolean readyToExecute = false;

  private EnergyProcessor energyProcessor = null;
  private StorageMarket storageMarket = null;
  PrecompiledContracts.PrecompiledContract precompiledContract = null;
  private ProgramResult result = new ProgramResult();


  private VM vm = null;
  private Program program = null;

  private InternalTransaction.TrxType trxType = TRX_UNKNOWN_TYPE;
  private ExecutorType executorType = ET_UNKNOWN_TYPE;

  //tx trace
  private TransactionTrace trace;


  /**
   * For block's trx run
   */
  public Runtime(TransactionTrace trace, Block block, Deposit deosit,
      ProgramInvokeFactory programInvokeFactory) {
    this.trace = trace;
    this.trx = trace.getTrx().getInstance();

    if (Objects.nonNull(block)) {
      this.block = block;
      this.executorType = ET_NORMAL_TYPE;
    } else {
      this.block = Block.newBuilder().build();
      this.executorType = ET_PRE_TYPE;
    }
    this.deposit = deosit;
    this.programInvokeFactory = programInvokeFactory;
    this.energyProcessor = new EnergyProcessor(deposit.getDbManager());
    this.storageMarket = new StorageMarket(deposit.getDbManager());

    Transaction.Contract.ContractType contractType = this.trx.getRawData().getContract(0).getType();
    switch (contractType.getNumber()) {
      case ContractType.TriggerSmartContract_VALUE:
        trxType = TRX_CONTRACT_CALL_TYPE;
        break;
      case ContractType.CreateSmartContract_VALUE:
        trxType = TRX_CONTRACT_CREATION_TYPE;
        break;
      default:
        trxType = TRX_PRECOMPILED_TYPE;
    }
  }

  /**
   * For pre trx run
   */
  @Deprecated
  public Runtime(Transaction tx, DepositImpl deposit, ProgramInvokeFactory programInvokeFactory) {
    this.trx = tx;
    this.deposit = deposit;
    this.programInvokeFactory = programInvokeFactory;
    this.executorType = ET_PRE_TYPE;
    Transaction.Contract.ContractType contractType = tx.getRawData().getContract(0).getType();
    switch (contractType.getNumber()) {
      case Transaction.Contract.ContractType.TriggerSmartContract_VALUE:
        trxType = TRX_CONTRACT_CALL_TYPE;
        break;
      case Transaction.Contract.ContractType.CreateSmartContract_VALUE:
        trxType = TRX_CONTRACT_CREATION_TYPE;
        break;
      default:
        trxType = TRX_PRECOMPILED_TYPE;

    }
  }

  /**
   * For constant trx
   */
  @Deprecated
  public Runtime(Transaction tx, ProgramInvokeFactory programInvokeFactory, Deposit deposit) {
    trx = tx;
    this.deposit = deposit;
    this.programInvokeFactory = programInvokeFactory;
    executorType = ET_CONSTANT_TYPE;
    trxType = TRX_CONTRACT_CALL_TYPE;

  }


  /**
   * For constant trx with latest block.
   */
  public Runtime(Transaction tx, Block block, DepositImpl deposit,
      ProgramInvokeFactory programInvokeFactory) {
    this.trx = tx;
    this.deposit = deposit;
    this.programInvokeFactory = programInvokeFactory;
    this.executorType = ET_PRE_TYPE;
    this.block = block;
    this.energyProcessor = new EnergyProcessor(deposit.getDbManager());
    this.storageMarket = new StorageMarket(deposit.getDbManager());
    Transaction.Contract.ContractType contractType = tx.getRawData().getContract(0).getType();
    switch (contractType.getNumber()) {
      case Transaction.Contract.ContractType.TriggerSmartContract_VALUE:
        trxType = TRX_CONTRACT_CALL_TYPE;
        break;
      case Transaction.Contract.ContractType.CreateSmartContract_VALUE:
        trxType = TRX_CONTRACT_CREATION_TYPE;
        break;
      default:
        trxType = TRX_PRECOMPILED_TYPE;
    }
  }


  public void precompiled() throws ContractValidateException, ContractExeException {
    TransactionCapsule trxCap = new TransactionCapsule(trx);
    final List<Actuator> actuatorList = ActuatorFactory
        .createActuator(trxCap, deposit.getDbManager());

    for (Actuator act : actuatorList) {
      act.validate();
      act.execute(result.getRet());
    }
  }

  /**
   */
  public void init() {
    readyToExecute = true;
    // switch (trxType) {
    //   case TRX_PRECOMPILED_TYPE:
    //     readyToExecute = true;
    //     break;
    //   case TRX_CONTRACT_CREATION_TYPE:
    //   case TRX_CONTRACT_CALL_TYPE:
    //     // if (!curENERGYLimitReachedBlockENERGYLimit()) {
    //     //   readyToExecute = true;
    //     // }
    //     readyToExecute = true;
    //     break;
    //   default:
    //     readyToExecute = true;
    //     break;
    // }
  }


  public BigInteger getBlockCPULeftInUs() {

    // insure block is not null
    BigInteger curBlockHaveElapsedCPUInUs =
        BigInteger.valueOf(
            1000 * (DateTime.now().getMillis() - block.getBlockHeader().getRawData()
                .getTimestamp())); // us
    BigInteger curBlockCPULimitInUs = BigInteger.valueOf((long)
        (1000 * ChainConstant.BLOCK_PRODUCED_INTERVAL * 0.5
            * ChainConstant.BLOCK_PRODUCED_TIME_OUT
            / 100)); // us

    return curBlockCPULimitInUs.subtract(curBlockHaveElapsedCPUInUs);

  }

  public boolean curCPULimitReachedBlockCPULimit() {

    if (executorType == ET_NORMAL_TYPE) {
      BigInteger blockCPULeftInUs = getBlockCPULeftInUs();
      BigInteger oneTxCPULimitInUs = BigInteger
          .valueOf(Constant.MAX_CPU_TIME_OF_ONE_TX);

      // TODO get from account
      BigInteger increasedStorageLimit = BigInteger.valueOf(10000000);

      boolean cumulativeCPUReached =
          oneTxCPULimitInUs.compareTo(blockCPULeftInUs) > 0;

      if (cumulativeCPUReached) {
        logger.error("cumulative CPU Reached");
        return true;
      }
    }

    return false;
  }

  public void execute() throws ContractValidateException, ContractExeException {

    if (!readyToExecute) {
      return;
    }
    switch (trxType) {
      case TRX_PRECOMPILED_TYPE:
        precompiled();
        break;
      case TRX_CONTRACT_CREATION_TYPE:
        create();
        break;
      case TRX_CONTRACT_CALL_TYPE:
        call();
        break;
      default:
        break;
    }
  }

  private long getEnergyLimit(AccountCapsule account, long feeLimit, long callValue) {

    // can change the calc way
    long leftEnergyFromFreeze = energyProcessor.getAccountLeftEnergyFromFreeze(account);
    callValue = max(callValue, 0);
    long energyFromBalance = Math
        .floorDiv(max(account.getBalance() - callValue, 0), Constant.SUN_PER_ENERGY);

    long energyFromFeeLimit;
    long totalBalanceForEnergyFreeze = account.getAccountResource().getFrozenBalanceForEnergy()
        .getFrozenBalance();
    if (0 == totalBalanceForEnergyFreeze) {
      energyFromFeeLimit = feeLimit / Constant.SUN_PER_ENERGY;
    } else {
      long totalEnergyFromFreeze = energyProcessor
          .calculateGlobalEnergyLimit(totalBalanceForEnergyFreeze);
      long leftBalanceForEnergyFreeze = getEnergyFee(totalBalanceForEnergyFreeze,
          leftEnergyFromFreeze,
          totalEnergyFromFreeze);

      if (leftBalanceForEnergyFreeze >= feeLimit) {
        energyFromFeeLimit = BigInteger.valueOf(totalEnergyFromFreeze)
            .multiply(BigInteger.valueOf(feeLimit))
            .divide(BigInteger.valueOf(totalBalanceForEnergyFreeze)).longValue();
      } else {
        energyFromFeeLimit = Math
            .addExact(leftEnergyFromFreeze,
                (feeLimit - leftBalanceForEnergyFreeze) / Constant.SUN_PER_ENERGY);
      }
    }

    return min(Math.addExact(leftEnergyFromFreeze, energyFromBalance), energyFromFeeLimit);
  }

  private long getEnergyLimit(AccountCapsule creator, AccountCapsule caller,
      TriggerSmartContract contract, long feeLimit, long callValue) {

    long callerEnergyLimit = getEnergyLimit(caller, feeLimit, callValue);
    if (Arrays.equals(creator.getAddress().toByteArray(), caller.getAddress().toByteArray())) {
      return callerEnergyLimit;
    }

    // creatorEnergyFromFreeze
    long creatorEnergyLimit = energyProcessor.getAccountLeftEnergyFromFreeze(creator);

    SmartContract smartContract = this.deposit
        .getContract(contract.getContractAddress().toByteArray()).getInstance();
    long consumeUserResourcePercent = smartContract.getConsumeUserResourcePercent();

    consumeUserResourcePercent = max(0, min(consumeUserResourcePercent, 100));

    if (consumeUserResourcePercent <= 0) {
      return creatorEnergyLimit;
    }

    if (creatorEnergyLimit * consumeUserResourcePercent
        >= (100 - consumeUserResourcePercent) * callerEnergyLimit) {
      return 100 * Math.floorDiv(callerEnergyLimit, consumeUserResourcePercent);
    } else {
      return Math.addExact(callerEnergyLimit, creatorEnergyLimit);
    }
  }

  /*
   **/
  private void create()
      throws ContractExeException, ContractValidateException {
    CreateSmartContract contract = ContractCapsule.getSmartContractFromTransaction(trx);
    SmartContract newSmartContract = contract.getNewContract();

    byte[] code = newSmartContract.getBytecode().toByteArray();
    byte[] contractAddress = Wallet.generateContractAddress(trx);
    byte[] ownerAddress = contract.getOwnerAddress().toByteArray();

    long percent = contract.getNewContract().getConsumeUserResourcePercent();
    if (percent < 0 || percent > 100) {
      throw new ContractExeException("percent must be >= 0 and <= 100");
    }
    // insure one owner just have one contract
    // if (this.deposit.getContractByNormalAccount(ownerAddress) != null) {
    //   logger.error("Trying to create second contract with one account: address: " + Wallet
    //       .encode58Check(ownerAddress));
    //   return;
    // }

    // insure the new contract address haven't exist
    if (deposit.getAccount(contractAddress) != null) {
      throw new ContractExeException(
          "Trying to create a contract with existing contract address: " + Wallet
              .encode58Check(contractAddress));
    }

    newSmartContract = newSmartContract.toBuilder()
        .setContractAddress(ByteString.copyFrom(contractAddress)).build();
    long callValue = newSmartContract.getCallValue();
    // create vm to constructor smart contract
    try {

      AccountCapsule creator = this.deposit
          .getAccount(newSmartContract.getOriginAddress().toByteArray());
      // if (executorType == ET_NORMAL_TYPE) {
      //   long blockENERGYLeftInUs = getBlockENERGYLeftInUs().longValue();
      //   thisTxENERGYLimitInUs = min(blockENERGYLeftInUs,
      //       Constant.ENERGY_LIMIT_IN_ONE_TX_OF_SMART_CONTRACT);
      // } else {
      //   thisTxENERGYLimitInUs = Constant.ENERGY_LIMIT_IN_ONE_TX_OF_SMART_CONTRACT;
      // }

      long thisTxCPULimitInUs;
      if (ET_NORMAL_TYPE == executorType) {
        thisTxCPULimitInUs = Constant.MAX_CPU_TIME_OF_ONE_TX_WHEN_VERIFY_BLOCK;
      } else {
        thisTxCPULimitInUs = Constant.MAX_CPU_TIME_OF_ONE_TX;
      }
      long vmStartInUs = System.nanoTime() / 1000;
      long vmShouldEndInUs = vmStartInUs + thisTxCPULimitInUs;

      long feeLimit = trx.getRawData().getFeeLimit();
      long energyLimit = getEnergyLimit(creator, feeLimit, callValue);
      byte[] ops = newSmartContract.getBytecode().toByteArray();
      InternalTransaction internalTransaction = new InternalTransaction(trx);

      // todo: callvalue should pass into this function
      ProgramInvoke programInvoke = programInvokeFactory
          .createProgramInvoke(TRX_CONTRACT_CREATION_TYPE, executorType, trx,
              block, deposit, vmStartInUs, vmShouldEndInUs, energyLimit);
      this.vm = new VM(config);
      this.program = new Program(ops, programInvoke, internalTransaction, config);
    } catch (Exception e) {
      logger.error(e.getMessage());
      throw new ContractExeException(e.getMessage());
    }

    program.getResult().setContractAddress(contractAddress);

    deposit.createAccount(contractAddress, newSmartContract.getName(),
        Protocol.AccountType.Contract);

    deposit.createContract(contractAddress, new ContractCapsule(newSmartContract));
    deposit.saveCode(contractAddress, ProgramPrecompile.getCode(code));
    // deposit.createContractByNormalAccountIndex(ownerAddress, new BytesCapsule(contractAddress));

    // transfer from callerAddress to contractAddress according to callValue
    byte[] callerAddress = contract.getOwnerAddress().toByteArray();
    if (callValue > 0) {
      transfer(this.deposit, callerAddress, contractAddress, callValue);
    }

  }

  /**
   * **
   */

  private void call()
      throws ContractExeException, ContractValidateException {
    Contract.TriggerSmartContract contract = ContractCapsule.getTriggerContractFromTransaction(trx);
    if (contract == null) {
      return;
    }

    byte[] contractAddress = contract.getContractAddress().toByteArray();
    byte[] code = this.deposit.getCode(contractAddress);
    long callValue = contract.getCallValue();
    if (isEmpty(code)) {

    } else {

      AccountCapsule caller = this.deposit.getAccount(contract.getOwnerAddress().toByteArray());
      AccountCapsule creator = this.deposit.getAccount(
          this.deposit.getContract(contractAddress).getInstance()
              .getOriginAddress().toByteArray());

      long thisTxENERGYLimitInUs;
      if (ET_NORMAL_TYPE == executorType) {
        thisTxENERGYLimitInUs = Constant.MAX_CPU_TIME_OF_ONE_TX_WHEN_VERIFY_BLOCK;
      } else {
        thisTxENERGYLimitInUs = Constant.MAX_CPU_TIME_OF_ONE_TX;
      }

      long vmStartInUs = System.nanoTime() / 1000;
      long vmShouldEndInUs = vmStartInUs + thisTxENERGYLimitInUs;

      long feeLimit = trx.getRawData().getFeeLimit();
      long energyLimit;
      try {
        energyLimit = getEnergyLimit(creator, caller, contract, feeLimit, callValue);
      } catch (Exception e) {
        logger.error(e.getMessage());
        throw new ContractExeException(e.getMessage());
      }

      if (isCallConstant(contractAddress)) {
        energyLimit = Constant.MAX_ENERGY_IN_TX;
      }

      ProgramInvoke programInvoke = programInvokeFactory
          .createProgramInvoke(TRX_CONTRACT_CALL_TYPE, executorType, trx,
              block, deposit, vmStartInUs, vmShouldEndInUs, energyLimit);
      this.vm = new VM(config);
      InternalTransaction internalTransaction = new InternalTransaction(trx);
      this.program = new Program(null, code, programInvoke, internalTransaction, config);
    }

    program.getResult().setContractAddress(contractAddress);
    //transfer from callerAddress to targetAddress according to callValue
    byte[] callerAddress = contract.getOwnerAddress().toByteArray();
    if (callValue > 0) {
      transfer(this.deposit, callerAddress, contractAddress, callValue);
    }

  }

  public void go() throws OutOfSlotTimeException, ContractExeException {
    if (!readyToExecute) {
      return;
    }

    try {
      if (vm != null) {
        vm.play(program);

        program.getResult().setRet(result.getRet());
        result = program.getResult();
        if (isCallConstant()) {
          long callValue = TransactionCapsule.getCallValue(trx.getRawData().getContract(0));
          if (callValue > 0) {
            runtimeError = "constant cannot set call value.";
          }
          return;
        }

        // todo: consume bandwidth for successful creating contract

        if (result.getException() != null || result.isRevert()) {
          result.getDeleteAccounts().clear();
          result.getLogInfoList().clear();
          result.resetFutureRefund();
<<<<<<< HEAD

=======
          if (!result.isRevert()){
            program.spendAllEnergy();
          }
          // spendUsage();
>>>>>>> 63dbd097
          if (result.getException() != null) {
            program.spendAllEnergy();
            runtimeError = result.getException().getMessage();
          } else {
            runtimeError = "REVERT opcode executed";
          }
        } else {
          deposit.commit();
        }
        trace.setBill(result.getEnergyUsed());
      } else {
        deposit.commit();
      }
    } catch (OutOfResourceException e) {
      logger.error(e.getMessage());
      throw new OutOfSlotTimeException(e.getMessage());
    } catch (ArithmeticException e) {
      logger.error(e.getMessage());
      throw new ContractExeException(e.getMessage());
    } catch (Exception e) {
      logger.error(e.getMessage());
      if (StringUtils.isNoneEmpty(runtimeError)) {
        runtimeError = e.getMessage();
      }
    }
  }

  private long getEnergyFee(long callerEnergyUsage, long callerEnergyFrozen,
      long callerEnergyTotal) {
    if (callerEnergyTotal <= 0) {
      return 0;
    }
    return BigInteger.valueOf(callerEnergyFrozen).multiply(BigInteger.valueOf(callerEnergyUsage))
        .divide(BigInteger.valueOf(callerEnergyTotal)).longValue();
  }

  private boolean isCallConstant() {
    if (TRX_CONTRACT_CALL_TYPE.equals(trxType)) {
      ABI abi = deposit.getContract(result.getContractAddress()).getInstance().getAbi();
      if (Wallet.isConstant(abi, ContractCapsule.getTriggerContractFromTransaction(trx))) {
        return true;
      }
    }
    return false;
  }

  private boolean isCallConstant(byte[] address) {
    if (TRX_CONTRACT_CALL_TYPE.equals(trxType)) {
      ABI abi = deposit.getContract(address).getInstance().getAbi();
      if (Wallet.isConstant(abi, ContractCapsule.getTriggerContractFromTransaction(trx))) {
        return true;
      }
    }
    return false;
  }

  public void finalization() {
    if (config.vmTrace() && program != null && result != null) {
      String trace = program.getTrace()
          .result(result.getHReturn())
          .error(result.getException())
          .toString();

      if (config.vmTraceCompressed()) {
        trace = zipAndEncode(trace);
      }

      String txHash = Hex.toHexString(new InternalTransaction(trx).getHash());
      saveProgramTraceFile(config, txHash, trace);
    }

  }

  public ProgramResult getResult() {
    return result;
  }

  public String getRuntimeError() {
    return runtimeError;
  }
}<|MERGE_RESOLUTION|>--- conflicted
+++ resolved
@@ -421,6 +421,7 @@
 
     // transfer from callerAddress to contractAddress according to callValue
     byte[] callerAddress = contract.getOwnerAddress().toByteArray();
+    long callValue = newSmartContract.getCallValue();
     if (callValue > 0) {
       transfer(this.deposit, callerAddress, contractAddress, callValue);
     }
@@ -515,14 +516,7 @@
           result.getDeleteAccounts().clear();
           result.getLogInfoList().clear();
           result.resetFutureRefund();
-<<<<<<< HEAD
-
-=======
-          if (!result.isRevert()){
-            program.spendAllEnergy();
-          }
-          // spendUsage();
->>>>>>> 63dbd097
+
           if (result.getException() != null) {
             program.spendAllEnergy();
             runtimeError = result.getException().getMessage();
@@ -532,10 +526,10 @@
         } else {
           deposit.commit();
         }
-        trace.setBill(result.getEnergyUsed());
       } else {
         deposit.commit();
       }
+      trace.setBill(result.getEnergyUsed());
     } catch (OutOfResourceException e) {
       logger.error(e.getMessage());
       throw new OutOfSlotTimeException(e.getMessage());
