--- conflicted
+++ resolved
@@ -419,13 +419,10 @@
         thisTxCPULimitInUs = min(accountCPULimitInUs,
             Constant.CPU_LIMIT_IN_ONE_TX_OF_SMART_CONTRACT);
       }
-<<<<<<< HEAD
-
-=======
+
       if (isCallConstant(contractAddress)) {
         thisTxCPULimitInUs = 100000;
       }
->>>>>>> c969b3e2
       long vmStartInUs = System.nanoTime() / 1000;
       long vmShouldEndInUs = vmStartInUs + thisTxCPULimitInUs;
 
