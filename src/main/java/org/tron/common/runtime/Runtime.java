package org.tron.common.runtime;

import static org.apache.commons.lang3.ArrayUtils.isEmpty;
import static org.tron.common.runtime.vm.program.InternalTransaction.ExecuterType.ET_CONSTANT_TYPE;
import static org.tron.common.runtime.vm.program.InternalTransaction.ExecuterType.ET_NORMAL_TYPE;
import static org.tron.common.runtime.vm.program.InternalTransaction.ExecuterType.ET_PRE_TYPE;
import static org.tron.common.runtime.vm.program.InternalTransaction.ExecuterType.ET_UNKNOWN_TYPE;
import static org.tron.common.runtime.vm.program.InternalTransaction.TrxType.TRX_CONTRACT_CALL_TYPE;
import static org.tron.common.runtime.vm.program.InternalTransaction.TrxType.TRX_CONTRACT_CREATION_TYPE;
import static org.tron.common.runtime.vm.program.InternalTransaction.TrxType.TRX_PRECOMPILED_TYPE;
import static org.tron.common.runtime.vm.program.InternalTransaction.TrxType.TRX_UNKNOWN_TYPE;

import com.google.protobuf.ByteString;
import java.math.BigInteger;
import java.util.List;
import java.util.Objects;
import org.slf4j.Logger;
import org.slf4j.LoggerFactory;
import org.spongycastle.util.encoders.Hex;
import org.tron.common.runtime.config.SystemProperties;
import org.tron.common.runtime.vm.PrecompiledContracts;
import org.tron.common.runtime.vm.VM;
import org.tron.common.runtime.vm.program.InternalTransaction;
import org.tron.common.runtime.vm.program.Program;
import org.tron.common.runtime.vm.program.ProgramPrecompile;
import org.tron.common.runtime.vm.program.ProgramResult;
import org.tron.common.runtime.vm.program.invoke.ProgramInvoke;
import org.tron.common.runtime.vm.program.invoke.ProgramInvokeFactory;
import org.tron.common.storage.Deposit;
import org.tron.common.storage.DepositImpl;
import org.tron.core.Wallet;
import org.tron.core.actuator.Actuator;
import org.tron.core.actuator.ActuatorFactory;
import org.tron.core.capsule.ContractCapsule;
import org.tron.core.capsule.TransactionCapsule;
import org.tron.core.exception.ContractExeException;
import org.tron.core.exception.ContractValidateException;
import org.tron.protos.Contract;
import org.tron.protos.Contract.CreateSmartContract;
import org.tron.protos.Protocol;
import org.tron.protos.Protocol.Block;
import org.tron.protos.Protocol.SmartContract;
import org.tron.protos.Protocol.Transaction;
import org.tron.protos.Protocol.Transaction.Contract.ContractType;

/**
 * @author Guo Yonggang
 * @since 28.04.2018
 */
public class Runtime {

  private static final Logger logger = LoggerFactory.getLogger("execute");

  SystemProperties config;

  private Transaction trx;
  private Block block = null;
  private Deposit deposit;
  private ProgramInvokeFactory programInvokeFactory = null;
  private String runtimeError;

  PrecompiledContracts.PrecompiledContract precompiledContract = null;
  private ProgramResult result = new ProgramResult();


  private VM vm = null;
  private Program program = null;

  private InternalTransaction.TrxType trxType = TRX_UNKNOWN_TYPE;
  private InternalTransaction.ExecuterType executerType = ET_UNKNOWN_TYPE;


  /**
   * For block's trx run
   */
  public Runtime(Transaction tx, Block block, Deposit deosit,
      ProgramInvokeFactory programInvokeFactory) {
    this.trx = tx;
    if (Objects.nonNull(block)) {
      this.block = block;
      this.executerType = ET_NORMAL_TYPE;
    } else {
      this.block = Block.newBuilder().build();
      this.executerType = ET_PRE_TYPE;
    }
    this.deposit = deosit;
    this.programInvokeFactory = programInvokeFactory;

    Transaction.Contract.ContractType contractType = tx.getRawData().getContract(0).getType();
    switch (contractType.getNumber()) {
      case ContractType.TriggerSmartContract_VALUE:
        trxType = TRX_CONTRACT_CALL_TYPE;
        break;
      case ContractType.CreateSmartContract_VALUE:
        trxType = TRX_CONTRACT_CREATION_TYPE;
        break;
      default:
        trxType = TRX_PRECOMPILED_TYPE;

    }
  }

  /**
   * For pre trx run
   */
  public Runtime(Transaction tx, DepositImpl deposit, ProgramInvokeFactory programInvokeFactory) {
    this.trx = tx;
    this.deposit = deposit;
    this.programInvokeFactory = programInvokeFactory;
    this.executerType = ET_PRE_TYPE;
    Transaction.Contract.ContractType contractType = tx.getRawData().getContract(0).getType();
    switch (contractType.getNumber()) {
      case Transaction.Contract.ContractType.TriggerSmartContract_VALUE:
        trxType = TRX_CONTRACT_CALL_TYPE;
        break;
      case Transaction.Contract.ContractType.CreateSmartContract_VALUE:
        trxType = TRX_CONTRACT_CREATION_TYPE;
        break;
      default:
        trxType = TRX_PRECOMPILED_TYPE;

    }
  }

  /**
   * For constant trx
   */
  public Runtime(Transaction tx, ProgramInvokeFactory programInvokeFactory, Deposit deposit) {
    trx = tx;
    this.deposit = deposit;
    this.programInvokeFactory = programInvokeFactory;
    executerType = ET_CONSTANT_TYPE;
    trxType = TRX_CONTRACT_CALL_TYPE;

  }


  public void precompiled() throws ContractValidateException, ContractExeException {
    TransactionCapsule trxCap = new TransactionCapsule(trx);
    final List<Actuator> actuatorList = ActuatorFactory
        .createActuator(trxCap, deposit.getDbManager());

    for (Actuator act : actuatorList) {
      act.validate();
      act.execute(result.getRet());
    }
  }

  public void execute() throws ContractValidateException, ContractExeException {
    switch (trxType) {
      case TRX_PRECOMPILED_TYPE:
        precompiled();
        break;
      case TRX_CONTRACT_CREATION_TYPE:
        create();
        break;
      case TRX_CONTRACT_CALL_TYPE:
        call();
        break;
      default:
        break;
    }
  }

  private void call() {
    Contract.TriggerSmartContract contract = ContractCapsule.getTriggerContractFromTransaction(trx);
    if (contract == null) {
      return;
    }

    byte[] contractAddress = contract.getContractAddress().toByteArray();
    byte[] code = this.deposit.getCode(contractAddress);
    if (isEmpty(code)) {

    } else {
      ProgramInvoke programInvoke = programInvokeFactory
          .createProgramInvoke(TRX_CONTRACT_CALL_TYPE, executerType, trx,
              block, deposit);
      this.vm = new VM(config);
<<<<<<< HEAD
      InternalTransaction internalTransaction = new InternalTransaction(trx);
      this.program = new Program(null, code, programInvoke,internalTransaction, config);
=======
      //InternalTransaction internalTransaction = new InternalTransaction(trx);
      InternalTransaction internalTransaction = new InternalTransaction(trx,
          contract.getOwnerAddress().toByteArray(),
          contract.getContractAddress().toByteArray(),
          contract.getCallValue().isEmpty() ? new Byte("0")
              : contract.getCallValue().toByteArray()[0]);
      this.program = new Program(null, code, programInvoke, internalTransaction, config);
>>>>>>> d7e062e4
    }

    //transfer from callerAddress to targetAddress according to callValue
    byte[] callerAddress = contract.getOwnerAddress().toByteArray();
    byte[] callValue = contract.getCallValue().toByteArray();
    if (null != callValue && callValue.length != 0) {
      long callValueLong = new BigInteger(Hex.toHexString(callValue), 16).longValue();
      this.deposit.addBalance(callerAddress, -callValueLong);
      this.deposit.addBalance(contractAddress, callValueLong);
    }

  }

  /*
   **/
  private void create() {
    CreateSmartContract contract = ContractCapsule.getSmartContractFromTransaction(trx);
    SmartContract newSmartContract = contract.getNewContrect();
    byte[] code = newSmartContract.getBytecode().toByteArray();
    byte[] contractAddress = Wallet.generateContractAddress(trx);
    newSmartContract = newSmartContract.toBuilder()
        .setContractAddress(ByteString.copyFrom(contractAddress)).build();
    // logger.info("new contract address is: " + Wallet.encode58Check(contractAddress));

    // Transaction.Contract trxContract = trx.getRawData().getContract(0).toBuilder().setParameter(Any.pack(contract)).build();
    // Transaction.raw.Builder transactionBuilder = trx.getRawData().toBuilder().clearContract().addContract(trxContract);
    // trx = trx.toBuilder().setRawData(transactionBuilder.build()).build();

    // crate vm to constructor smart contract
    try {
<<<<<<< HEAD
      byte[] ops = contract.getBytecode().toByteArray();
      InternalTransaction internalTransaction = new InternalTransaction(trx);
=======
      byte[] ops = newSmartContract.getBytecode().toByteArray();
      InternalTransaction internalTransaction = new InternalTransaction(trx,
          contract.getOwnerAddress().toByteArray(),
          newSmartContract.getContractAddress().toByteArray(),
          newSmartContract.getCallValue().isEmpty() ? new Byte("0")
              : newSmartContract.getCallValue().toByteArray()[0]);
>>>>>>> d7e062e4
      ProgramInvoke programInvoke = programInvokeFactory
          .createProgramInvoke(TRX_CONTRACT_CREATION_TYPE, executerType, trx,
              block, deposit);
      this.vm = new VM(config);
      this.program = new Program(ops, programInvoke, internalTransaction, config);
    } catch (Exception e) {
      logger.error(e.getMessage());
      return;
    }

    program.getResult().setContractAddress(contractAddress);
    deposit.createAccount(contractAddress, Protocol.AccountType.Contract);
    deposit.createContract(contractAddress, new ContractCapsule(newSmartContract));
    deposit.saveCode(contractAddress, ProgramPrecompile.getCode(code));

    // transfer from callerAddress to contractAddress according to callValue
    byte[] callerAddress = contract.getOwnerAddress().toByteArray();
    byte[] callValue = newSmartContract.getCallValue().toByteArray();
    if (null != callValue && callValue.length != 0) {
      long callValueLong = new BigInteger(Hex.toHexString(callValue), 16).longValue();
      this.deposit.addBalance(callerAddress, -callValueLong);
      this.deposit.addBalance(contractAddress, callValueLong);
    }

  }

  public void go() {

    try {
      if (vm != null) {
        vm.play(program);

        result = program.getResult();
        if (result.getException() != null || result.isRevert()) {
          result.getDeleteAccounts().clear();
          result.getLogInfoList().clear();
          result.resetFutureRefund();

          if (result.getException() != null) {
            throw result.getException();
          } else {
            runtimeError = "REVERT opcode executed";
          }
        } else {
          // touchedAccounts.addAll(result.getTouchedAccounts());
          if (executerType == ET_NORMAL_TYPE) {
            deposit.commit();
          }
        }

      } else {
        if (executerType == ET_NORMAL_TYPE) {
          deposit.commit();
        }
      }
    } catch (Exception e) {
      logger.error(e.getMessage());
      runtimeError = e.getMessage();
    }
  }

  public RuntimeSummary finalization() {

    return null;
  }

  public ProgramResult getResult() {
    return result;
  }

}<|MERGE_RESOLUTION|>--- conflicted
+++ resolved
@@ -177,18 +177,8 @@
           .createProgramInvoke(TRX_CONTRACT_CALL_TYPE, executerType, trx,
               block, deposit);
       this.vm = new VM(config);
-<<<<<<< HEAD
       InternalTransaction internalTransaction = new InternalTransaction(trx);
       this.program = new Program(null, code, programInvoke,internalTransaction, config);
-=======
-      //InternalTransaction internalTransaction = new InternalTransaction(trx);
-      InternalTransaction internalTransaction = new InternalTransaction(trx,
-          contract.getOwnerAddress().toByteArray(),
-          contract.getContractAddress().toByteArray(),
-          contract.getCallValue().isEmpty() ? new Byte("0")
-              : contract.getCallValue().toByteArray()[0]);
-      this.program = new Program(null, code, programInvoke, internalTransaction, config);
->>>>>>> d7e062e4
     }
 
     //transfer from callerAddress to targetAddress according to callValue
@@ -219,17 +209,8 @@
 
     // crate vm to constructor smart contract
     try {
-<<<<<<< HEAD
-      byte[] ops = contract.getBytecode().toByteArray();
+      byte[] ops = newSmartContract.getBytecode().toByteArray();
       InternalTransaction internalTransaction = new InternalTransaction(trx);
-=======
-      byte[] ops = newSmartContract.getBytecode().toByteArray();
-      InternalTransaction internalTransaction = new InternalTransaction(trx,
-          contract.getOwnerAddress().toByteArray(),
-          newSmartContract.getContractAddress().toByteArray(),
-          newSmartContract.getCallValue().isEmpty() ? new Byte("0")
-              : newSmartContract.getCallValue().toByteArray()[0]);
->>>>>>> d7e062e4
       ProgramInvoke programInvoke = programInvokeFactory
           .createProgramInvoke(TRX_CONTRACT_CREATION_TYPE, executerType, trx,
               block, deposit);
