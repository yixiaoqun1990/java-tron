--- conflicted
+++ resolved
@@ -42,10 +42,8 @@
 import org.tron.core.capsule.TransactionCapsule;
 import org.tron.core.config.Parameter.ChainConstant;
 import org.tron.core.db.CpuProcessor;
-<<<<<<< HEAD
+import org.tron.core.db.TransactionTrace;
 import org.tron.core.db.StorageMarket;
-=======
->>>>>>> b075133b
 import org.tron.core.db.TransactionTrace;
 import org.tron.core.exception.ContractExeException;
 import org.tron.core.exception.ContractValidateException;
@@ -235,15 +233,9 @@
     CpuProcessor cpuProcessor = new CpuProcessor(this.deposit.getDbManager());
     long cpuInUsFromFreeze = cpuProcessor.getAccountLeftCpuInUsFromFreeze(account);
 
-<<<<<<< HEAD
     long cpuInUsFromDrop = Math.floorDiv(limitInDrop, Constant.DROP_PER_CPU_US);
 
     return min(maxCpuInUsByAccount, max(cpuInUsFromFreeze, cpuInUsFromDrop)); // us
-=======
-//    long cpuFromTRX = Constant.CPU_IN_US_PER_TRX * contract.getCpuLimitInTrx();
-
-    return 0; // us
->>>>>>> b075133b
 
   }
 
@@ -269,19 +261,8 @@
 
     SmartContract smartContract = this.deposit
         .getContract(contract.getContractAddress().toByteArray()).getInstance();
-<<<<<<< HEAD
     double consumeUserResourcePercent = smartContract.getConsumeUserResourcePercent() * 1.0 / 100;
 
-=======
-    long consumeUserResourcePercent = smartContract.getConsumeUserResourcePercent();
-
-    long senderCpuFromTrx = Constant.CPU_IN_US_PER_TRX * 0;
-    long senderCpuFromFrozen = cpuProcessor.calculateGlobalCpuLimit(
-        sender.getAccountResource().getFrozenBalanceForCpu().getFrozenBalance());
-    long creatorCpuFromFrozen = cpuProcessor.calculateGlobalCpuLimit(
-        creator.getAccountResource().getFrozenBalanceForCpu().getFrozenBalance());
-    long senderCpuMax = max(senderCpuFromTrx, senderCpuFromFrozen);
->>>>>>> b075133b
     if (consumeUserResourcePercent >= 1.0) {
       consumeUserResourcePercent = 1.0;
     }
@@ -321,61 +302,6 @@
     }
   }
 
-<<<<<<< HEAD
-=======
-  private void call()
-      throws ContractExeException {
-    Contract.TriggerSmartContract contract = ContractCapsule.getTriggerContractFromTransaction(trx);
-    if (contract == null) {
-      return;
-    }
-
-    byte[] contractAddress = contract.getContractAddress().toByteArray();
-    byte[] code = this.deposit.getCode(contractAddress);
-    if (isEmpty(code)) {
-
-    } else {
-
-      AccountCapsule sender = this.deposit.getAccount(contract.getOwnerAddress().toByteArray());
-      AccountCapsule creator = this.deposit.getAccount(
-          this.deposit.getContract(contractAddress).getInstance()
-              .getOriginAddress().toByteArray());
-
-      long thisTxCPULimitInUs;
-      long accountCPULimitInUs = getAccountCPULimitInUs(creator, sender, contract);
-      if (executerType == ET_NORMAL_TYPE) {
-        long blockCPULeftInUs = getBlockCPULeftInUs().longValue();
-        thisTxCPULimitInUs = min(accountCPULimitInUs, blockCPULeftInUs,
-            Constant.CPU_LIMIT_IN_ONE_TX_OF_SMART_CONTRACT);
-      } else {
-        thisTxCPULimitInUs = min(accountCPULimitInUs,
-            Constant.CPU_LIMIT_IN_ONE_TX_OF_SMART_CONTRACT);
-      }
-
-      long vmStartInUs = System.nanoTime() / 1000;
-      long vmShouldEndInUs = vmStartInUs + thisTxCPULimitInUs;
-
-      ProgramInvoke programInvoke = programInvokeFactory
-          .createProgramInvoke(TRX_CONTRACT_CALL_TYPE, executerType, trx,
-              block, deposit, vmStartInUs, vmShouldEndInUs);
-      this.vm = new VM(config);
-      InternalTransaction internalTransaction = new InternalTransaction(trx);
-      this.program = new Program(null, code, programInvoke, internalTransaction, config);
-    }
-
-    program.getResult().setContractAddress(contractAddress);
-    //transfer from callerAddress to targetAddress according to callValue
-    byte[] callerAddress = contract.getOwnerAddress().toByteArray();
-    long callValue = contract.getCallValue();
-    if (callValue != 0) {
-      this.deposit.addBalance(callerAddress, -callValue);
-      this.deposit.addBalance(contractAddress, callValue);
-    }
-
-
-  }
-
->>>>>>> b075133b
   /*
    **/
   private void create()
@@ -548,19 +474,16 @@
           // check storage useage
           long usedStorageSize =
               deposit.getBeforeRunStorageSize() - deposit.computeAfterRunStorageSize();
-<<<<<<< HEAD
-          if (useedStorageSize > trx.getRawData().getMaxStorageUsage()) {
-=======
-          if (usedStorageSize > 1000000) {
->>>>>>> b075133b
+          if (usedStorageSize > trx.getRawData().getMaxStorageUsage()) {
             result.setException(Program.Exception.notEnoughStorage());
             throw result.getException();
           }
-          spendUsage(useedStorageSize);
+          spendUsage(usedStorageSize);
           if (executerType == ET_NORMAL_TYPE) {
             deposit.commit();
           }
         }
+
       } else {
         if (executerType == ET_NORMAL_TYPE) {
           deposit.commit();
