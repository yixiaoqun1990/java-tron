/*
 * Copyright (c) [2016] [ <ether.camp> ]
 * This file is part of the ethereumJ library.
 *
 * The ethereumJ library is free software: you can redistribute it and/or modify
 * it under the terms of the GNU Lesser General Public License as published by
 * the Free Software Foundation, either version 3 of the License, or
 * (at your option) any later version.
 *
 * The ethereumJ library is distributed in the hope that it will be useful,
 * but WITHOUT ANY WARRANTY; without even the implied warranty of
 * MERCHANTABILITY or FITNESS FOR A PARTICULAR PURPOSE. See the
 * GNU Lesser General Public License for more details.
 *
 * You should have received a copy of the GNU Lesser General Public License
 * along with the ethereumJ library. If not, see <http://www.gnu.org/licenses/>.
 */

package org.tron.common.runtime.vm;

import static org.tron.common.runtime.utils.MUtil.convertToTronAddress;
import static org.tron.common.utils.BIUtil.addSafely;
import static org.tron.common.utils.BIUtil.isLessThan;
import static org.tron.common.utils.BIUtil.isZero;
import static org.tron.common.utils.ByteUtil.EMPTY_BYTE_ARRAY;
import static org.tron.common.utils.ByteUtil.bytesToBigInteger;
import static org.tron.common.utils.ByteUtil.numberOfLeadingZeros;
import static org.tron.common.utils.ByteUtil.parseBytes;
import static org.tron.common.utils.ByteUtil.parseWord;
import static org.tron.common.utils.ByteUtil.stripLeadingZeroes;

import com.google.common.primitives.Longs;
import com.google.protobuf.ByteString;
import java.math.BigInteger;
import java.util.HashMap;
import java.util.List;
import lombok.extern.slf4j.Slf4j;
import org.apache.commons.lang3.tuple.Pair;
import org.spongycastle.util.encoders.Hex;
import org.tron.common.crypto.ECKey;
import org.tron.common.crypto.zksnark.BN128;
import org.tron.common.crypto.zksnark.BN128Fp;
import org.tron.common.crypto.zksnark.BN128G1;
import org.tron.common.crypto.zksnark.BN128G2;
import org.tron.common.crypto.zksnark.Fp;
import org.tron.common.crypto.zksnark.PairingCheck;
import org.tron.common.runtime.vm.program.ProgramResult;
import org.tron.common.storage.Deposit;
import org.tron.common.utils.BIUtil;
import org.tron.common.utils.ByteArray;
import org.tron.common.utils.Sha256Hash;
import org.tron.core.Wallet;
import org.tron.core.actuator.Actuator;
import org.tron.core.actuator.ActuatorFactory;
import org.tron.core.capsule.TransactionCapsule;
import org.tron.core.exception.ContractExeException;
import org.tron.core.exception.ContractValidateException;
import org.tron.protos.Contract;
import org.tron.protos.Contract.FreezeBalanceContract;
import org.tron.protos.Contract.ProposalApproveContract;
import org.tron.protos.Contract.ProposalCreateContract;
import org.tron.protos.Contract.ProposalDeleteContract;
import org.tron.protos.Contract.UnfreezeBalanceContract;
import org.tron.protos.Contract.VoteWitnessContract;
import org.tron.protos.Contract.WithdrawBalanceContract;
import org.tron.protos.Protocol.AccountType;
import org.tron.protos.Protocol.Transaction.Contract.ContractType;

/**
 * @author Roman Mandeleil
 * @since 09.01.2015
 */

@Slf4j
public class PrecompiledContracts {

  private static final ECRecover ecRecover = new ECRecover();
  private static final Sha256 sha256 = new Sha256();
  private static final Ripempd160 ripempd160 = new Ripempd160();
  private static final Identity identity = new Identity();
  private static final ModExp modExp = new ModExp();
  private static final BN128Addition altBN128Add = new BN128Addition();
  private static final BN128Multiplication altBN128Mul = new BN128Multiplication();
  private static final BN128Pairing altBN128Pairing = new BN128Pairing();
  private static final VoteWitnessNative voteContract = new VoteWitnessNative();
  private static final FreezeBalanceNative freezeBalance = new FreezeBalanceNative();
  private static final UnfreezeBalanceNative unFreezeBalance = new UnfreezeBalanceNative();
  private static final WithdrawBalanceNative withdrawBalance = new WithdrawBalanceNative();
  private static final ProposalApproveNative proposalApprove = new ProposalApproveNative();
  private static final ProposalCreateNative proposalCreate = new ProposalCreateNative();
  private static final ProposalDeleteNative proposalDelete = new ProposalDeleteNative();
  private static final ConvertFromTronBytesAddressNative convertFromTronBytesAddress = new ConvertFromTronBytesAddressNative();
  private static final ConvertFromTronBase58AddressNative convertFromTronBase58Address = new ConvertFromTronBase58AddressNative();


  private static final DataWord ecRecoverAddr = new DataWord(
      "0000000000000000000000000000000000000000000000000000000000000001");
  private static final DataWord sha256Addr = new DataWord(
      "0000000000000000000000000000000000000000000000000000000000000002");
  private static final DataWord ripempd160Addr = new DataWord(
      "0000000000000000000000000000000000000000000000000000000000000003");
  private static final DataWord identityAddr = new DataWord(
      "0000000000000000000000000000000000000000000000000000000000000004");
  private static final DataWord modExpAddr = new DataWord(
      "0000000000000000000000000000000000000000000000000000000000000005");
  private static final DataWord altBN128AddAddr = new DataWord(
      "0000000000000000000000000000000000000000000000000000000000000006");
  private static final DataWord altBN128MulAddr = new DataWord(
      "0000000000000000000000000000000000000000000000000000000000000007");
  private static final DataWord altBN128PairingAddr = new DataWord(
      "0000000000000000000000000000000000000000000000000000000000000008");
  private static final DataWord voteContractAddr = new DataWord(
      "0000000000000000000000000000000000000000000000000000000000010001");
  private static final DataWord freezeBalanceAddr = new DataWord(
      "0000000000000000000000000000000000000000000000000000000000010002");
  private static final DataWord unFreezeBalanceAddr = new DataWord(
      "0000000000000000000000000000000000000000000000000000000000010003");
  private static final DataWord withdrawBalanceAddr = new DataWord(
      "0000000000000000000000000000000000000000000000000000000000010004");
  private static final DataWord proposalApproveAddr = new DataWord(
      "0000000000000000000000000000000000000000000000000000000000010005");
  private static final DataWord proposalCreateAddr = new DataWord(
      "0000000000000000000000000000000000000000000000000000000000010006");
  private static final DataWord proposalDeleteAddr = new DataWord(
      "0000000000000000000000000000000000000000000000000000000000010007");
  private static final DataWord convertFromTronBytesAddressAddr = new DataWord(
      "0000000000000000000000000000000000000000000000000000000000010008");
  private static final DataWord convertFromTronBase58AddressAddr = new DataWord(
      "0000000000000000000000000000000000000000000000000000000000010009");

  public static PrecompiledContract getContractForAddress(DataWord address) {

    if (address == null) {
      return identity;
    }
    if (address.equals(ecRecoverAddr)) {
      return ecRecover;
    }
    if (address.equals(sha256Addr)) {
      return sha256;
    }
    if (address.equals(ripempd160Addr)) {
      return ripempd160;
    }
    if (address.equals(identityAddr)) {
      return identity;
    }
    if (address.equals(voteContractAddr)) {
      return voteContract;
    }
    if (address.equals(freezeBalanceAddr)) {
      return freezeBalance;
    }
    if (address.equals(unFreezeBalanceAddr)) {
      return unFreezeBalance;
    }
    if (address.equals(withdrawBalanceAddr)) {
      return withdrawBalance;
    }
    if (address.equals(proposalApproveAddr)) {
      return proposalApprove;
    }
    if (address.equals(proposalCreateAddr)) {
      return proposalCreate;
    }
    if (address.equals(proposalDeleteAddr)) {
      return proposalDelete;
    }
    if (address.equals(convertFromTronBytesAddressAddr)) {
      return convertFromTronBytesAddress;
    }
    if (address.equals(convertFromTronBase58AddressAddr)) {
      return convertFromTronBase58Address;
    }


        /*
        // Byzantium precompiles
        if (address.equals(modExpAddr) && config.eip198()) return modExp;
        if (address.equals(altBN128AddAddr) && config.eip213()) return altBN128Add;
        if (address.equals(altBN128MulAddr) && config.eip213()) return altBN128Mul;
        if (address.equals(altBN128PairingAddr) && config.eip212()) return altBN128Pairing;
        */
    return null;
  }

  private static byte[] encodeRes(byte[] w1, byte[] w2) {

    byte[] res = new byte[64];

    w1 = stripLeadingZeroes(w1);
    w2 = stripLeadingZeroes(w2);

    System.arraycopy(w1, 0, res, 32 - w1.length, w1.length);
    System.arraycopy(w2, 0, res, 64 - w2.length, w2.length);

    return res;
  }

  public static abstract class PrecompiledContract {

    public abstract long getGasForData(byte[] data);

    public abstract Pair<Boolean, byte[]> execute(byte[] data);

    private byte[] callerAddress;

    public void setCallerAddress(byte[] callerAddress) {
      this.callerAddress = callerAddress.clone();
    }

    public void setDeposit(Deposit deposit) {
      this.deposit = deposit;
    }

    public void setResult(ProgramResult result) {
      this.result = result;
    }

    private Deposit deposit;

    private ProgramResult result;

    public byte[] getCallerAddress() {
      return callerAddress.clone();
    }

    public Deposit getDeposit() {
      return deposit;
    }

    public ProgramResult getResult() {
      return result;
    }
  }

  public static class Identity extends PrecompiledContract {

    public Identity() {
    }

    @Override
    public long getGasForData(byte[] data) {

      // gas charge for the execution:
      // minimum 1 and additional 1 for each 32 bytes word (round  up)
      if (data == null) {
        return 15;
      }
      return 15L + (data.length + 31) / 32 * 3;
    }

    @Override
    public Pair<Boolean, byte[]> execute(byte[] data) {
      return Pair.of(true, data);
    }
  }

  public static class Sha256 extends PrecompiledContract {


    @Override
    public long getGasForData(byte[] data) {

      // gas charge for the execution:
      // minimum 50 and additional 50 for each 32 bytes word (round  up)
      if (data == null) {
        return 60;
      }
      return 60L + (data.length + 31) / 32 * 12;
    }

    @Override
    public Pair<Boolean, byte[]> execute(byte[] data) {

      if (data == null) {
        return Pair.of(true, Sha256Hash.hash(EMPTY_BYTE_ARRAY));
      }
      return Pair.of(true, Sha256Hash.hash(data));
    }
  }


  public static class Ripempd160 extends PrecompiledContract {


    @Override
    public long getGasForData(byte[] data) {

      // TODO #POC9 Replace magic numbers with constants
      // gas charge for the execution:
      // minimum 50 and additional 50 for each 32 bytes word (round  up)
      if (data == null) {
        return 600;
      }
      return 600L + (data.length + 31) / 32 * 120;
    }

    @Override
    public Pair<Boolean, byte[]> execute(byte[] data) {
            /*
            byte[] result = null;
            if (data == null) result = Hash.ripemd160(EMPTY_BYTE_ARRAY);
            else result = Hash.ripemd160(data);

            return Pair.of(true, new DataWord(result).getData());
            */
      return null;
    }
  }


  public static class ECRecover extends PrecompiledContract {

    @Override
    public long getGasForData(byte[] data) {
      return 3000;
    }

    @Override
    public Pair<Boolean, byte[]> execute(byte[] data) {

      byte[] h = new byte[32];
      byte[] v = new byte[32];
      byte[] r = new byte[32];
      byte[] s = new byte[32];

      DataWord out = null;

      try {
        System.arraycopy(data, 0, h, 0, 32);
        System.arraycopy(data, 32, v, 0, 32);
        System.arraycopy(data, 64, r, 0, 32);

        int sLength = data.length < 128 ? data.length - 96 : 32;
        System.arraycopy(data, 96, s, 0, sLength);

        ECKey.ECDSASignature signature = ECKey.ECDSASignature.fromComponents(r, s, v[31]);
        if (validateV(v) && signature.validateComponents()) {
          out = new DataWord(ECKey.signatureToAddress(h, signature));
        }
      } catch (Throwable any) {
      }

      if (out == null) {
        return Pair.of(true, EMPTY_BYTE_ARRAY);
      } else {
        return Pair.of(true, out.getData());
      }
    }

    private static boolean validateV(byte[] v) {
      for (int i = 0; i < v.length - 1; i++) {
        if (v[i] != 0) {
          return false;
        }
      }
      return true;
    }
  }

  /**
   * Computes modular exponentiation on big numbers
   *
   * format of data[] array: [length_of_BASE] [length_of_EXPONENT] [length_of_MODULUS] [BASE]
   * [EXPONENT] [MODULUS] where every length is a 32-byte left-padded integer representing the
   * number of bytes. Call data is assumed to be infinitely right-padded with zero bytes.
   *
   * Returns an output as a byte array with the same length as the modulus
   */
  public static class ModExp extends PrecompiledContract {

    private static final BigInteger GQUAD_DIVISOR = BigInteger.valueOf(20);

    private static final int ARGS_OFFSET = 32 * 3; // addresses length part

    @Override
    public long getGasForData(byte[] data) {

      if (data == null) {
        data = EMPTY_BYTE_ARRAY;
      }

      int baseLen = parseLen(data, 0);
      int expLen = parseLen(data, 1);
      int modLen = parseLen(data, 2);

      byte[] expHighBytes = parseBytes(data, addSafely(ARGS_OFFSET, baseLen), Math.min(expLen, 32));

      long multComplexity = getMultComplexity(Math.max(baseLen, modLen));
      long adjExpLen = getAdjustedExponentLength(expHighBytes, expLen);

      // use big numbers to stay safe in case of overflow
      BigInteger gas = BigInteger.valueOf(multComplexity)
          .multiply(BigInteger.valueOf(Math.max(adjExpLen, 1)))
          .divide(GQUAD_DIVISOR);

      return isLessThan(gas, BigInteger.valueOf(Long.MAX_VALUE)) ? gas.longValue() : Long.MAX_VALUE;
    }

    @Override
    public Pair<Boolean, byte[]> execute(byte[] data) {

      if (data == null) {
        return Pair.of(true, EMPTY_BYTE_ARRAY);
      }

      int baseLen = parseLen(data, 0);
      int expLen = parseLen(data, 1);
      int modLen = parseLen(data, 2);

      BigInteger base = parseArg(data, ARGS_OFFSET, baseLen);
      BigInteger exp = parseArg(data, addSafely(ARGS_OFFSET, baseLen), expLen);
      BigInteger mod = parseArg(data, addSafely(addSafely(ARGS_OFFSET, baseLen), expLen), modLen);

      // check if modulus is zero
      if (isZero(mod)) {
        return Pair.of(true, EMPTY_BYTE_ARRAY);
      }

      byte[] res = stripLeadingZeroes(base.modPow(exp, mod).toByteArray());

      // adjust result to the same length as the modulus has
      if (res.length < modLen) {

        byte[] adjRes = new byte[modLen];
        System.arraycopy(res, 0, adjRes, modLen - res.length, res.length);

        return Pair.of(true, adjRes);

      } else {
        return Pair.of(true, res);
      }
    }

    private long getMultComplexity(long x) {

      long x2 = x * x;

      if (x <= 64) {
        return x2;
      }
      if (x <= 1024) {
        return x2 / 4 + 96 * x - 3072;
      }

      return x2 / 16 + 480 * x - 199680;
    }

    private long getAdjustedExponentLength(byte[] expHighBytes, long expLen) {

      int leadingZeros = numberOfLeadingZeros(expHighBytes);
      int highestBit = 8 * expHighBytes.length - leadingZeros;

      // set index basement to zero
      if (highestBit > 0) {
        highestBit--;
      }

      if (expLen <= 32) {
        return highestBit;
      } else {
        return 8 * (expLen - 32) + highestBit;
      }
    }

    private int parseLen(byte[] data, int idx) {
      byte[] bytes = parseBytes(data, 32 * idx, 32);
      return new DataWord(bytes).intValueSafe();
    }

    private BigInteger parseArg(byte[] data, int offset, int len) {
      byte[] bytes = parseBytes(data, offset, len);
      return bytesToBigInteger(bytes);
    }
  }

  /**
   * Computes point addition on Barreto–Naehrig curve. See {@link BN128Fp} for details<br/> <br/>
   *
   * input data[]:<br/> two points encoded as (x, y), where x and y are 32-byte left-padded
   * integers,<br/> if input is shorter than expected, it's assumed to be right-padded with zero
   * bytes<br/> <br/>
   *
   * output:<br/> resulting point (x', y'), where x and y encoded as 32-byte left-padded
   * integers<br/>
   */
  public static class BN128Addition extends PrecompiledContract {

    @Override
    public long getGasForData(byte[] data) {
      return 500;
    }

    @Override
    public Pair<Boolean, byte[]> execute(byte[] data) {

      if (data == null) {
        data = EMPTY_BYTE_ARRAY;
      }

      byte[] x1 = parseWord(data, 0);
      byte[] y1 = parseWord(data, 1);

      byte[] x2 = parseWord(data, 2);
      byte[] y2 = parseWord(data, 3);

      BN128<Fp> p1 = BN128Fp.create(x1, y1);
      if (p1 == null) {
        return Pair.of(false, EMPTY_BYTE_ARRAY);
      }

      BN128<Fp> p2 = BN128Fp.create(x2, y2);
      if (p2 == null) {
        return Pair.of(false, EMPTY_BYTE_ARRAY);
      }

      BN128<Fp> res = p1.add(p2).toEthNotation();

      return Pair.of(true, encodeRes(res.x().bytes(), res.y().bytes()));
    }
  }

  /**
   * Computes multiplication of scalar value on a point belonging to Barreto–Naehrig curve. See
   * {@link BN128Fp} for details<br/> <br/>
   *
   * input data[]:<br/> point encoded as (x, y) is followed by scalar s, where x, y and s are
   * 32-byte left-padded integers,<br/> if input is shorter than expected, it's assumed to be
   * right-padded with zero bytes<br/> <br/>
   *
   * output:<br/> resulting point (x', y'), where x and y encoded as 32-byte left-padded
   * integers<br/>
   */
  public static class BN128Multiplication extends PrecompiledContract {

    @Override
    public long getGasForData(byte[] data) {
      return 40000;
    }

    @Override
    public Pair<Boolean, byte[]> execute(byte[] data) {

      if (data == null) {
        data = EMPTY_BYTE_ARRAY;
      }

      byte[] x = parseWord(data, 0);
      byte[] y = parseWord(data, 1);

      byte[] s = parseWord(data, 2);

      BN128<Fp> p = BN128Fp.create(x, y);
      if (p == null) {
        return Pair.of(false, EMPTY_BYTE_ARRAY);
      }

      BN128<Fp> res = p.mul(BIUtil.toBI(s)).toEthNotation();

      return Pair.of(true, encodeRes(res.x().bytes(), res.y().bytes()));
    }
  }

  /**
   * Computes pairing check. <br/> See {@link PairingCheck} for details.<br/> <br/>
   *
   * Input data[]: <br/> an array of points (a1, b1, ... , ak, bk), <br/> where "ai" is a point of
   * {@link BN128Fp} curve and encoded as two 32-byte left-padded integers (x; y) <br/> "bi" is a
   * point of {@link BN128G2} curve and encoded as four 32-byte left-padded integers {@code (ai + b;
<<<<<<< HEAD
   * ci + d)}, each coordinate of the point is a big-endian {@link } number, so {@code b}
   * precedes {@code a} in the encoding: {@code (b, a; d, c)} <br/> thus each pair (ai, bi) has 192
   * bytes length, if 192 is not a multiple of {@code data.length} then execution fails <br/> the
   * number of pairs is derived from input length by dividing it by 192 (the length of a pair) <br/>
   * <br/>
=======
   * ci + d)}, each coordinate of the point is a big-endian {@link } number, so {@code b} precedes
   * {@code a} in the encoding: {@code (b, a; d, c)} <br/> thus each pair (ai, bi) has 192 bytes
   * length, if 192 is not a multiple of {@code data.length} then execution fails <br/> the number
   * of pairs is derived from input length by dividing it by 192 (the length of a pair) <br/> <br/>
>>>>>>> 11d6513d
   *
   * output: <br/> pairing product which is either 0 or 1, encoded as 32-byte left-padded integer
   * <br/>
   */
  public static class BN128Pairing extends PrecompiledContract {

    private static final int PAIR_SIZE = 192;

    @Override
    public long getGasForData(byte[] data) {

      if (data == null) {
        return 100000;
      }

      return 80000L * (data.length / PAIR_SIZE) + 100000;
    }

    @Override
    public Pair<Boolean, byte[]> execute(byte[] data) {

      if (data == null) {
        data = EMPTY_BYTE_ARRAY;
      }

      // fail if input len is not a multiple of PAIR_SIZE
      if (data.length % PAIR_SIZE > 0) {
        return Pair.of(false, EMPTY_BYTE_ARRAY);
      }

      PairingCheck check = PairingCheck.create();

      // iterating over all pairs
      for (int offset = 0; offset < data.length; offset += PAIR_SIZE) {

        Pair<BN128G1, BN128G2> pair = decodePair(data, offset);

        // fail if decoding has failed
        if (pair == null) {
          return Pair.of(false, EMPTY_BYTE_ARRAY);
        }

        check.addPair(pair.getLeft(), pair.getRight());
      }

      check.run();
      int result = check.result();

      return Pair.of(true, new DataWord(result).getData());
    }

    private Pair<BN128G1, BN128G2> decodePair(byte[] in, int offset) {

      byte[] x = parseWord(in, offset, 0);
      byte[] y = parseWord(in, offset, 1);

      BN128G1 p1 = BN128G1.create(x, y);

      // fail if point is invalid
      if (p1 == null) {
        return null;
      }

      // (b, a)
      byte[] b = parseWord(in, offset, 2);
      byte[] a = parseWord(in, offset, 3);

      // (d, c)
      byte[] d = parseWord(in, offset, 4);
      byte[] c = parseWord(in, offset, 5);

      BN128G2 p2 = BN128G2.create(a, b, c, d);

      // fail if point is invalid
      if (p2 == null) {
        return null;
      }

      return Pair.of(p1, p2);
    }
  }

  /**
   * Native function for voting witness. <br/> <br/>
   *
   * Input data[]: <br/> witness address, voteCount
   *
   * output: <br/> voteCount <br/>
   */
  public static class VoteWitnessNative extends PrecompiledContract {

    @Override
    // TODO: Please re-implement this function after Tron cost is well designed.
    public long getGasForData(byte[] data) {
      return 0;
    }

    @Override
    public Pair<Boolean, byte[]> execute(byte[] data) {

      if (data == null) {
        data = EMPTY_BYTE_ARRAY;
      }
      byte[] witnessAddress = new byte[32];
      System.arraycopy(data, 0, witnessAddress, 0, 32);
      byte[] value = new byte[8];
      System.arraycopy(data, 32 + 16 + 8, value, 0, 8);

      Contract.VoteWitnessContract.Builder builder = Contract.VoteWitnessContract.newBuilder();
      builder.setOwnerAddress(ByteString.copyFrom(getCallerAddress()));
      long count = Longs.fromByteArray(value);
      Contract.VoteWitnessContract.Vote.Builder voteBuilder = Contract.VoteWitnessContract.Vote
          .newBuilder();
      byte[] witnessAddress20 = new byte[20];
      System.arraycopy(witnessAddress, 12, witnessAddress20, 0, 20);
      voteBuilder.setVoteAddress(ByteString.copyFrom(convertToTronAddress(witnessAddress20)));
      voteBuilder.setVoteCount(count);
      builder.addVotes(voteBuilder.build());
      VoteWitnessContract contract = builder.build();

      final List<Actuator> actuatorList = ActuatorFactory
          .createActuator(new TransactionCapsule(contract), getDeposit().getDbManager());
      try {
        actuatorList.get(0).validate();
        actuatorList.get(0).execute(getResult().getRet());
        getDeposit()
            .syncCacheFromAccountStore(ByteString.copyFrom(getCallerAddress()).toByteArray());
        getDeposit().syncCacheFromVotesStore(ByteString.copyFrom(getCallerAddress()).toByteArray());
      } catch (ContractExeException e) {
        logger.debug("ContractExeException when calling voteWitness in vm");
        logger.debug("ContractExeException: {}", e.getMessage());
      } catch (ContractValidateException e) {
        logger.debug("ContractValidateException when calling voteWitness in vm");
        logger.debug("ContractValidateException: {}", e.getMessage());
      }
      return Pair.of(true, new DataWord(count).getData());
    }
  }

  /**
   * Native function to freeze caller account balance. <br/> <br/>
   *
   * Input data[]: <br/> freeze balance amount, freeze duration
   *
   * output: <br/> isSuccess <br/>
   */
  public static class FreezeBalanceNative extends PrecompiledContract {

    @Override
    // TODO: Please re-implement this function after Tron cost is well designed.
    public long getGasForData(byte[] data) {
      return 0;
    }

    @Override
    public Pair<Boolean, byte[]> execute(byte[] data) {

      if (data == null) {
        data = EMPTY_BYTE_ARRAY;
      }

      byte[] frozenBalance = new byte[32];
      System.arraycopy(data, 0, frozenBalance, 0, 32);
      byte[] frozenDuration = new byte[32];
      System.arraycopy(data, 32, frozenDuration, 0, 32);

      if (getDeposit().getDbManager().getAccountStore().get(getCallerAddress()).getType()
          == AccountType.Contract) {
        logger.debug("caller can't be a contract");
        // TODO: or exception here.
        return Pair.of(false, null);
      }

      Contract.FreezeBalanceContract.Builder builder = Contract.FreezeBalanceContract.newBuilder();
      ByteString byteAddress = ByteString.copyFrom(getCallerAddress());
      builder.setOwnerAddress(byteAddress).setFrozenBalance(ByteArray.toLong(frozenBalance))
          .setFrozenDuration(ByteArray.toLong(frozenDuration));
      FreezeBalanceContract contract = builder.build();

      TransactionCapsule trx = new TransactionCapsule(contract, ContractType.FreezeBalanceContract);

      final List<Actuator> actuatorList = ActuatorFactory
          .createActuator(trx, getDeposit().getDbManager());
      try {
        actuatorList.get(0).validate();
        actuatorList.get(0).execute(getResult().getRet());
        getDeposit()
            .syncCacheFromAccountStore(ByteString.copyFrom(getCallerAddress()).toByteArray());
      } catch (ContractExeException e) {
        logger.debug("ContractExeException when calling freezeBalance in vm");
        logger.debug("ContractExeException: {}", e.getMessage());
      } catch (ContractValidateException e) {
        logger.debug("ContractValidateException when calling freezeBalance in vm");
        logger.debug("ContractValidateException: {}", e.getMessage());
      }
      return Pair.of(true, new DataWord(1).getData());
    }
  }

  /**
   * Native function to unfreeze caller account balance. <br/> <br/>
   *
   * Input data[]: <br/> null
   *
   * output: <br/> isSuccess <br/>
   */
  public static class UnfreezeBalanceNative extends PrecompiledContract {

    @Override
    // TODO: Please re-implement this function after Tron cost is well designed.
    public long getGasForData(byte[] data) {
      return 0;
    }

    @Override
    public Pair<Boolean, byte[]> execute(byte[] data) {

      if (data == null) {
        data = EMPTY_BYTE_ARRAY;
      }

      Contract.UnfreezeBalanceContract.Builder builder = Contract.UnfreezeBalanceContract
          .newBuilder();
      ByteString byteAddress = ByteString.copyFrom(getCallerAddress());
      builder.setOwnerAddress(byteAddress);
      UnfreezeBalanceContract contract = builder.build();

      TransactionCapsule trx = new TransactionCapsule(contract,
          ContractType.UnfreezeBalanceContract);

      final List<Actuator> actuatorList = ActuatorFactory
          .createActuator(trx, getDeposit().getDbManager());
      try {
        actuatorList.get(0).validate();
        actuatorList.get(0).execute(getResult().getRet());
        getDeposit()
            .syncCacheFromAccountStore(ByteString.copyFrom(getCallerAddress()).toByteArray());
        getDeposit().syncCacheFromVotesStore(ByteString.copyFrom(getCallerAddress()).toByteArray());
      } catch (ContractExeException e) {
        logger.debug("ContractExeException when calling unfreezeBalance in vm");
        logger.debug("ContractExeException: {}", e.getMessage());
      } catch (ContractValidateException e) {
        logger.debug("ContractValidateException when calling unfreezeBalance in vm");
        logger.debug("ContractValidateException: {}", e.getMessage());
      }
      return Pair.of(true, new DataWord(1).getData());
    }
  }

  /**
   * Native function for witnesses to withdraw their reward . <br/> <br/>
   *
   * Input data[]: <br/> null
   *
   * output: <br/> isSuccess <br/>
   */
  public static class WithdrawBalanceNative extends PrecompiledContract {

    @Override
    // TODO: Please re-implement this function after Tron cost is well designed.
    public long getGasForData(byte[] data) {
      return 0;
    }

    @Override
    public Pair<Boolean, byte[]> execute(byte[] data) {

      if (data == null) {
        data = EMPTY_BYTE_ARRAY;
      }

      Contract.WithdrawBalanceContract.Builder builder = Contract.WithdrawBalanceContract
          .newBuilder();
      ByteString byteAddress = ByteString.copyFrom(getCallerAddress());
      builder.setOwnerAddress(byteAddress);
      WithdrawBalanceContract contract = builder.build();

      TransactionCapsule trx = new TransactionCapsule(contract,
          ContractType.WithdrawBalanceContract);

      final List<Actuator> actuatorList = ActuatorFactory
          .createActuator(trx, getDeposit().getDbManager());
      try {
        actuatorList.get(0).validate();
        actuatorList.get(0).execute(getResult().getRet());
        getDeposit()
            .syncCacheFromAccountStore(ByteString.copyFrom(getCallerAddress()).toByteArray());
      } catch (ContractExeException e) {
        logger.debug("ContractExeException when calling withdrawBalanceNative in vm");
        logger.debug("ContractExeException: {}", e.getMessage());
      } catch (ContractValidateException e) {
        logger.debug("ContractValidateException when calling withdrawBalanceNative in vm");
        logger.debug("ContractValidateException: {}", e.getMessage());
      }
      return Pair.of(true, new DataWord(1).getData());
    }
  }

  /**
   * Native function for witnesses to approve a proposal . <br/> <br/>
   *
   * Input data[]: <br/> proposalId, isApprove
   *
   * output: <br/> isSuccess <br/>
   */
  public static class ProposalApproveNative extends PrecompiledContract {

    @Override
    // TODO: Please re-implement this function after Tron cost is well designed.
    public long getGasForData(byte[] data) {
      return 0;
    }

    @Override
    public Pair<Boolean, byte[]> execute(byte[] data) {

      if (data == null) {
        data = EMPTY_BYTE_ARRAY;
      }

      byte[] proposalId = new byte[32];
      System.arraycopy(data, 0, proposalId, 0, 32);
      byte[] isAddApproval = new byte[32];
      System.arraycopy(data, 32, isAddApproval, 0, 32);

      Contract.ProposalApproveContract.Builder builder = Contract.ProposalApproveContract
          .newBuilder();
      ByteString byteAddress = ByteString.copyFrom(getCallerAddress());
      builder.setOwnerAddress(byteAddress);
      builder.setProposalId(ByteArray.toLong(proposalId));
      builder.setIsAddApproval(ByteArray.toInt(isAddApproval) == 1 ? true : false);
      ProposalApproveContract contract = builder.build();

      TransactionCapsule trx = new TransactionCapsule(contract,
          ContractType.ProposalApproveContract);

      final List<Actuator> actuatorList = ActuatorFactory
          .createActuator(trx, getDeposit().getDbManager());
      try {
        actuatorList.get(0).validate();
        actuatorList.get(0).execute(getResult().getRet());
        getDeposit()
            .syncCacheFromAccountStore(ByteString.copyFrom(getCallerAddress()).toByteArray());
      } catch (ContractExeException e) {
        logger.debug("ContractExeException when calling proposalApproveNative in vm");
        logger.debug("ContractExeException: {}", e.getMessage());
      } catch (ContractValidateException e) {
        logger.debug("ContractValidateException when calling proposalApproveNative in vm");
        logger.debug("ContractValidateException: {}", e.getMessage());
      }
      return Pair.of(true, new DataWord(1).getData());
    }
  }

  /**
   * Native function for a witness to create a proposal. <br/> <br/>
   *
   * Input data[]: <br/> an array of key,value (key1, value1, key2, value2... , keyn, valuen),
   * <br/>
   *
   * Output: <br/> proposalId <br/>
   */
  public static class ProposalCreateNative extends PrecompiledContract {

    @Override
    // TODO: Please re-implement this function after Tron cost is well designed.
    public long getGasForData(byte[] data) {
      return 0;
    }

    @Override
    public Pair<Boolean, byte[]> execute(byte[] data) {

      if (data == null) {
        data = EMPTY_BYTE_ARRAY;
      }

      HashMap<Long, Long> parametersMap = new HashMap<>();
      int index = 0;
      while (index <= data.length - 1) {
        byte[] id = new byte[32];
        System.arraycopy(data, index, id, 0, 32);
        byte[] value = new byte[32];
        System.arraycopy(data, 32 + index, value, 0, 32);
        parametersMap.put(ByteArray.toLong(id), ByteArray.toLong(value));
        index += 64;
      }

      Contract.ProposalCreateContract.Builder builder = Contract.ProposalCreateContract
          .newBuilder();
      ByteString byteAddress = ByteString.copyFrom(getCallerAddress());
      builder.setOwnerAddress(byteAddress);
      builder.putAllParameters(parametersMap);

      ProposalCreateContract contract = builder.build();

      long id = 0;
      TransactionCapsule trx = new TransactionCapsule(contract,
          ContractType.ProposalCreateContract);

      final List<Actuator> actuatorList = ActuatorFactory
          .createActuator(trx, getDeposit().getDbManager());
      try {
        actuatorList.get(0).validate();
        actuatorList.get(0).execute(getResult().getRet());
        id = getDeposit().getDbManager().getDynamicPropertiesStore().getLatestProposalNum();
      } catch (ContractExeException e) {
        logger.debug("ContractExeException when calling proposalCreateNative in vm");
        logger.debug("ContractExeException: {}", e.getMessage());
      } catch (ContractValidateException e) {
        logger.debug("ContractValidateException when calling proposalCreateNative in vm");
        logger.debug("ContractValidateException: {}", e.getMessage());
      }
      return Pair.of(true, new DataWord(id).getData());
    }
  }

  /**
   * Native function for a witness to delete a proposal. <br/> <br/>
   *
   * Input data[]: <br/> ProposalId <br/>
   *
   * Output: <br/> isSuccess <br/>
   */
  public static class ProposalDeleteNative extends PrecompiledContract {

    @Override
    // TODO: Please re-implement this function after Tron cost is well designed.
    public long getGasForData(byte[] data) {
      return 0;
    }

    @Override
    public Pair<Boolean, byte[]> execute(byte[] data) {

      if (data == null) {
        data = EMPTY_BYTE_ARRAY;
      }
      Contract.ProposalDeleteContract.Builder builder = Contract.ProposalDeleteContract
          .newBuilder();
      builder.setOwnerAddress(ByteString.copyFrom(getCallerAddress()));
      builder.setProposalId(ByteArray.toLong(data));

      ProposalDeleteContract contract = builder.build();

      TransactionCapsule trx = new TransactionCapsule(contract,
          ContractType.ProposalDeleteContract);

      final List<Actuator> actuatorList = ActuatorFactory
          .createActuator(trx, getDeposit().getDbManager());
      try {
        actuatorList.get(0).validate();
        actuatorList.get(0).execute(getResult().getRet());
      } catch (ContractExeException e) {
        logger.debug("ContractExeException when calling proposalDeleteContract in vm");
        logger.debug("ContractExeException: {}", e.getMessage());
      } catch (ContractValidateException e) {
        logger.debug("ContractValidateException when calling proposalDeleteContract in vm");
        logger.debug("ContractValidateException: {}", e.getMessage());
      }
      return Pair.of(true, new DataWord(1).getData());
    }
  }

  /**
   * Native function for converting bytes32 tron address to solidity address type value. <br/>
   * <br/>
   *
   * Input data[]: <br/> bytes32 tron address <br/>
   *
   * Output: <br/> Solidity address <br/>
   */
  public static class ConvertFromTronBytesAddressNative extends PrecompiledContract {

    @Override
    // TODO: Please re-implement this function after Tron cost is well designed.
    public long getGasForData(byte[] data) {
      return 0;
    }

    @Override
    public Pair<Boolean, byte[]> execute(byte[] data) {

      if (data == null) {
        data = EMPTY_BYTE_ARRAY;
      }
      DataWord address = new DataWord(data);
      return Pair.of(true, new DataWord(address.getLast20Bytes()).getData());
    }
  }

  /**
   * Native function for converting Base58String tron address to solidity address type value. <br/>
   * <br/>
   *
   * Input data[]: <br/> Base58String tron address <br/>
   *
   * Output: <br/> Solidity address <br/>
   */
  public static class ConvertFromTronBase58AddressNative extends PrecompiledContract {

    @Override
    // TODO: Please re-implement this function after Tron cost is well designed.
    public long getGasForData(byte[] data) {
      return 0;
    }

    @Override
    public Pair<Boolean, byte[]> execute(byte[] data) {

      if (data == null) {
        data = EMPTY_BYTE_ARRAY;
      }

      String addressBase58 = new String(data);
      byte[] resultBytes = Wallet.decodeFromBase58Check(addressBase58);
      String hexString = Hex.toHexString(resultBytes);

      return Pair.of(true, new DataWord(hexString).getData());
    }
  }
}<|MERGE_RESOLUTION|>--- conflicted
+++ resolved
@@ -568,18 +568,10 @@
    * Input data[]: <br/> an array of points (a1, b1, ... , ak, bk), <br/> where "ai" is a point of
    * {@link BN128Fp} curve and encoded as two 32-byte left-padded integers (x; y) <br/> "bi" is a
    * point of {@link BN128G2} curve and encoded as four 32-byte left-padded integers {@code (ai + b;
-<<<<<<< HEAD
-   * ci + d)}, each coordinate of the point is a big-endian {@link } number, so {@code b}
-   * precedes {@code a} in the encoding: {@code (b, a; d, c)} <br/> thus each pair (ai, bi) has 192
-   * bytes length, if 192 is not a multiple of {@code data.length} then execution fails <br/> the
-   * number of pairs is derived from input length by dividing it by 192 (the length of a pair) <br/>
-   * <br/>
-=======
    * ci + d)}, each coordinate of the point is a big-endian {@link } number, so {@code b} precedes
    * {@code a} in the encoding: {@code (b, a; d, c)} <br/> thus each pair (ai, bi) has 192 bytes
    * length, if 192 is not a multiple of {@code data.length} then execution fails <br/> the number
    * of pairs is derived from input length by dividing it by 192 (the length of a pair) <br/> <br/>
->>>>>>> 11d6513d
    *
    * output: <br/> pairing product which is either 0 or 1, encoded as 32-byte left-padded integer
    * <br/>
