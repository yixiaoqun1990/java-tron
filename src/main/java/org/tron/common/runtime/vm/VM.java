--- conflicted
+++ resolved
@@ -297,11 +297,7 @@
       // DEBUG System.out.println(" OP IS " + op.name() + " GASCOST IS " + gasCost + " NUM IS " + op.asInt());
       // program.spendDrop(dropCost, op.name());
 
-<<<<<<< HEAD
-=======
-      //TODO: recover this after it is ready.
->>>>>>> 8095c9ef
-      // program.checkCPULimit(op.name());
+      program.checkCPULimit(op.name());
       // logger.info("after opName: {}, {}", op.name(), System.nanoTime() / 1000 - lastTime);
 
       // Execute operation
