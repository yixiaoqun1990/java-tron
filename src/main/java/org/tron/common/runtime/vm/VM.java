package org.tron.common.runtime.vm;

import static org.tron.common.crypto.Hash.sha3;
import static org.tron.common.runtime.utils.MUtil.convertToTronAddress;
import static org.tron.common.runtime.vm.OpCode.CALL;
import static org.tron.common.runtime.vm.OpCode.PUSH1;
import static org.tron.common.runtime.vm.OpCode.REVERT;
import static org.tron.common.utils.ByteUtil.EMPTY_BYTE_ARRAY;

import java.math.BigInteger;
import java.util.ArrayList;
import java.util.List;
import lombok.extern.slf4j.Slf4j;
import org.spongycastle.util.encoders.Hex;
import org.springframework.util.StringUtils;
import org.tron.common.runtime.config.VMConfig;
import org.tron.common.runtime.vm.program.Program;
import org.tron.common.runtime.vm.program.Program.JVMStackOverFlowException;
import org.tron.common.runtime.vm.program.Program.OutOfEnergyException;
import org.tron.common.runtime.vm.program.Program.OutOfResourceException;
import org.tron.common.runtime.vm.program.Stack;

@Slf4j(topic = "VM")
public class VM {

  private static final BigInteger _32_ = BigInteger.valueOf(32);
  private static final String logString = "{}    Op: [{}]  Energy: [{}] Deep: [{}]  Hint: [{}]";

  // 3MB
  private static final BigInteger MEM_LIMIT = BigInteger.valueOf(3L * 1024 * 1024);

  private final VMConfig config;

  public VM() {
    config = VMConfig.getInstance();
  }

  public VM(VMConfig config) {
    this.config = config;
  }

  private void checkMemorySize(OpCode op, BigInteger newMemSize) {
    if (newMemSize.compareTo(MEM_LIMIT) > 0) {
      throw Program.Exception.memoryOverflow(op);
    }
  }

  private long calcMemEnergy(EnergyCost energyCosts, long oldMemSize, BigInteger newMemSize,
      long copySize, OpCode op) {
    long energyCost = 0;

    checkMemorySize(op, newMemSize);

    // memory drop consume calc
    long memoryUsage = (newMemSize.longValueExact() + 31) / 32 * 32;
    if (memoryUsage > oldMemSize) {
      long memWords = (memoryUsage / 32);
      long memWordsOld = (oldMemSize / 32);
      //TODO #POC9 c_quadCoeffDiv = 512, this should be a constant, not magic number
      long memEnergy = (energyCosts.getMEMORY() * memWords + memWords * memWords / 512)
          - (energyCosts.getMEMORY() * memWordsOld + memWordsOld * memWordsOld / 512);
      energyCost += memEnergy;
    }

    if (copySize > 0) {
      long copyEnergy = energyCosts.getCOPY_ENERGY() * ((copySize + 31) / 32);
      energyCost += copyEnergy;
    }
    return energyCost;
  }

  public void step(Program program) {
    if (config.vmTrace()) {
      program.saveOpTrace();
    }

    try {
      OpCode op = OpCode.code(program.getCurrentOp());
      if (op == null) {
        throw Program.Exception.invalidOpCode(program.getCurrentOp());
      }

      program.setLastOp(op.val());
      program.verifyStackSize(op.require());
      program.verifyStackOverflow(op.require(), op.ret()); //Check not exceeding stack limits

      long oldMemSize = program.getMemSize();
      Stack stack = program.getStack();

      String hint = "";
      long energyCost = op.getTier().asInt();
      EnergyCost energyCosts = EnergyCost.getInstance();
      DataWord adjustedCallEnergy = null;

      // Calculate fees and spend energy
      switch (op) {
        case STOP:
          energyCost = energyCosts.getSTOP();
          break;
        case SUICIDE:
          energyCost = energyCosts.getSUICIDE();
          DataWord suicideAddressWord = stack.get(stack.size() - 1);
          if (isDeadAccount(program, suicideAddressWord) &&
              !program.getBalance(program.getOwnerAddress()).isZero()) {
            energyCost += energyCosts.getNEW_ACCT_SUICIDE();
          }
          break;
        case SSTORE:
          // todo: check the reset to 0, refund or not
          DataWord newValue = stack.get(stack.size() - 2);
          DataWord oldValue = program.storageLoad(stack.peek());
          if (oldValue == null && !newValue.isZero()) {
            // set a new not-zero value
            energyCost = energyCosts.getSET_SSTORE();
          } else if (oldValue != null && newValue.isZero()) {
            // set zero to an old value
            program.futureRefundEnergy(energyCosts.getREFUND_SSTORE());
            energyCost = energyCosts.getCLEAR_SSTORE();
          } else {
            // include:
            // [1] oldValue == null && newValue == 0
            // [2] oldValue != null && newValue != 0
            energyCost = energyCosts.getRESET_SSTORE();
          }
          break;
        case SLOAD:
          energyCost = energyCosts.getSLOAD();
          break;
        case BALANCE:
          energyCost = energyCosts.getBALANCE();
          break;

        // These all operate on memory and therefore potentially expand it:
        case MSTORE:
          energyCost = calcMemEnergy(energyCosts, oldMemSize,
              memNeeded(stack.peek(), new DataWord(32)),
              0, op);
          break;
        case MSTORE8:
          energyCost = calcMemEnergy(energyCosts, oldMemSize,
              memNeeded(stack.peek(), new DataWord(1)),
              0, op);
          break;
        case MLOAD:
          energyCost = calcMemEnergy(energyCosts, oldMemSize,
              memNeeded(stack.peek(), new DataWord(32)),
              0, op);
          break;
        case RETURN:
        case REVERT:
          energyCost = energyCosts.getSTOP() + calcMemEnergy(energyCosts, oldMemSize,
              memNeeded(stack.peek(), stack.get(stack.size() - 2)), 0, op);
          break;
        case SHA3:
          energyCost = energyCosts.getSHA3() + calcMemEnergy(energyCosts, oldMemSize,
              memNeeded(stack.peek(), stack.get(stack.size() - 2)), 0, op);
          DataWord size = stack.get(stack.size() - 2);
          long chunkUsed = (size.longValueSafe() + 31) / 32;
          energyCost += chunkUsed * energyCosts.getSHA3_WORD();
          break;
        case CALLDATACOPY:
        case RETURNDATACOPY:
          energyCost = calcMemEnergy(energyCosts, oldMemSize,
              memNeeded(stack.peek(), stack.get(stack.size() - 3)),
              stack.get(stack.size() - 3).longValueSafe(), op);
          break;
        case CODECOPY:
          energyCost = calcMemEnergy(energyCosts, oldMemSize,
              memNeeded(stack.peek(), stack.get(stack.size() - 3)),
              stack.get(stack.size() - 3).longValueSafe(), op);
          break;
        case EXTCODESIZE:
          energyCost = energyCosts.getEXT_CODE_SIZE();
          break;
        case EXTCODECOPY:
          energyCost = energyCosts.getEXT_CODE_COPY() + calcMemEnergy(energyCosts, oldMemSize,
              memNeeded(stack.get(stack.size() - 2), stack.get(stack.size() - 4)),
              stack.get(stack.size() - 4).longValueSafe(), op);
          break;
        case CALL:
        case CALLCODE:
        case DELEGATECALL:
        case STATICCALL:
          // here, contract call an other contract, or a library, and so on
          energyCost = energyCosts.getCALL();
          DataWord callEnergyWord = stack.get(stack.size() - 1);
          DataWord callAddressWord = stack.get(stack.size() - 2);
          DataWord value = op.callHasValue() ? stack.get(stack.size() - 3) : DataWord.ZERO;

          //check to see if account does not exist and is not a precompiled contract
          if (op == CALL) {
            if (isDeadAccount(program, callAddressWord) && !value.isZero()) {
              energyCost += energyCosts.getNEW_ACCT_CALL();
            }
          }

          // TODO #POC9 Make sure this is converted to BigInteger (256num support)
          if (!value.isZero()) {
            energyCost += energyCosts.getVT_CALL();
          }

          int opOff = op.callHasValue() ? 4 : 3;
          BigInteger in = memNeeded(stack.get(stack.size() - opOff),
              stack.get(stack.size() - opOff - 1)); // in offset+size
          BigInteger out = memNeeded(stack.get(stack.size() - opOff - 2),
              stack.get(stack.size() - opOff - 3)); // out offset+size
          energyCost += calcMemEnergy(energyCosts, oldMemSize, in.max(out), 0, op);
          checkMemorySize(op, in.max(out));

          if (energyCost > program.getEnergyLimitLeft().longValueSafe()) {
            throw new OutOfEnergyException(
                "Not enough energy for '%s' operation executing: opEnergy[%d], programEnergy[%d]",
                op.name(),
                energyCost, program.getEnergyLimitLeft().longValueSafe());
          }
          DataWord getEnergyLimitLeft = program.getEnergyLimitLeft().clone();
          getEnergyLimitLeft.sub(new DataWord(energyCost));

          adjustedCallEnergy = program.getCallEnergy(op, callEnergyWord, getEnergyLimitLeft);
          energyCost += adjustedCallEnergy.longValueSafe();
          break;
        case CREATE:
          energyCost = energyCosts.getCREATE() + calcMemEnergy(energyCosts, oldMemSize,
              memNeeded(stack.get(stack.size() - 2), stack.get(stack.size() - 3)), 0, op);
          break;
        case LOG0:
        case LOG1:
        case LOG2:
        case LOG3:
        case LOG4:
          int nTopics = op.val() - OpCode.LOG0.val();
          BigInteger dataSize = stack.get(stack.size() - 2).value();
          BigInteger dataCost = dataSize
              .multiply(BigInteger.valueOf(energyCosts.getLOG_DATA_ENERGY()));
          if (program.getEnergyLimitLeft().value().compareTo(dataCost) < 0) {
            throw new OutOfEnergyException(
                "Not enough energy for '%s' operation executing: opEnergy[%d], programEnergy[%d]",
                op.name(),
                dataCost.longValueExact(), program.getEnergyLimitLeft().longValueSafe());
          }
          energyCost = energyCosts.getLOG_ENERGY()
              + energyCosts.getLOG_TOPIC_ENERGY() * nTopics
              + energyCosts.getLOG_DATA_ENERGY() * stack.get(stack.size() - 2).longValue()
              + calcMemEnergy(energyCosts, oldMemSize, memNeeded(stack.peek(), stack.get(stack.size() - 2)), 0, op);

          checkMemorySize(op, memNeeded(stack.peek(), stack.get(stack.size() - 2)));
          break;
        case EXP:

          DataWord exp = stack.get(stack.size() - 2);
          int bytesOccupied = exp.bytesOccupied();
          energyCost =
              energyCosts.getEXP_ENERGY() + energyCosts.getEXP_BYTE_ENERGY() * bytesOccupied;
          break;
        default:
          break;
      }

      program.spendEnergy(energyCost, op.name());
      program.checkCPUTimeLimit(op.name());

      // Execute operation
      switch (op) {
        /**
         * Stop and Arithmetic Operations
         */
        case STOP: {
          program.setHReturn(EMPTY_BYTE_ARRAY);
          program.stop();
        }
        break;
        case ADD: {
          DataWord word1 = program.stackPop();
          DataWord word2 = program.stackPop();

          if (logger.isInfoEnabled()) {
            hint = word1.value() + " + " + word2.value();
          }

          word1.add(word2);
          program.stackPush(word1);
          program.step();

        }
        break;
        case MUL: {
          DataWord word1 = program.stackPop();
          DataWord word2 = program.stackPop();

          if (logger.isInfoEnabled()) {
            hint = word1.value() + " * " + word2.value();
          }

          word1.mul(word2);
          program.stackPush(word1);
          program.step();
        }
        break;
        case SUB: {
          DataWord word1 = program.stackPop();
          DataWord word2 = program.stackPop();

          if (logger.isInfoEnabled()) {
            hint = word1.value() + " - " + word2.value();
          }

          word1.sub(word2);
          program.stackPush(word1);
          program.step();
        }
        break;
        case DIV: {
          DataWord word1 = program.stackPop();
          DataWord word2 = program.stackPop();

          if (logger.isInfoEnabled()) {
            hint = word1.value() + " / " + word2.value();
          }

          word1.div(word2);
          program.stackPush(word1);
          program.step();
        }
        break;
        case SDIV: {
          DataWord word1 = program.stackPop();
          DataWord word2 = program.stackPop();

          if (logger.isInfoEnabled()) {
            hint = word1.sValue() + " / " + word2.sValue();
          }

          word1.sDiv(word2);
          program.stackPush(word1);
          program.step();
        }
        break;
        case MOD: {
          DataWord word1 = program.stackPop();
          DataWord word2 = program.stackPop();

          if (logger.isInfoEnabled()) {
            hint = word1.value() + " % " + word2.value();
          }

          word1.mod(word2);
          program.stackPush(word1);
          program.step();
        }
        break;
        case SMOD: {
          DataWord word1 = program.stackPop();
          DataWord word2 = program.stackPop();

          if (logger.isInfoEnabled()) {
            hint = word1.sValue() + " #% " + word2.sValue();
          }

          word1.sMod(word2);
          program.stackPush(word1);
          program.step();
        }
        break;
        case EXP: {
          DataWord word1 = program.stackPop();
          DataWord word2 = program.stackPop();

          if (logger.isInfoEnabled()) {
            hint = word1.value() + " ** " + word2.value();
          }

          word1.exp(word2);
          program.stackPush(word1);
          program.step();
        }
        break;
        case SIGNEXTEND: {
          DataWord word1 = program.stackPop();
          BigInteger k = word1.value();

          if (k.compareTo(_32_) < 0) {
            DataWord word2 = program.stackPop();
            if (logger.isInfoEnabled()) {
              hint = word1 + "  " + word2.value();
            }
            word2.signExtend(k.byteValue());
            program.stackPush(word2);
          }
          program.step();
        }
        break;
        case NOT: {
          DataWord word1 = program.stackPop();
          word1.bnot();

          if (logger.isInfoEnabled()) {
            hint = "" + word1.value();
          }

          program.stackPush(word1);
          program.step();
        }
        break;
        case LT: {
          // TODO: can be improved by not using BigInteger
          DataWord word1 = program.stackPop();
          DataWord word2 = program.stackPop();

          if (logger.isInfoEnabled()) {
            hint = word1.value() + " < " + word2.value();
          }

          if (word1.value().compareTo(word2.value()) == -1) {
            word1.and(DataWord.ZERO);
            word1.getData()[31] = 1;
          } else {
            word1.and(DataWord.ZERO);
          }
          program.stackPush(word1);
          program.step();
        }
        break;
        case SLT: {
          // TODO: can be improved by not using BigInteger
          DataWord word1 = program.stackPop();
          DataWord word2 = program.stackPop();

          if (logger.isInfoEnabled()) {
            hint = word1.sValue() + " < " + word2.sValue();
          }

          if (word1.sValue().compareTo(word2.sValue()) == -1) {
            word1.and(DataWord.ZERO);
            word1.getData()[31] = 1;
          } else {
            word1.and(DataWord.ZERO);
          }
          program.stackPush(word1);
          program.step();
        }
        break;
        case SGT: {
          // TODO: can be improved by not using BigInteger
          DataWord word1 = program.stackPop();
          DataWord word2 = program.stackPop();

          if (logger.isInfoEnabled()) {
            hint = word1.sValue() + " > " + word2.sValue();
          }

          if (word1.sValue().compareTo(word2.sValue()) == 1) {
            word1.and(DataWord.ZERO);
            word1.getData()[31] = 1;
          } else {
            word1.and(DataWord.ZERO);
          }
          program.stackPush(word1);
          program.step();
        }
        break;
        case GT: {
          // TODO: can be improved by not using BigInteger
          DataWord word1 = program.stackPop();
          DataWord word2 = program.stackPop();

          if (logger.isInfoEnabled()) {
            hint = word1.value() + " > " + word2.value();
          }

          if (word1.value().compareTo(word2.value()) == 1) {
            word1.and(DataWord.ZERO);
            word1.getData()[31] = 1;
          } else {
            word1.and(DataWord.ZERO);
          }
          program.stackPush(word1);
          program.step();
        }
        break;
        case EQ: {
          DataWord word1 = program.stackPop();
          DataWord word2 = program.stackPop();

          if (logger.isInfoEnabled()) {
            hint = word1.value() + " == " + word2.value();
          }

          if (word1.xor(word2).isZero()) {
            word1.and(DataWord.ZERO);
            word1.getData()[31] = 1;
          } else {
            word1.and(DataWord.ZERO);
          }
          program.stackPush(word1);
          program.step();
        }
        break;
        case ISZERO: {
          DataWord word1 = program.stackPop();
          if (word1.isZero()) {
            word1.getData()[31] = 1;
          } else {
            word1.and(DataWord.ZERO);
          }

          if (logger.isInfoEnabled()) {
            hint = "" + word1.value();
          }

          program.stackPush(word1);
          program.step();
        }
        break;

        /**
         * Bitwise Logic Operations
         */
        case AND: {
          DataWord word1 = program.stackPop();
          DataWord word2 = program.stackPop();

          if (logger.isInfoEnabled()) {
            hint = word1.value() + " && " + word2.value();
          }

          word1.and(word2);
          program.stackPush(word1);
          program.step();
        }
        break;
        case OR: {
          DataWord word1 = program.stackPop();
          DataWord word2 = program.stackPop();

          if (logger.isInfoEnabled()) {
            hint = word1.value() + " || " + word2.value();
          }

          word1.or(word2);
          program.stackPush(word1);
          program.step();
        }
        break;
        case XOR: {
          DataWord word1 = program.stackPop();
          DataWord word2 = program.stackPop();

          if (logger.isInfoEnabled()) {
            hint = word1.value() + " ^ " + word2.value();
          }

          word1.xor(word2);
          program.stackPush(word1);
          program.step();
        }
        break;
        case BYTE: {
          DataWord word1 = program.stackPop();
          DataWord word2 = program.stackPop();
          final DataWord result;
          if (word1.value().compareTo(_32_) == -1) {
            byte tmp = word2.getData()[word1.intValue()];
            word2.and(DataWord.ZERO);
            word2.getData()[31] = tmp;
            result = word2;
          } else {
            result = new DataWord();
          }

          if (logger.isInfoEnabled()) {
            hint = "" + result.value();
          }

          program.stackPush(result);
          program.step();
        }
        break;
        case ADDMOD: {
          DataWord word1 = program.stackPop();
          DataWord word2 = program.stackPop();
          DataWord word3 = program.stackPop();
          word1.addmod(word2, word3);
          program.stackPush(word1);
          program.step();
        }
        break;
        case MULMOD: {
          DataWord word1 = program.stackPop();
          DataWord word2 = program.stackPop();
          DataWord word3 = program.stackPop();
          word1.mulmod(word2, word3);
          program.stackPush(word1);
          program.step();
        }
        break;

        /**
         * SHA3
         */
        case SHA3: {
          DataWord memOffsetData = program.stackPop();
          DataWord lengthData = program.stackPop();
          byte[] buffer = program
              .memoryChunk(memOffsetData.intValueSafe(), lengthData.intValueSafe());

          byte[] encoded = sha3(buffer);
          DataWord word = new DataWord(encoded);

          if (logger.isInfoEnabled()) {
            hint = word.toString();
          }

          program.stackPush(word);
          program.step();
        }
        break;

        /**
         * Environmental Information
         */
        case ADDRESS: {
          DataWord address = program.getOwnerAddress();

          if (logger.isInfoEnabled()) {
            hint = "address: " + Hex.toHexString(address.getLast20Bytes());
          }

          program.stackPush(address);
          program.step();
        }
        break;
        case BALANCE: {
          DataWord address = program.stackPop();
          DataWord balance = program.getBalance(address);

          if (logger.isInfoEnabled()) {
            hint = "address: "
                + Hex.toHexString(address.getLast20Bytes())
                + " balance: " + balance.toString();
          }

          program.stackPush(balance);
          program.step();
        }
        break;
        case ORIGIN: {
          DataWord originAddress = program.getOriginAddress();

          if (logger.isInfoEnabled()) {
            hint = "address: " + Hex.toHexString(originAddress.getLast20Bytes());
          }

          program.stackPush(originAddress);
          program.step();
        }
        break;
        case CALLER: {
          DataWord callerAddress = program.getCallerAddress();
          /**
           since we use 21 bytes address instead of 20 as etherum, we need to make sure
           the address length in vm is matching with 20
           */
          callerAddress = new DataWord(callerAddress.getLast20Bytes());
          if (logger.isInfoEnabled()) {
            hint = "address: " + Hex.toHexString(callerAddress.getLast20Bytes());
          }

          program.stackPush(callerAddress);
          program.step();
        }
        break;
        case CALLVALUE: {
          DataWord callValue = program.getCallValue();

          if (logger.isInfoEnabled()) {
            hint = "value: " + callValue;
          }

          program.stackPush(callValue);
          program.step();
        }
        break;
        case CALLDATALOAD: {
          DataWord dataOffs = program.stackPop();
          DataWord value = program.getDataValue(dataOffs);

          if (logger.isInfoEnabled()) {
            hint = "data: " + value;
          }

          program.stackPush(value);
          program.step();
        }
        break;
        case CALLDATASIZE: {
          DataWord dataSize = program.getDataSize();

          if (logger.isInfoEnabled()) {
            hint = "size: " + dataSize.value();
          }

          program.stackPush(dataSize);
          program.step();
        }
        break;
        case CALLDATACOPY: {
          DataWord memOffsetData = program.stackPop();
          DataWord dataOffsetData = program.stackPop();
          DataWord lengthData = program.stackPop();

          byte[] msgData = program.getDataCopy(dataOffsetData, lengthData);

          if (logger.isInfoEnabled()) {
            hint = "data: " + Hex.toHexString(msgData);
          }

          program.memorySave(memOffsetData.intValueSafe(), msgData);
          program.step();
        }
        break;
        case RETURNDATASIZE: {
          DataWord dataSize = program.getReturnDataBufferSize();

          if (logger.isInfoEnabled()) {
            hint = "size: " + dataSize.value();
          }

          program.stackPush(dataSize);
          program.step();
        }
        break;
        case RETURNDATACOPY: {
          DataWord memOffsetData = program.stackPop();
          DataWord dataOffsetData = program.stackPop();
          DataWord lengthData = program.stackPop();

          byte[] msgData = program.getReturnDataBufferData(dataOffsetData, lengthData);

          if (msgData == null) {
            throw new Program.ReturnDataCopyIllegalBoundsException(dataOffsetData, lengthData,
                program.getReturnDataBufferSize().longValueSafe());
          }

          if (logger.isInfoEnabled()) {
            hint = "data: " + Hex.toHexString(msgData);
          }

          program.memorySave(memOffsetData.intValueSafe(), msgData);
          program.step();
        }
        break;
        case CODESIZE:
        case EXTCODESIZE: {

          int length;
          if (op == OpCode.CODESIZE) {
            length = program.getCode().length;
          } else {
            DataWord address = program.stackPop();
            length = program.getCodeAt(address).length;
          }
          DataWord codeLength = new DataWord(length);

          if (logger.isInfoEnabled()) {
            hint = "size: " + length;
          }

          program.stackPush(codeLength);
          program.step();
        }
        break;
        case CODECOPY:
        case EXTCODECOPY: {

          byte[] fullCode = EMPTY_BYTE_ARRAY;
          if (op == OpCode.CODECOPY) {
            fullCode = program.getCode();
          }

          if (op == OpCode.EXTCODECOPY) {
            DataWord address = program.stackPop();
            fullCode = program.getCodeAt(address);
          }

          int memOffset = program.stackPop().intValueSafe();
          int codeOffset = program.stackPop().intValueSafe();
          int lengthData = program.stackPop().intValueSafe();

          int sizeToBeCopied =
              (long) codeOffset + lengthData > fullCode.length
                  ? (fullCode.length < codeOffset ? 0 : fullCode.length - codeOffset)
                  : lengthData;

          byte[] codeCopy = new byte[lengthData];

          if (codeOffset < fullCode.length) {
            System.arraycopy(fullCode, codeOffset, codeCopy, 0, sizeToBeCopied);
          }

          if (logger.isInfoEnabled()) {
            hint = "code: " + Hex.toHexString(codeCopy);
          }

          program.memorySave(memOffset, codeCopy);
          program.step();
        }
        break;
        case GASPRICE: {
          DataWord energyPrice = new DataWord(0);

          if (logger.isInfoEnabled()) {
            hint = "price: " + energyPrice.toString();
          }

          program.stackPush(energyPrice);
          program.step();
        }
        break;

        /**
         * Block Information
         */
        case BLOCKHASH: {

          int blockIndex = program.stackPop().intValueSafe();

          DataWord blockHash = program.getBlockHash(blockIndex);

          if (logger.isInfoEnabled()) {
            hint = "blockHash: " + blockHash;
          }

          program.stackPush(blockHash);
          program.step();
        }
        break;
        case COINBASE: {
          DataWord coinbase = program.getCoinbase();

          if (logger.isInfoEnabled()) {
            hint = "coinbase: " + Hex.toHexString(coinbase.getLast20Bytes());
          }

          program.stackPush(coinbase);
          program.step();
        }
        break;
        case TIMESTAMP: {
          DataWord timestamp = program.getTimestamp();

          if (logger.isInfoEnabled()) {
            hint = "timestamp: " + timestamp.value();
          }

          program.stackPush(timestamp);
          program.step();
        }
        break;
        case NUMBER: {
          DataWord number = program.getNumber();

          if (logger.isInfoEnabled()) {
            hint = "number: " + number.value();
          }

          program.stackPush(number);
          program.step();
        }
        break;
        case DIFFICULTY: {
          DataWord difficulty = program.getDifficulty();

          if (logger.isInfoEnabled()) {
            hint = "difficulty: " + difficulty;
          }

          program.stackPush(difficulty);
          program.step();
        }
        break;
        case GASLIMIT: {
          // todo: this energylimit is the block's energy limit
          DataWord energyLimit = new DataWord(0);

          if (logger.isInfoEnabled()) {
            hint = "energylimit: " + energyLimit;
          }

          program.stackPush(energyLimit);
          program.step();
        }
        break;
        case POP: {
          program.stackPop();
          program.step();
        }
        break;
        case DUP1:
        case DUP2:
        case DUP3:
        case DUP4:
        case DUP5:
        case DUP6:
        case DUP7:
        case DUP8:
        case DUP9:
        case DUP10:
        case DUP11:
        case DUP12:
        case DUP13:
        case DUP14:
        case DUP15:
        case DUP16: {

          int n = op.val() - OpCode.DUP1.val() + 1;
          DataWord word_1 = stack.get(stack.size() - n);
          program.stackPush(word_1.clone());
          program.step();

        }
        break;
        case SWAP1:
        case SWAP2:
        case SWAP3:
        case SWAP4:
        case SWAP5:
        case SWAP6:
        case SWAP7:
        case SWAP8:
        case SWAP9:
        case SWAP10:
        case SWAP11:
        case SWAP12:
        case SWAP13:
        case SWAP14:
        case SWAP15:
        case SWAP16: {

          int n = op.val() - OpCode.SWAP1.val() + 2;
          stack.swap(stack.size() - 1, stack.size() - n);
          program.step();
        }
        break;
        case LOG0:
        case LOG1:
        case LOG2:
        case LOG3:
        case LOG4: {

          if (program.isStaticCall()) {
            throw new Program.StaticCallModificationException();
          }
          DataWord address = program.getOwnerAddress();

          DataWord memStart = stack.pop();
          DataWord memOffset = stack.pop();

          int nTopics = op.val() - OpCode.LOG0.val();

          List<DataWord> topics = new ArrayList<>();
          for (int i = 0; i < nTopics; ++i) {
            DataWord topic = stack.pop();
            topics.add(topic);
          }

          byte[] data = program.memoryChunk(memStart.intValueSafe(), memOffset.intValueSafe());

          LogInfo logInfo =
              new LogInfo(address.getLast20Bytes(), topics, data);

          if (logger.isInfoEnabled()) {
            hint = logInfo.toString();
          }

          program.getResult().addLogInfo(logInfo);
          program.step();
        }
        break;
        case MLOAD: {
          DataWord addr = program.stackPop();
          DataWord data = program.memoryLoad(addr);

          if (logger.isInfoEnabled()) {
            hint = "data: " + data;
          }

          program.stackPush(data);
          program.step();
        }
        break;
        case MSTORE: {
          DataWord addr = program.stackPop();
          DataWord value = program.stackPop();

          if (logger.isInfoEnabled()) {
            hint = "addr: " + addr + " value: " + value;
          }

          program.memorySave(addr, value);
          program.step();
        }
        break;
        case MSTORE8: {
          DataWord addr = program.stackPop();
          DataWord value = program.stackPop();
          byte[] byteVal = {value.getData()[31]};
          program.memorySave(addr.intValueSafe(), byteVal);
          program.step();
        }
        break;
        case SLOAD: {
          DataWord key = program.stackPop();
          DataWord val = program.storageLoad(key);

          if (logger.isInfoEnabled()) {
            hint = "key: " + key + " value: " + val;
          }

          if (val == null) {
            val = key.and(DataWord.ZERO);
          }

          program.stackPush(val);
          program.step();
        }
        break;
        case SSTORE: {
          if (program.isStaticCall()) {
            throw new Program.StaticCallModificationException();
          }

          DataWord addr = program.stackPop();
          DataWord value = program.stackPop();

          if (logger.isInfoEnabled()) {
            hint = "[" + program.getOwnerAddress().toPrefixString() + "] key: " + addr + " value: "
                + value;
          }

          program.storageSave(addr, value);
          program.step();
        }
        break;
        case JUMP: {
          DataWord pos = program.stackPop();
          int nextPC = program.verifyJumpDest(pos);

          if (logger.isInfoEnabled()) {
            hint = "~> " + nextPC;
          }

          program.setPC(nextPC);

        }
        break;
        case JUMPI: {
          DataWord pos = program.stackPop();
          DataWord cond = program.stackPop();

          if (!cond.isZero()) {
            int nextPC = program.verifyJumpDest(pos);

            if (logger.isInfoEnabled()) {
              hint = "~> " + nextPC;
            }

            program.setPC(nextPC);
          } else {
            program.step();
          }

        }
        break;
        case PC: {
          int pc = program.getPC();
          DataWord pcWord = new DataWord(pc);

          if (logger.isInfoEnabled()) {
            hint = pcWord.toString();
          }

          program.stackPush(pcWord);
          program.step();
        }
        break;
        case MSIZE: {
          int memSize = program.getMemSize();
          DataWord wordMemSize = new DataWord(memSize);

          if (logger.isInfoEnabled()) {
            hint = "" + memSize;
          }

          program.stackPush(wordMemSize);
          program.step();
        }
        break;
        case GAS: {
          DataWord energy = program.getEnergyLimitLeft();
          if (logger.isInfoEnabled()) {
            hint = "" + energy;
          }

          program.stackPush(energy);
          program.step();
        }
        break;

        case PUSH1:
        case PUSH2:
        case PUSH3:
        case PUSH4:
        case PUSH5:
        case PUSH6:
        case PUSH7:
        case PUSH8:
        case PUSH9:
        case PUSH10:
        case PUSH11:
        case PUSH12:
        case PUSH13:
        case PUSH14:
        case PUSH15:
        case PUSH16:
        case PUSH17:
        case PUSH18:
        case PUSH19:
        case PUSH20:
        case PUSH21:
        case PUSH22:
        case PUSH23:
        case PUSH24:
        case PUSH25:
        case PUSH26:
        case PUSH27:
        case PUSH28:
        case PUSH29:
        case PUSH30:
        case PUSH31:
        case PUSH32: {
          program.step();
          int nPush = op.val() - PUSH1.val() + 1;

          byte[] data = program.sweep(nPush);

          if (logger.isInfoEnabled()) {
            hint = "" + Hex.toHexString(data);
          }

          program.stackPush(data);
        }
        break;
        case JUMPDEST: {
          program.step();
        }
        break;
        case CREATE: {
          if (program.isStaticCall()) {
            throw new Program.StaticCallModificationException();
          }
          DataWord value = program.stackPop();
          DataWord inOffset = program.stackPop();
          DataWord inSize = program.stackPop();
          program.createContract(value, inOffset, inSize);

          program.step();
        }
        break;
        case CALL:
        case CALLCODE:
        case DELEGATECALL:
        case STATICCALL: {
          program.stackPop(); // use adjustedCallEnergy instead of requested
          DataWord codeAddress = program.stackPop();

          DataWord value = op.callHasValue() ? program.stackPop() : DataWord.ZERO;

          if (program.isStaticCall() && op == CALL && !value.isZero()) {
            throw new Program.StaticCallModificationException();
          }

          if (!value.isZero()) {
            adjustedCallEnergy.add(new DataWord(energyCosts.getSTIPEND_CALL()));
          }

          DataWord inDataOffs = program.stackPop();
          DataWord inDataSize = program.stackPop();

          DataWord outDataOffs = program.stackPop();
          DataWord outDataSize = program.stackPop();

          if (logger.isInfoEnabled()) {
            hint = "addr: " + Hex.toHexString(codeAddress.getLast20Bytes())
                + " energy: " + adjustedCallEnergy.shortHex()
                + " inOff: " + inDataOffs.shortHex()
                + " inSize: " + inDataSize.shortHex();
            logger.info(logString, String.format("%5s", "[" + program.getPC() + "]"),
                String.format("%-12s", op.name()),
                program.getEnergyLimitLeft().value(),
                program.getCallDeep(), hint);
          }

          program.memoryExpand(outDataOffs, outDataSize);

          MessageCall msg = new MessageCall(
              op, adjustedCallEnergy, codeAddress, value, inDataOffs, inDataSize,
              outDataOffs, outDataSize);

          PrecompiledContracts.PrecompiledContract contract =
              PrecompiledContracts.getContractForAddress(codeAddress);

          if (!op.callIsStateless()) {
            program.getResult().addTouchAccount(codeAddress.getLast20Bytes());
          }

          if (contract != null) {
            program.callToPrecompiledAddress(msg, contract);
          } else {
            program.callToAddress(msg);
          }

          program.step();
        }
        break;
        case RETURN:
        case REVERT: {
          DataWord offset = program.stackPop();
          DataWord size = program.stackPop();

          byte[] hReturn = program.memoryChunk(offset.intValueSafe(), size.intValueSafe());
          program.setHReturn(hReturn);

          if (logger.isInfoEnabled()) {
            hint = "data: " + Hex.toHexString(hReturn)
                + " offset: " + offset.value()
                + " size: " + size.value();
          }

          program.step();
          program.stop();

          if (op == REVERT) {
            program.getResult().setRevert();
          }
        }
        break;
        case SUICIDE: {
          if (program.isStaticCall()) {
            throw new Program.StaticCallModificationException();
          }

          DataWord address = program.stackPop();
          program.suicide(address);
          program.getResult().addTouchAccount(address.getLast20Bytes());

          if (logger.isInfoEnabled()) {
            hint = "address: " + Hex.toHexString(program.getOwnerAddress().getLast20Bytes());
          }

          program.stop();
        }
        break;
        default:
          break;
      }

      program.setPreviouslyExecutedOp(op.val());
<<<<<<< HEAD
      // program.
      long curTime = System.nanoTime() / 1000;
      program.pairList
          .add(new java.util.AbstractMap.SimpleEntry<String, Long>(op.name(),
              (curTime - program.getPreviousTime())));
      program.setPreviousTime(curTime);
            /*
            if (logger.isInfoEnabled() && !op.isCall())
                logger.info(logString, String.format("%5s", "[" + program.getPC() + "]"),
                        String.format("%-12s",
                                op.name()), program.getDroplimit().value(),
                        program.getCallDeep(), hint);
            */
      vmCounter++;
=======
>>>>>>> 4540fc7f
    } catch (RuntimeException e) {
      logger.warn("VM halted: [{}]", e.getMessage());
      program.spendAllEnergy();
      program.resetFutureRefund();
      program.stop();
      throw e;
    } finally {
      program.fullTrace();
    }
  }

  public void play(Program program) {
    try {
      if (program.byTestingSuite()) {
        return;
      }

      while (!program.isStopped()) {
        this.step(program);
      }

    } catch (JVMStackOverFlowException | OutOfResourceException e) {
      throw e;
    } catch (RuntimeException e) {
      if (StringUtils.isEmpty(e.getMessage())) {
        program.setRuntimeFailure(new RuntimeException("Unknown Exception"));
      } else {
        program.setRuntimeFailure(e);
      }
    } catch (StackOverflowError soe) {
      logger
          .error("\n !!! StackOverflowError: update your java run command with -Xss !!!\n", soe);
      throw new JVMStackOverFlowException();
    }
  }

  private boolean isDeadAccount(Program program, DataWord address) {
    return program.getContractState().getAccount(convertToTronAddress(address.getLast20Bytes()))
        == null;
  }

  /**
   * Utility to calculate new total memory size needed for an operation. <br/> Basically just offset
   * + size, unless size is 0, in which case the result is also 0.
   *
   * @param offset starting position of the memory
   * @param size number of bytes needed
   * @return offset + size, unless size is 0. In that case memNeeded is also 0.
   */
  private static BigInteger memNeeded(DataWord offset, DataWord size) {
    return size.isZero() ? BigInteger.ZERO : offset.value().add(size.value());
  }
}<|MERGE_RESOLUTION|>--- conflicted
+++ resolved
@@ -1265,7 +1265,6 @@
       }
 
       program.setPreviouslyExecutedOp(op.val());
-<<<<<<< HEAD
       // program.
       long curTime = System.nanoTime() / 1000;
       program.pairList
@@ -1279,9 +1278,6 @@
                                 op.name()), program.getDroplimit().value(),
                         program.getCallDeep(), hint);
             */
-      vmCounter++;
-=======
->>>>>>> 4540fc7f
     } catch (RuntimeException e) {
       logger.warn("VM halted: [{}]", e.getMessage());
       program.spendAllEnergy();
