/*
 * Copyright (c) [2016] [ <ether.camp> ]
 * This file is part of the ethereumJ library.
 *
 * The ethereumJ library is free software: you can redistribute it and/or modify
 * it under the terms of the GNU Lesser General Public License as published by
 * the Free Software Foundation, either version 3 of the License, or
 * (at your option) any later version.
 *
 * The ethereumJ library is distributed in the hope that it will be useful,
 * but WITHOUT ANY WARRANTY; without even the implied warranty of
 * MERCHANTABILITY or FITNESS FOR A PARTICULAR PURPOSE. See the
 * GNU Lesser General Public License for more details.
 *
 * You should have received a copy of the GNU Lesser General Public License
 * along with the ethereumJ library. If not, see <http://www.gnu.org/licenses/>.
 */
package org.tron.common.runtime.vm.program;

import com.google.protobuf.ByteString;
import org.tron.common.runtime.vm.DataWord;
import org.tron.common.runtime.vm.program.invoke.ProgramInvoke;
import org.tron.common.runtime.vm.program.listener.ProgramListener;
import org.tron.common.runtime.vm.program.listener.ProgramListenerAware;
import org.tron.common.storage.Deposit;
import org.tron.common.storage.Key;
import org.tron.common.storage.Value;
import org.tron.core.capsule.AccountCapsule;
import org.tron.core.capsule.BlockCapsule;
import org.tron.core.capsule.BytesCapsule;
import org.tron.core.capsule.ContractCapsule;
import org.tron.core.capsule.StorageCapsule;
import org.tron.core.capsule.TransactionCapsule;
import org.tron.core.db.Manager;
import org.tron.core.exception.ContractExeException;
import org.tron.protos.Protocol;

public class Storage implements Deposit, ProgramListenerAware {

  private Deposit deposit;
  private final DataWord address;  // contract address
  private ProgramListener programListener;

  public Storage(ProgramInvoke programInvoke) {
    this.address = programInvoke.getOwnerAddress(); // contract address
    this.deposit = programInvoke.getDeposit();
  }

  @Override
  public Manager getDbManager() {
    return deposit.getDbManager();
  }

  @Override
  public void setProgramListener(ProgramListener listener) {
    this.programListener = listener;
  }

  @Override
  public AccountCapsule createAccount(byte[] addr, Protocol.AccountType type) {
    return deposit.createAccount(addr, type);
  }

  @Override
<<<<<<< HEAD
=======
  public AccountCapsule createAccount(byte[] address, ByteString accountName,
      Protocol.AccountType type) {
    return deposit.createAccount(address, accountName, type);
  }


  @Override
>>>>>>> 6f0f3a14
  public AccountCapsule getAccount(byte[] addr) {
    return deposit.getAccount(addr);
  }

  @Override
<<<<<<< HEAD
=======
  public BytesCapsule getContractByNormalAccount(byte[] address) {
    return deposit.getContractByNormalAccount(address);
  }

  @Override
  public void createContractByNormalAccountIndex(byte[] address,
      BytesCapsule contractAddress) {
    deposit.createContractByNormalAccountIndex(address, contractAddress);
  }

  @Override
>>>>>>> 6f0f3a14
  public void createContract(byte[] codeHash, ContractCapsule contractCapsule) {
    deposit.createContract(codeHash, contractCapsule);
  }

  @Override
  public ContractCapsule getContract(byte[] codeHash) {
    return deposit.getContract(codeHash);
  }

  @Override
  public void saveCode(byte[] addr, byte[] code) {
    deposit.saveCode(addr, code);
  }

  @Override
  public byte[] getCode(byte[] addr) {
    return deposit.getCode(addr);
  }

    /*
    @Override
    public byte[] getCodeHash(byte[] addr) {
        return deposit.getCodeHash(addr);
    }
    */

  @Override
  public void addStorageValue(byte[] addr, DataWord key, DataWord value) {
    if (canListenTrace(addr)) {
      programListener.onStoragePut(key, value);
    }
    deposit.addStorageValue(addr, key, value);
  }

  private boolean canListenTrace(byte[] address) {
    return (programListener != null) && this.address.equals(new DataWord(address));
  }

  @Override
  public DataWord getStorageValue(byte[] addr, DataWord key) {
    return deposit.getStorageValue(addr, key);
  }

  @Override
  public long getBalance(byte[] addr) {
    return deposit.getBalance(addr);
  }

  @Override
  public long addBalance(byte[] addr, long value)
      throws ContractExeException {
    return deposit.addBalance(addr, value);
  }

  @Override
  public Deposit newDepositChild() {
    return deposit.newDepositChild();
  }

  @Override
  public Deposit newDepositNext() {
    return deposit.newDepositNext();
  }

  @Override
  public void flush() {
    deposit.flush();
  }

  @Override
  public void commit() {
    deposit.commit();
  }

  @Override
  public StorageCapsule getStorage(byte[] address) {
    return deposit.getStorage(address);
  }

  @Override
  public void putAccount(Key key, Value value) {
    deposit.putAccount(key, value);
  }

  @Override
  public void putTransaction(Key key, Value value) {
    deposit.putTransaction(key, value);
  }

  @Override
  public void putBlock(Key key, Value value) {
    deposit.putBlock(key, value);
  }

  @Override
  public void putWitness(Key key, Value value) {
    deposit.putWitness(key, value);
  }

  @Override
  public void putCode(Key key, Value value) {
    deposit.putCode(key, value);
  }

  @Override
  public void putContract(Key key, Value value) {
    deposit.putContract(key, value);
  }

  @Override
<<<<<<< HEAD
=======
  public void putContractByNormalAccountIndex(Key key, Value value) {
    deposit.putContractByNormalAccountIndex(key, value);
  }

  @Override
>>>>>>> 6f0f3a14
  public void putStorage(Key key, Value value) {
    deposit.putStorage(key, value);
  }

  @Override
  public void putVotes(Key key, Value value) {
    deposit.putVotes(key, value);
  }

  @Override
  public void setParent(Deposit deposit) {
    this.deposit.setParent(deposit);
  }

  @Override
  public void setPrevDeposit(Deposit deposit) {
    this.deposit.setPrevDeposit(deposit);
  }

  @Override
  public void setNextDeposit(Deposit deposit) {
    this.deposit.setNextDeposit(deposit);
  }

  @Override
  public TransactionCapsule getTransaction(byte[] trxHash) {
    return this.deposit.getTransaction(trxHash);
  }

  @Override
  // Do nothing
  public void syncCacheFromAccountStore(byte[] address) {
  }

  @Override
  // Do nothing
  public void syncCacheFromVotesStore(byte[] address) {
  }

  @Override
  public BlockCapsule getBlock(byte[] blockHash) {
    return this.deposit.getBlock(blockHash);
  }
}<|MERGE_RESOLUTION|>--- conflicted
+++ resolved
@@ -62,8 +62,6 @@
   }
 
   @Override
-<<<<<<< HEAD
-=======
   public AccountCapsule createAccount(byte[] address, ByteString accountName,
       Protocol.AccountType type) {
     return deposit.createAccount(address, accountName, type);
@@ -71,14 +69,11 @@
 
 
   @Override
->>>>>>> 6f0f3a14
   public AccountCapsule getAccount(byte[] addr) {
     return deposit.getAccount(addr);
   }
 
   @Override
-<<<<<<< HEAD
-=======
   public BytesCapsule getContractByNormalAccount(byte[] address) {
     return deposit.getContractByNormalAccount(address);
   }
@@ -90,7 +85,6 @@
   }
 
   @Override
->>>>>>> 6f0f3a14
   public void createContract(byte[] codeHash, ContractCapsule contractCapsule) {
     deposit.createContract(codeHash, contractCapsule);
   }
@@ -201,14 +195,11 @@
   }
 
   @Override
-<<<<<<< HEAD
-=======
   public void putContractByNormalAccountIndex(Key key, Value value) {
     deposit.putContractByNormalAccountIndex(key, value);
   }
 
   @Override
->>>>>>> 6f0f3a14
   public void putStorage(Key key, Value value) {
     deposit.putStorage(key, value);
   }
