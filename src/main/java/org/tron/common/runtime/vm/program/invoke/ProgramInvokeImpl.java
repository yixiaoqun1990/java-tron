/*
 * Copyright (c) [2016] [ <ether.camp> ]
 * This file is part of the ethereumJ library.
 *
 * The ethereumJ library is free software: you can redistribute it and/or modify
 * it under the terms of the GNU Lesser General Public License as published by
 * the Free Software Foundation, either version 3 of the License, or
 * (at your option) any later version.
 *
 * The ethereumJ library is distributed in the hope that it will be useful,
 * but WITHOUT ANY WARRANTY; without even the implied warranty of
 * MERCHANTABILITY or FITNESS FOR A PARTICULAR PURPOSE. See the
 * GNU Lesser General Public License for more details.
 *
 * You should have received a copy of the GNU Lesser General Public License
 * along with the ethereumJ library. If not, see <http://www.gnu.org/licenses/>.
 */
package org.tron.common.runtime.vm.program.invoke;

import java.math.BigInteger;
import java.util.Arrays;
import lombok.extern.slf4j.Slf4j;
import org.tron.common.runtime.vm.DataWord;
import org.tron.common.storage.Deposit;
import org.tron.core.db.BlockStore;

@Slf4j

public class ProgramInvokeImpl implements ProgramInvoke {

  // private BlockStore blockStore;
  /* TRANSACTION  env*/
  private final DataWord address;
  private final DataWord origin, caller, balance, callValue;
  private byte[] msgData;

  private long vmStartInUs;
  private long vmShouldEndInUs;

  /* BLOCK  env **/
  private final DataWord prevHash, coinbase, timestamp, number;

  private Deposit deposit = null;
  private boolean byTransaction = true;
  private boolean byTestingSuite = false;
  private int callDeep = 0;
  private boolean isStaticCall = false;

  public ProgramInvokeImpl(DataWord address, DataWord origin, DataWord caller, DataWord balance,
      DataWord callValue, byte[] msgData,
      DataWord lastHash, DataWord coinbase, DataWord timestamp, DataWord number,
      DataWord difficulty,
<<<<<<< HEAD
      Deposit deposit, int callDeep, boolean isStaticCall, boolean byTestingSuite) {
=======
      Deposit deposit, int callDeep, boolean isStaticCall, boolean byTestingSuite,
      long vmStartInUs, long vmShouldEndInUs) {
>>>>>>> 5a10bf96
    this.address = address;
    this.origin = origin;
    this.caller = caller;
    this.balance = balance;
    this.callValue = callValue;
    this.msgData = msgData;

    // last Block env
    this.prevHash = lastHash;
    this.coinbase = coinbase;
    this.timestamp = timestamp;
    this.number = number;

    this.deposit = deposit;
    this.byTransaction = false;
    this.isStaticCall = isStaticCall;
    this.byTestingSuite = byTestingSuite;
<<<<<<< HEAD

    // this.dropLimit = balance.clone();
=======
    this.vmStartInUs = vmStartInUs;
    this.vmShouldEndInUs = vmShouldEndInUs;

>>>>>>> 5a10bf96
  }

  public ProgramInvokeImpl(byte[] address, byte[] origin, byte[] caller, long balance,
      byte[] callValue, byte[] msgData,
      byte[] lastHash, byte[] coinbase, long timestamp, long number, Deposit deposit,
<<<<<<< HEAD
      byte[] dropLimit, boolean byTestingSuite) {
    this(address, origin, caller, balance, callValue, msgData, lastHash, coinbase,
        timestamp, number, deposit, dropLimit);
=======
      long vmStartInUs, long vmShouldEndInUs, boolean byTestingSuite) {
    this(address, origin, caller, balance, callValue, msgData, lastHash, coinbase,
        timestamp, number, deposit, vmStartInUs, vmShouldEndInUs);
>>>>>>> 5a10bf96
    this.byTestingSuite = byTestingSuite;
  }

  public ProgramInvokeImpl(byte[] address, byte[] origin, byte[] caller, long balance,
      byte[] callValue, byte[] msgData, byte[] lastHash, byte[] coinbase, long timestamp,
<<<<<<< HEAD
      long number, Deposit deposit, byte[] dropLimit,
      byte[] ownerResourceUsagePercent) {
    this(address, origin, caller, balance, callValue, msgData, lastHash, coinbase,
        timestamp, number, deposit, dropLimit);
    // this.ownerResourceUsagePercent = new DataWord(ownerResourceUsagePercent);
  }


  public ProgramInvokeImpl(byte[] address, byte[] origin, byte[] caller, long balance,
      byte[] callValue, byte[] msgData, byte[] lastHash, byte[] coinbase, long timestamp,
      long number, Deposit deposit, byte[] dropLimit) {
=======
      long number, Deposit deposit, long vmStartInUs, long vmShouldEndInUs) {
>>>>>>> 5a10bf96

    // Transaction env
    this.address = new DataWord(address);
    this.origin = new DataWord(origin);
    this.caller = new DataWord(caller);
    this.balance = new DataWord(balance);
    this.callValue = new DataWord(callValue);
    this.msgData = msgData;

    // last Block env
    this.prevHash = new DataWord(lastHash);
    this.coinbase = new DataWord(coinbase);
    this.timestamp = new DataWord(timestamp);
    this.number = new DataWord(number);
    this.deposit = deposit;
<<<<<<< HEAD
    // this.dropLimit = new DataWord(dropLimit);
=======

    // calc should end time
    this.vmStartInUs = vmStartInUs;
    this.vmShouldEndInUs = vmShouldEndInUs;
    // logger.info("vmStartInUs: {}", vmStartInUs);
    // logger.info("vmShouldEndInUs: {}", vmShouldEndInUs);

>>>>>>> 5a10bf96
  }

  /*           ADDRESS op         */
  public DataWord getOwnerAddress() {
    return address;
  }

  /*           BALANCE op         */
  public DataWord getBalance() {
    return balance;
  }

  /*           ORIGIN op         */
  public DataWord getOriginAddress() {
    return origin;
  }

  /*           CALLER op         */
  public DataWord getCallerAddress() {
    return caller;
  }

  /*          CALLVALUE op    */
  public DataWord getCallValue() {
    return callValue;
  }

  /*****************/
  /***  msg data ***/
  /*****************/
  /* NOTE: In the protocol there is no restriction on the maximum message data,
   * However msgData here is a byte[] and this can't hold more than 2^32-1
   */
  private static BigInteger MAX_MSG_DATA = BigInteger.valueOf(Integer.MAX_VALUE);

  /*     CALLDATALOAD  op   */
  public DataWord getDataValue(DataWord indexData) {

    BigInteger tempIndex = indexData.value();
    int index = tempIndex.intValue(); // possible overflow is caught below
    int size = 32; // maximum datavalue size

    if (msgData == null || index >= msgData.length
        || tempIndex.compareTo(MAX_MSG_DATA) > 0) {
      return new DataWord();
    }
    if (index + size > msgData.length) {
      size = msgData.length - index;
    }

    byte[] data = new byte[32];
    System.arraycopy(msgData, index, data, 0, size);
    return new DataWord(data);
  }

  /*  CALLDATASIZE */
  public DataWord getDataSize() {

    if (msgData == null || msgData.length == 0) {
      return DataWord.ZERO;
    }
    int size = msgData.length;
    return new DataWord(size);
  }

  /*  CALLDATACOPY */
  public byte[] getDataCopy(DataWord offsetData, DataWord lengthData) {

    int offset = offsetData.intValueSafe();
    int length = lengthData.intValueSafe();

    byte[] data = new byte[length];

    if (msgData == null) {
      return data;
    }
    if (offset > msgData.length) {
      return data;
    }
    if (offset + length > msgData.length) {
      length = msgData.length - offset;
    }

    System.arraycopy(msgData, offset, data, 0, length);

    return data;
  }


  /*     PREVHASH op    */
  public DataWord getPrevHash() {
    return prevHash;
  }

  /*     COINBASE op    */
  public DataWord getCoinbase() {
    return coinbase;
  }

  /*     TIMESTAMP op    */
  public DataWord getTimestamp() {
    return timestamp;
  }

  /*     NUMBER op    */
  public DataWord getNumber() {
    return number;
  }

  /*     DIFFICULTY op    */
  public DataWord getDifficulty() {
    return null; //difficulty;
  }

  /*     GASLIMIT op    */
  @Override
  public DataWord getDroplimit() {
<<<<<<< HEAD
    return null;
    // todo modify today
=======
    return DataWord.ZERO;
>>>>>>> 5a10bf96
  }

  @Override
  public long getDroplimitLong() {
    return 0;
<<<<<<< HEAD
    // todo modify today
  }

=======
  }

  public long getVmShouldEndInUs() {
    return vmShouldEndInUs;
  }
>>>>>>> 5a10bf96

  /*  Storage */
    /*
    public Map<DataWord, DataWord> getStorage() {
        return storage;
    }
    */

  public Deposit getDeposit() {
    return deposit;
  }

  @Override
  public BlockStore getBlockStore() {
    return null;
    //return deposit.getBlockStore();
  }

  @Override
  public boolean byTransaction() {
    return byTransaction;
  }

  @Override
  public boolean isStaticCall() {
    return isStaticCall;
  }

  @Override
<<<<<<< HEAD
  public long getVmStartInUs() {
    return vmStartInUs;
  }

  @Override
=======
>>>>>>> 5a10bf96
  public boolean byTestingSuite() {
    return byTestingSuite;
  }

  @Override
  public int getCallDeep() {
    return this.callDeep;
  }

  @Override
  public boolean equals(Object o) {
    if (this == o) {
      return true;
    }
    if (o == null || getClass() != o.getClass()) {
      return false;
    }

    ProgramInvokeImpl that = (ProgramInvokeImpl) o;

    if (byTestingSuite != that.byTestingSuite) {
      return false;
    }
    if (byTransaction != that.byTransaction) {
      return false;
    }
    if (address != null ? !address.equals(that.address) : that.address != null) {
      return false;
    }
    if (balance != null ? !balance.equals(that.balance) : that.balance != null) {
      return false;
    }
    if (callValue != null ? !callValue.equals(that.callValue) : that.callValue != null) {
      return false;
    }
    if (caller != null ? !caller.equals(that.caller) : that.caller != null) {
      return false;
    }
    if (coinbase != null ? !coinbase.equals(that.coinbase) : that.coinbase != null) {
      return false;
    }
    //if (difficulty != null ? !difficulty.equals(that.difficulty) : that.difficulty != null) return false;
    //if (gas != null ? !gas.equals(that.gas) : that.gas != null) return false;
    //if (gasPrice != null ? !gasPrice.equals(that.gasPrice) : that.gasPrice != null) return false;
    //if (dropLimit != null ? !dropLimit.equals(that.dropLimit) : that.dropLimit != null) {
    //    return false;
    // }
    if (!Arrays.equals(msgData, that.msgData)) {
      return false;
    }
    if (number != null ? !number.equals(that.number) : that.number != null) {
      return false;
    }
    if (origin != null ? !origin.equals(that.origin) : that.origin != null) {
      return false;
    }
    if (prevHash != null ? !prevHash.equals(that.prevHash) : that.prevHash != null) {
      return false;
    }
    if (deposit != null ? !deposit.equals(that.deposit) : that.deposit != null) {
      return false;
    }
    //if (storage != null ? !storage.equals(that.storage) : that.storage != null) return false;
    if (timestamp != null ? !timestamp.equals(that.timestamp) : that.timestamp != null) {
      return false;
    }

    return true;
  }

  @Override
  public int hashCode() {
    return new Integer(new Boolean(byTestingSuite).hashCode()
        + new Boolean(byTransaction).hashCode()
        + address.hashCode()
        + balance.hashCode()
        + callValue.hashCode()
        + caller.hashCode()
        + coinbase.hashCode()
        + Arrays.hashCode(msgData)
        + number.hashCode()
        + origin.hashCode()
        + prevHash.hashCode()
        + deposit.hashCode()
        + timestamp.hashCode()
    ).hashCode();
  }

  @Override
  public String toString() {
    return "ProgramInvokeImpl{" +
        "address=" + address +
        ", origin=" + origin +
        ", caller=" + caller +
        ", balance=" + balance +
        ", callValue=" + callValue +
        ", msgData=" + Arrays.toString(msgData) +
        ", prevHash=" + prevHash +
        ", coinbase=" + coinbase +
        ", timestamp=" + timestamp +
        ", number=" + number +
        ", byTransaction=" + byTransaction +
        ", byTestingSuite=" + byTestingSuite +
        ", callDeep=" + callDeep +
        '}';
  }
}<|MERGE_RESOLUTION|>--- conflicted
+++ resolved
@@ -50,12 +50,8 @@
       DataWord callValue, byte[] msgData,
       DataWord lastHash, DataWord coinbase, DataWord timestamp, DataWord number,
       DataWord difficulty,
-<<<<<<< HEAD
-      Deposit deposit, int callDeep, boolean isStaticCall, boolean byTestingSuite) {
-=======
       Deposit deposit, int callDeep, boolean isStaticCall, boolean byTestingSuite,
       long vmStartInUs, long vmShouldEndInUs) {
->>>>>>> 5a10bf96
     this.address = address;
     this.origin = origin;
     this.caller = caller;
@@ -73,48 +69,23 @@
     this.byTransaction = false;
     this.isStaticCall = isStaticCall;
     this.byTestingSuite = byTestingSuite;
-<<<<<<< HEAD
-
-    // this.dropLimit = balance.clone();
-=======
     this.vmStartInUs = vmStartInUs;
     this.vmShouldEndInUs = vmShouldEndInUs;
 
->>>>>>> 5a10bf96
   }
 
   public ProgramInvokeImpl(byte[] address, byte[] origin, byte[] caller, long balance,
       byte[] callValue, byte[] msgData,
       byte[] lastHash, byte[] coinbase, long timestamp, long number, Deposit deposit,
-<<<<<<< HEAD
-      byte[] dropLimit, boolean byTestingSuite) {
-    this(address, origin, caller, balance, callValue, msgData, lastHash, coinbase,
-        timestamp, number, deposit, dropLimit);
-=======
       long vmStartInUs, long vmShouldEndInUs, boolean byTestingSuite) {
     this(address, origin, caller, balance, callValue, msgData, lastHash, coinbase,
         timestamp, number, deposit, vmStartInUs, vmShouldEndInUs);
->>>>>>> 5a10bf96
     this.byTestingSuite = byTestingSuite;
   }
 
   public ProgramInvokeImpl(byte[] address, byte[] origin, byte[] caller, long balance,
       byte[] callValue, byte[] msgData, byte[] lastHash, byte[] coinbase, long timestamp,
-<<<<<<< HEAD
-      long number, Deposit deposit, byte[] dropLimit,
-      byte[] ownerResourceUsagePercent) {
-    this(address, origin, caller, balance, callValue, msgData, lastHash, coinbase,
-        timestamp, number, deposit, dropLimit);
-    // this.ownerResourceUsagePercent = new DataWord(ownerResourceUsagePercent);
-  }
-
-
-  public ProgramInvokeImpl(byte[] address, byte[] origin, byte[] caller, long balance,
-      byte[] callValue, byte[] msgData, byte[] lastHash, byte[] coinbase, long timestamp,
-      long number, Deposit deposit, byte[] dropLimit) {
-=======
       long number, Deposit deposit, long vmStartInUs, long vmShouldEndInUs) {
->>>>>>> 5a10bf96
 
     // Transaction env
     this.address = new DataWord(address);
@@ -130,9 +101,6 @@
     this.timestamp = new DataWord(timestamp);
     this.number = new DataWord(number);
     this.deposit = deposit;
-<<<<<<< HEAD
-    // this.dropLimit = new DataWord(dropLimit);
-=======
 
     // calc should end time
     this.vmStartInUs = vmStartInUs;
@@ -140,7 +108,6 @@
     // logger.info("vmStartInUs: {}", vmStartInUs);
     // logger.info("vmShouldEndInUs: {}", vmShouldEndInUs);
 
->>>>>>> 5a10bf96
   }
 
   /*           ADDRESS op         */
@@ -258,28 +225,17 @@
   /*     GASLIMIT op    */
   @Override
   public DataWord getDroplimit() {
-<<<<<<< HEAD
-    return null;
-    // todo modify today
-=======
     return DataWord.ZERO;
->>>>>>> 5a10bf96
   }
 
   @Override
   public long getDroplimitLong() {
     return 0;
-<<<<<<< HEAD
-    // todo modify today
-  }
-
-=======
   }
 
   public long getVmShouldEndInUs() {
     return vmShouldEndInUs;
   }
->>>>>>> 5a10bf96
 
   /*  Storage */
     /*
@@ -309,17 +265,14 @@
   }
 
   @Override
-<<<<<<< HEAD
+  public boolean byTestingSuite() {
+    return byTestingSuite;
+  }
+  @Override
   public long getVmStartInUs() {
     return vmStartInUs;
   }
 
-  @Override
-=======
->>>>>>> 5a10bf96
-  public boolean byTestingSuite() {
-    return byTestingSuite;
-  }
 
   @Override
   public int getCallDeep() {
