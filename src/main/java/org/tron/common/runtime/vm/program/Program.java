/*
 * Copyright (c) [2016] [ <ether.camp> ]
 * This file is part of the ethereumJ library.
 *
 * The ethereumJ library is free software: you can redistribute it and/or modify
 * it under the terms of the GNU Lesser General Public License as published by
 * the Free Software Foundation, either version 3 of the License, or
 * (at your option) any later version.
 *
 * The ethereumJ library is distributed in the hope that it will be useful,
 * but WITHOUT ANY WARRANTY; without even the implied warranty of
 * MERCHANTABILITY or FITNESS FOR A PARTICULAR PURPOSE. See the
 * GNU Lesser General Public License for more details.
 *
 * You should have received a copy of the GNU Lesser General Public License
 * along with the ethereumJ library. If not, see <http://www.gnu.org/licenses/>.
 */
package org.tron.common.runtime.vm.program;

import static java.lang.StrictMath.min;
import static java.lang.String.format;
import static org.apache.commons.lang3.ArrayUtils.EMPTY_BYTE_ARRAY;
import static org.apache.commons.lang3.ArrayUtils.getLength;
import static org.apache.commons.lang3.ArrayUtils.isEmpty;
import static org.apache.commons.lang3.ArrayUtils.isNotEmpty;
import static org.apache.commons.lang3.ArrayUtils.nullToEmpty;
import static org.tron.common.runtime.utils.MUtil.convertToTronAddress;
import static org.tron.common.runtime.utils.MUtil.transfer;
import static org.tron.common.utils.BIUtil.isPositive;
import static org.tron.common.utils.BIUtil.toBI;

import com.google.protobuf.ByteString;
import java.io.ByteArrayOutputStream;
import java.math.BigInteger;
import java.util.Arrays;
import java.util.BitSet;
import java.util.List;
import java.util.Map;
import java.util.NavigableSet;
import java.util.Objects;
import java.util.TreeSet;
import lombok.extern.slf4j.Slf4j;
import org.apache.commons.collections4.CollectionUtils;
import org.apache.commons.lang3.ArrayUtils;
import org.apache.commons.lang3.tuple.Pair;
import org.spongycastle.util.encoders.Hex;
import org.tron.common.runtime.config.SystemProperties;
import org.tron.common.runtime.vm.DataWord;
import org.tron.common.runtime.vm.MessageCall;
import org.tron.common.runtime.vm.OpCode;
import org.tron.common.runtime.vm.PrecompiledContracts;
import org.tron.common.runtime.vm.VM;
import org.tron.common.runtime.vm.program.invoke.ProgramInvoke;
import org.tron.common.runtime.vm.program.invoke.ProgramInvokeFactory;
import org.tron.common.runtime.vm.program.invoke.ProgramInvokeFactoryImpl;
import org.tron.common.runtime.vm.program.listener.CompositeProgramListener;
import org.tron.common.runtime.vm.program.listener.ProgramListenerAware;
import org.tron.common.runtime.vm.program.listener.ProgramStorageChangeListener;
import org.tron.common.runtime.vm.trace.ProgramTrace;
import org.tron.common.runtime.vm.trace.ProgramTraceListener;
import org.tron.common.storage.Deposit;
import org.tron.common.utils.ByteArraySet;
import org.tron.common.utils.ByteUtil;
import org.tron.common.utils.FastByteComparisons;
import org.tron.common.utils.Utils;
import org.tron.core.Wallet;
import org.tron.core.actuator.TransferActuator;
import org.tron.core.capsule.AccountCapsule;
import org.tron.core.capsule.BlockCapsule;
import org.tron.core.capsule.ContractCapsule;
import org.tron.core.config.args.Args;
import org.tron.core.exception.ContractValidateException;
import org.tron.core.exception.TronException;
import org.tron.protos.Protocol;
import org.tron.protos.Protocol.SmartContract;

/**
 * @author Roman Mandeleil
 * @since 01.06.2014
 */

@Slf4j(topic = "Program")

public class Program {

  // private static final Logger logger = LoggerFactory.getLogger("VM");

  private static final int MAX_DEPTH = 1024;
  //Max size for stack checks
  private static final int MAX_STACKSIZE = 1024;

  public static byte[] getRootTransactionId() {
    return rootTransactionId.clone();
  }

  public static void setRootTransactionId(byte[] rootTransactionId) {
    Program.rootTransactionId = rootTransactionId.clone();
  }

  public static long getNonce() {
    return nonce;
  }

  public static void setNonce(long nonceValue) {
    nonce = nonceValue;
  }

  private static long nonce = 0;
  private static byte[] rootTransactionId = null;

  private InternalTransaction transaction;

  private ProgramInvoke invoke;
  private ProgramInvokeFactory programInvokeFactory = new ProgramInvokeFactoryImpl();

  private ProgramOutListener listener;
  private ProgramTraceListener traceListener;
  private ProgramStorageChangeListener storageDiffListener = new ProgramStorageChangeListener();
  private CompositeProgramListener programListener = new CompositeProgramListener();

  private Stack stack;
  private Memory memory;
  private ContractState contractState;
  private byte[] returnDataBuffer;

  private ProgramResult result = new ProgramResult();
  private ProgramTrace trace = new ProgramTrace();

  //private byte[] codeHash;
  private byte[] ops;
  private int pc;
  private byte lastOp;
  private byte previouslyExecutedOp;
  private boolean stopped;
  private ByteArraySet touchedAccounts = new ByteArraySet();

  private ProgramPrecompile programPrecompile;

  private final SystemProperties config;

  //private byte[] transactionHash;

  public Program(byte[] ops, ProgramInvoke programInvoke) {
    this(ops, programInvoke, null);
  }

  public Program(byte[] ops, ProgramInvoke programInvoke, InternalTransaction transaction) {
    this(ops, programInvoke, transaction, SystemProperties.getInstance());
  }

  public Program(byte[] ops, ProgramInvoke programInvoke, InternalTransaction transaction,
      SystemProperties config) {
    this(null, ops, programInvoke, transaction, config);
  }

  public Program(byte[] codeHash, byte[] ops, ProgramInvoke programInvoke,
      InternalTransaction transaction, SystemProperties config) {
    this.config = config;
    this.invoke = programInvoke;
    this.transaction = transaction;

    //this.codeHash = codeHash;
    this.ops = nullToEmpty(ops);

    traceListener = new ProgramTraceListener(config.vmTrace());
    this.memory = setupProgramListener(new Memory());
    this.stack = setupProgramListener(new Stack());
    this.contractState = setupProgramListener(new ContractState(programInvoke));
    this.trace = new ProgramTrace(config, programInvoke);

    //this.transactionHash = transaction.getHash();
  }

  public ProgramPrecompile getProgramPrecompile() {
    if (programPrecompile == null) {
      programPrecompile = ProgramPrecompile.compile(ops);
    }
    return programPrecompile;
  }

  public int getCallDeep() {
    return invoke.getCallDeep();
  }

  private InternalTransaction addInternalTx(DataWord energyLimit, byte[] senderAddress,
      byte[] receiveAddress,
      long value, byte[] data, String note) {

    // todo: now, internal transaction needn't energylimit
    InternalTransaction result = null;
    if (transaction != null) {
      //data = config.recordInternalTransactionsData() ? data : null;
      //result = getResult().addInternalTransaction(transaction.getHash(), getCallDeep(),
      //        getEnergyPrice(), energyLimit, senderAddress, receiveAddress, value.toByteArray(), data, note);
      result = getResult().addInternalTransaction(transaction.getHash(), getCallDeep(),
          senderAddress, receiveAddress, value, data, note);
    }

    return result;
  }

  private <T extends ProgramListenerAware> T setupProgramListener(T programListenerAware) {
    if (programListener.isEmpty()) {
      programListener.addListener(traceListener);
      programListener.addListener(storageDiffListener);
    }

    programListenerAware.setProgramListener(programListener);

    return programListenerAware;
  }

  public Map<DataWord, DataWord> getStorageDiff() {
    return storageDiffListener.getDiff();
  }

  public byte getOp(int pc) {
    return (getLength(ops) <= pc) ? 0 : ops[pc];
  }

  public byte getCurrentOp() {
    return isEmpty(ops) ? 0 : ops[pc];
  }

  /**
   * Last Op can only be set publicly (no getLastOp method), is used for logging.
   */
  public void setLastOp(byte op) {
    this.lastOp = op;
  }

  /**
   * Should be set only after the OP is fully executed.
   */
  public void setPreviouslyExecutedOp(byte op) {
    this.previouslyExecutedOp = op;
  }

  /**
   * Returns the last fully executed OP.
   */
  public byte getPreviouslyExecutedOp() {
    return this.previouslyExecutedOp;
  }

  public void stackPush(byte[] data) {
    stackPush(new DataWord(data));
  }

  public void stackPushZero() {
    stackPush(new DataWord(0));
  }

  public void stackPushOne() {
    DataWord stackWord = new DataWord(1);
    stackPush(stackWord);
  }

  public void stackPush(DataWord stackWord) {
    verifyStackOverflow(0, 1); //Sanity Check
    stack.push(stackWord);
  }

  public Stack getStack() {
    return this.stack;
  }

  public int getPC() {
    return pc;
  }

  public void setPC(DataWord pc) {
    this.setPC(pc.intValue());
  }

  public void setPC(int pc) {
    this.pc = pc;

    if (this.pc >= ops.length) {
      stop();
    }
  }

  public boolean isStopped() {
    return stopped;
  }

  public void stop() {
    stopped = true;
  }

  public void setHReturn(byte[] buff) {
    getResult().setHReturn(buff);
  }

  public void step() {
    setPC(pc + 1);
  }

  public byte[] sweep(int n) {

    if (pc + n > ops.length) {
      stop();
    }

    byte[] data = Arrays.copyOfRange(ops, pc, pc + n);
    pc += n;
    if (pc >= ops.length) {
      stop();
    }

    return data;
  }

  public DataWord stackPop() {
    return stack.pop();
  }

  /**
   * Verifies that the stack is at least <code>stackSize</code>
   *
   * @param stackSize int
   * @throws StackTooSmallException If the stack is smaller than <code>stackSize</code>
   */
  public void verifyStackSize(int stackSize) {
    if (stack.size() < stackSize) {
      throw Exception.tooSmallStack(stackSize, stack.size());
    }
  }

  public void verifyStackOverflow(int argsReqs, int returnReqs) {
    if ((stack.size() - argsReqs + returnReqs) > MAX_STACKSIZE) {
      throw new StackTooLargeException(
          "Expected: overflow " + MAX_STACKSIZE + " elements stack limit");
    }
  }

  public int getMemSize() {
    return memory.size();
  }

  public void memorySave(DataWord addrB, DataWord value) {
    memory.write(addrB.intValue(), value.getData(), value.getData().length, false);
  }

  public void memorySaveLimited(int addr, byte[] data, int dataSize) {
    memory.write(addr, data, dataSize, true);
  }

  public void memorySave(int addr, byte[] value) {
    memory.write(addr, value, value.length, false);
  }

  public void memoryExpand(DataWord outDataOffs, DataWord outDataSize) {
    if (!outDataSize.isZero()) {
      memory.extend(outDataOffs.intValue(), outDataSize.intValue());
    }
  }

  /**
   * Allocates a piece of memory and stores value at given offset address
   *
   * @param addr is the offset address
   * @param allocSize size of memory needed to write
   * @param value the data to write to memory
   */
  public void memorySave(int addr, int allocSize, byte[] value) {
    memory.extendAndWrite(addr, allocSize, value);
  }


  public DataWord memoryLoad(DataWord addr) {
    return memory.readWord(addr.intValue());
  }

  public DataWord memoryLoad(int address) {
    return memory.readWord(address);
  }

  public byte[] memoryChunk(int offset, int size) {
    return memory.read(offset, size);
  }

  /**
   * Allocates extra memory in the program for a specified size, calculated from a given offset
   *
   * @param offset the memory address offset
   * @param size the number of bytes to allocate
   */
  public void allocateMemory(int offset, int size) {
    memory.extend(offset, size);
  }


  public void suicide(DataWord obtainerAddress) {

    byte[] owner = convertToTronAddress(getOwnerAddress().getLast20Bytes());
    byte[] obtainer = convertToTronAddress(obtainerAddress.getLast20Bytes());
    long balance = getContractState().getBalance(owner);

    if (logger.isInfoEnabled()) {
      logger.info("Transfer to: [{}] heritage: [{}]",
          Hex.toHexString(obtainer),
          balance);
    }

    addInternalTx(null, owner, obtainer, balance, null, "suicide");

    if (FastByteComparisons.compareTo(owner, 0, 20, obtainer, 0, 20) == 0) {
      // if owner == obtainer just zeroing account according to Yellow Paper
      getContractState().addBalance(owner, -balance);
    } else {
      try {
        transfer(getContractState(), owner, obtainer, balance);
      } catch (ContractValidateException e) {
        throw new BytecodeExecutionException("transfer failure");
      }
    }
    getResult().addDeleteAccount(this.getOwnerAddress());
  }

  public Deposit getContractState() {
    return this.contractState;
  }

  @SuppressWarnings("ThrowableResultOfMethodCallIgnored")
  public void createContract(DataWord value, DataWord memStart, DataWord memSize) {
    returnDataBuffer = null; // reset return buffer right before the call

    if (getCallDeep() == MAX_DEPTH) {
      stackPushZero();
      return;
    }

    byte[] senderAddress = convertToTronAddress(this.getOwnerAddress().getLast20Bytes());
    // todo: need check the value > 0?
    long endowment = value.value().longValue();
    if (getContractState().getBalance(senderAddress) < endowment) {
      stackPushZero();
      return;
    }

    // [1] FETCH THE CODE FROM THE MEMORY
    byte[] programCode = memoryChunk(memStart.intValue(), memSize.intValue());

    if (logger.isInfoEnabled()) {
      logger.info("creating a new contract inside contract run: [{}]",
          Hex.toHexString(senderAddress));
    }

    // [2] CREATE THE CONTRACT ADDRESS
    // byte[] newAddress = HashUtil.calcNewAddr(getOwnerAddress().getLast20Bytes() nonce);
    // todo: modify this contract generate way

//    byte[] privKey = Sha256Hash.hash(getOwnerAddress().getData());
//    ECKey ecKey = ECKey.fromPrivate(privKey);
    this.increaseNonce();
    //this.transactionHash = Sha256Hash.hash(transactionHash);
    byte[] newAddress = Wallet
        .generateContractAddress(rootTransactionId, nonce);

    AccountCapsule existingAddr = getContractState().getAccount(newAddress);
    //boolean contractAlreadyExists = existingAddr != null && existingAddr.isContractExist(blockchainConfig);
    boolean contractAlreadyExists = existingAddr != null;

        /*
        if (byTestingSuite()) {
            // This keeps track of the contracts created for a test
            getResult().addCallCreate(programCode, EMPTY_BYTE_ARRAY,
                    energyLimit.getNoLeadZeroesData(),
                    value.getNoLeadZeroesData());
        }
        */

    Deposit deposit = getContractState();

    //In case of hashing collisions, check for any balance before createAccount()
    long oldBalance = deposit.getBalance(newAddress);

    SmartContract newSmartContract = SmartContract.newBuilder()
        .setContractAddress(ByteString.copyFrom(newAddress)).setConsumeUserResourcePercent(100)
        .setOriginAddress(ByteString.copyFrom(senderAddress)).build();
    deposit.createContract(newAddress, new ContractCapsule(newSmartContract));
    deposit.createAccount(newAddress, "CreatedByContract",
        Protocol.AccountType.Contract);

    deposit.addBalance(newAddress, oldBalance);
    // [4] TRANSFER THE BALANCE
    long newBalance = 0L;
    if (!byTestingSuite() && endowment > 0) {
      try {
        TransferActuator.validateForSmartContract(deposit, senderAddress, newAddress, endowment);
      } catch (ContractValidateException e) {
        throw new BytecodeExecutionException("validateForSmartContract failure");
      }
      deposit.addBalance(senderAddress, -endowment);
      newBalance = deposit.addBalance(newAddress, endowment);
    }

    // BlockchainConfig blockchainConfig = config.getBlockchainConfig().getConfigForBlock(getNumber().longValue());
    // actual energy subtract
    DataWord energyLimit = this.getCreateEnergy(getEnergyLimitLeft());
    spendEnergy(energyLimit.longValue(), "internal call");

    // [5] COOK THE INVOKE AND EXECUTE
    InternalTransaction internalTx = addInternalTx(null, senderAddress, null, endowment,
        programCode, "create");
    long vmStartInUs = System.nanoTime() / 1000;
    ProgramInvoke programInvoke = programInvokeFactory.createProgramInvoke(
        this, new DataWord(newAddress), getOwnerAddress(), value,
        newBalance, null, deposit, false, byTestingSuite(), vmStartInUs,
        getVmShouldEndInUs(), energyLimit.longValueSafe());

    ProgramResult result = ProgramResult.createEmpty();

    if (contractAlreadyExists) {
      // todo: this exception must lead to rollback this function modification at least
      result.setException(new BytecodeExecutionException(
          "Trying to create a contract with existing contract address: 0x" + Hex
              .toHexString(newAddress)));
    } else if (isNotEmpty(programCode)) {
      VM vm = new VM(config);
      Program program = new Program(programCode, programInvoke, internalTx, config);
      vm.play(program);
      result = program.getResult();
      getTrace().merge(program.getTrace());

    }

    // 4. CREATE THE CONTRACT OUT OF RETURN
    byte[] code = result.getHReturn();

    //long storageCost = getLength(code) * getBlockchainConfig().getenergyCost().getCREATE_DATA();
    // todo: delete this energy, because this is not relative to the cpu time, but need add to storage cost
    // long storageCost = getLength(code) * EnergyCost.getInstance().getCREATE_DATA();
    // // long afterSpend = programInvoke.getDroplimit().longValue() - storageCost - result.getDropUsed();
    // if (getLength(code) > DefaultConfig.getMaxCodeLength()) {
    //   result.setException(Exception
    //       .notEnoughSpendingEnergy("Contract size too large: " + getLength(result.getHReturn()),
    //           storageCost, this));
    // } else if (!result.isRevert()) {
    //   result.spendDrop(storageCost);
    //   deposit.saveCode(newAddress, code);
    // }
    if (!result.isRevert()) {
      deposit.saveCode(newAddress, code);
    }

    getResult().merge(result);

    if (result.getException() != null || result.isRevert()) {
      logger.debug("contract run halted by Exception: contract: [{}], exception: [{}]",
          Hex.toHexString(newAddress),
          result.getException());

      internalTx.reject();
      result.rejectInternalTransactions();

      // deposit.rollback();
      stackPushZero();

      if (result.getException() != null) {
        return;
      } else {
        returnDataBuffer = result.getHReturn();
      }
    } else {
      if (!byTestingSuite()) {
        deposit.commit();
      }

      // IN SUCCESS PUSH THE ADDRESS INTO THE STACK
      stackPush(new DataWord(newAddress));
    }

    // 5. REFUND THE REMAIN Energy
    refundEnergyAfterVM(energyLimit, result);
  }

  public void refundEnergyAfterVM(DataWord energyLimit, ProgramResult result) {

    long refundEnergy = energyLimit.longValueSafe() - result.getEnergyUsed();
    if (refundEnergy > 0) {
      refundEnergy(refundEnergy, "remain energy from the internal call");
      if (logger.isInfoEnabled()) {
        logger.info("The remaining energy is refunded, account: [{}], energy: [{}] ",
            Hex.toHexString(convertToTronAddress(getOwnerAddress().getLast20Bytes())),
            refundEnergy);
      }
    }
  }

  /**
   * That method is for internal code invocations
   * <p/>
   * - Normal calls invoke a specified contract which updates itself - Stateless calls invoke code
   * from another contract, within the context of the caller
   *
   * @param msg is the message call object
   */
  public void callToAddress(MessageCall msg) {
    returnDataBuffer = null; // reset return buffer right before the call

    if (getCallDeep() == MAX_DEPTH) {
      stackPushZero();
      refundEnergy(msg.getEnergy().longValue(), " call deep limit reach");
      return;
    }

    byte[] data = memoryChunk(msg.getInDataOffs().intValue(), msg.getInDataSize().intValue());

    // FETCH THE SAVED STORAGE
    byte[] codeAddress = convertToTronAddress(msg.getCodeAddress().getLast20Bytes());
    byte[] senderAddress = convertToTronAddress(getOwnerAddress().getLast20Bytes());
    byte[] contextAddress = msg.getType().callIsStateless() ? senderAddress : codeAddress;

    if (logger.isInfoEnabled()) {
      logger.info(msg.getType().name()
              + " for existing contract: address: [{}], outDataOffs: [{}], outDataSize: [{}]  ",
          Hex.toHexString(contextAddress), msg.getOutDataOffs().longValue(),
          msg.getOutDataSize().longValue());
    }

    //Repository track = getContractState().startTracking();
    Deposit deposit = getContractState().newDepositChild();

    // 2.1 PERFORM THE VALUE (endowment) PART
    // todo: need to check value >= 0?
    long endowment = msg.getEndowment().value().longValue();
    long senderBalance = deposit.getBalance(senderAddress);
    if (senderBalance < endowment) {
      stackPushZero();
      refundEnergy(msg.getEnergy().longValue(), "refund energy from message call");
      return;
    }

    // FETCH THE CODE
    AccountCapsule accountCapsule = getContractState().getAccount(codeAddress);

    byte[] programCode =
        accountCapsule != null ? getContractState().getCode(codeAddress) : EMPTY_BYTE_ARRAY;

    long contextBalance = 0L;
    if (byTestingSuite()) {
      // This keeps track of the calls created for a test
      getResult().addCallCreate(data, contextAddress,
          msg.getEnergy().getNoLeadZeroesData(),
          msg.getEndowment().getNoLeadZeroesData());
    } else if (!ArrayUtils.isEmpty(senderAddress) && !ArrayUtils.isEmpty(contextAddress)
        && senderAddress != contextAddress && endowment > 0) {
      try {
        TransferActuator
            .validateForSmartContract(deposit, senderAddress, contextAddress, endowment);
      } catch (ContractValidateException e) {
        throw new BytecodeExecutionException("validateForSmartContract failure");
      }
      deposit.addBalance(senderAddress, -endowment);
      contextBalance = deposit.addBalance(contextAddress, endowment);
    }

    // CREATE CALL INTERNAL TRANSACTION
    InternalTransaction internalTx = addInternalTx(null, senderAddress, contextAddress,
        endowment, data, "call");

    ProgramResult result = null;
    if (isNotEmpty(programCode)) {
      long vmStartInUs = System.nanoTime() / 1000;
      ProgramInvoke programInvoke = programInvokeFactory.createProgramInvoke(
          this, new DataWord(contextAddress),
          msg.getType().callIsDelegate() ? getCallerAddress() : getOwnerAddress(),
          msg.getType().callIsDelegate() ? getCallValue() : msg.getEndowment(),
          contextBalance, data, deposit, msg.getType().callIsStatic() || isStaticCall(),
          byTestingSuite(), vmStartInUs, getVmShouldEndInUs(), msg.getEnergy().longValueSafe());

      VM vm = new VM(config);
      Program program = new Program(null, programCode, programInvoke, internalTx, config);
      vm.play(program);
      result = program.getResult();

      getTrace().merge(program.getTrace());
      getResult().merge(result);

      if (result.getException() != null || result.isRevert()) {
        logger.debug("contract run halted by Exception: contract: [{}], exception: [{}]",
            Hex.toHexString(contextAddress),
            result.getException());

        internalTx.reject();
        result.rejectInternalTransactions();

        // deposit.rollback();
        stackPushZero();

        if (result.getException() != null) {
          return;
        }
      } else {
        // 4. THE FLAG OF SUCCESS IS ONE PUSHED INTO THE STACK
        deposit.commit();
        stackPushOne();
      }

      if (byTestingSuite()) {
        logger.info("Testing run, skipping storage diff listener");
      }
      // else if (Arrays.equals(transaction.getReceiveAddress(), internalTx.getReceiveAddress())) {
      //   storageDiffListener.merge(program.getStorageDiff());
      // }
    } else {
      // 4. THE FLAG OF SUCCESS IS ONE PUSHED INTO THE STACK
      deposit.commit();
      stackPushOne();
    }

    // 3. APPLY RESULTS: result.getHReturn() into out_memory allocated
    if (result != null) {
      byte[] buffer = result.getHReturn();
      int offset = msg.getOutDataOffs().intValue();
      int size = msg.getOutDataSize().intValue();

      memorySaveLimited(offset, buffer, size);

      returnDataBuffer = buffer;
    }

    // 5. REFUND THE REMAIN ENERGY
    if (result != null) {
      BigInteger refundEnergy = msg.getEnergy().value().subtract(toBI(result.getEnergyUsed()));
      if (isPositive(refundEnergy)) {
        refundEnergy(refundEnergy.longValue(), "remaining energy from the internal call");
        if (logger.isInfoEnabled()) {
          logger.info("The remaining energy refunded, account: [{}], energy: [{}] ",
              Hex.toHexString(senderAddress),
              refundEnergy.toString());
        }
      }
    } else {
      refundEnergy(msg.getEnergy().longValue(), "remaining esnergy from the internal call");
    }
  }

  public static void increaseNonce() {
    nonce++;
  }

  public static void resetNonce() {
    nonce = 0;
  }

  public void spendEnergy(long energyValue, String opName) {
    if (getEnergylimitLeftLong() < energyValue) {
      throw new OutOfEnergyException(
          "Not enough energy for '%s' operation executing: curInvokeEnergyLimit[%d], curOpEnergy[%d], usedEnergy[%d]",
          opName, invoke.getEnergyLimit(), energyValue, getResult().getEnergyUsed());
    }
    getResult().spendEnergy(energyValue);
  }

  public void checkCPUTimeLimit(String opName) {
    if (!Args.getInstance().isDebug()) {
      long vmNowInUs = System.nanoTime() / 1000;
      if (vmNowInUs > getVmShouldEndInUs()) {
        throw Exception.notEnoughTime(opName);
      }
    }
  }

  public void spendAllEnergy() {
    spendEnergy(getEnergyLimitLeft().longValue(), "Spending all remaining");
  }

  public void refundEnergy(long energyValue, String cause) {
    logger.info("[{}] Refund for cause: [{}], energy: [{}]", invoke.hashCode(), cause, energyValue);
    getResult().refundEnergy(energyValue);
  }

  public void futureRefundEnergy(long energyValue) {
    logger.info("Future refund added: [{}]", energyValue);
    getResult().addFutureRefund(energyValue);
  }

  public void resetFutureRefund() {
    getResult().resetFutureRefund();
  }

  public void storageSave(DataWord word1, DataWord word2) {
    DataWord keyWord = word1.clone();
    DataWord valWord = word2.clone();
    getContractState()
        .putStorageValue(convertToTronAddress(getOwnerAddress().getLast20Bytes()), keyWord,
            valWord);
  }

  public byte[] getCode() {
    return ops;
  }

  public byte[] getCodeAt(DataWord address) {
    byte[] code = invoke.getDeposit().getCode(convertToTronAddress(address.getLast20Bytes()));
    return nullToEmpty(code);
  }

  public DataWord getOwnerAddress() {
    return invoke.getOwnerAddress().clone();
  }

  public DataWord getBlockHash(int index) {
        /*
        return index < this.getNumber().longValue() && index >= Math.max(256, this.getNumber().intValue()) - 256 ?
                new DataWord(this.invoke.getBlockStore().getBlockHashByNumber(index, getPrevHash().getData())).clone() :
                DataWord.ZERO.clone();
        */
    if (index < this.getNumber().longValue()
        && index >= Math.max(256, this.getNumber().longValue()) - 256) {

<<<<<<< HEAD
      List<BlockCapsule> blocks = this.invoke.getBlockStore().getBlockByLatestNum(index);
=======
      // todo: need add num??
      List<BlockCapsule> blocks = this.invoke.getBlockStore().getBlockByLatestNum(1);
>>>>>>> 86fe5240
      if (CollectionUtils.isNotEmpty(blocks)) {
        BlockCapsule blockCapsule = blocks.get(0);
        return new DataWord(blockCapsule.getBlockId().getBytes());
      } else {
        return DataWord.ZERO.clone();
      }
    } else {
      return DataWord.ZERO.clone();
    }

  }

  public DataWord getBalance(DataWord address) {
    long balance = getContractState().getBalance(convertToTronAddress(address.getLast20Bytes()));
    return new DataWord(balance);
  }

  public DataWord getOriginAddress() {
    return invoke.getOriginAddress().clone();
  }

  public DataWord getCallerAddress() {
    return invoke.getCallerAddress().clone();
  }

  public DataWord getDropPrice() {
    return new DataWord(1);
  }

  public long getEnergylimitLeftLong() {
    return invoke.getEnergyLimit() - getResult().getEnergyUsed();
  }

  public DataWord getEnergyLimitLeft() {
    return new DataWord(invoke.getEnergyLimit() - getResult().getEnergyUsed());
  }

  public long getVmShouldEndInUs() {
    return invoke.getVmShouldEndInUs();
  }

  public DataWord getCallValue() {
    return invoke.getCallValue().clone();
  }

  public DataWord getDataSize() {
    return invoke.getDataSize().clone();
  }

  public DataWord getDataValue(DataWord index) {
    return invoke.getDataValue(index);
  }

  public byte[] getDataCopy(DataWord offset, DataWord length) {
    return invoke.getDataCopy(offset, length);
  }

  public DataWord getReturnDataBufferSize() {
    return new DataWord(getReturnDataBufferSizeI());
  }

  private int getReturnDataBufferSizeI() {
    return returnDataBuffer == null ? 0 : returnDataBuffer.length;
  }

  public byte[] getReturnDataBufferData(DataWord off, DataWord size) {
    if ((long) off.intValueSafe() + size.intValueSafe() > getReturnDataBufferSizeI()) {
      return null;
    }
    return returnDataBuffer == null ? new byte[0] :
        Arrays.copyOfRange(returnDataBuffer, off.intValueSafe(),
            off.intValueSafe() + size.intValueSafe());
  }

  public DataWord storageLoad(DataWord key) {
    DataWord ret = getContractState()
        .getStorageValue(convertToTronAddress(getOwnerAddress().getLast20Bytes()), key.clone());
    return ret == null ? null : ret.clone();
  }

  public DataWord getPrevHash() {
    return invoke.getPrevHash().clone();
  }

  public DataWord getCoinbase() {
    return invoke.getCoinbase().clone();
  }

  public DataWord getTimestamp() {
    return invoke.getTimestamp().clone();
  }

  public DataWord getNumber() {
    return invoke.getNumber().clone();
  }

  public DataWord getDifficulty() {
    return invoke.getDifficulty().clone();
  }

  public boolean isStaticCall() {
    return invoke.isStaticCall();
  }

  public ProgramResult getResult() {
    return result;
  }

  public void setRuntimeFailure(RuntimeException e) {
    getResult().setException(e);
  }

  public String memoryToString() {
    return memory.toString();
  }

  public void fullTrace() {

    if (logger.isTraceEnabled() || listener != null) {

      StringBuilder stackData = new StringBuilder();
      for (int i = 0; i < stack.size(); ++i) {
        stackData.append(" ").append(stack.get(i));
        if (i < stack.size() - 1) {
          stackData.append("\n");
        }
      }

      if (stackData.length() > 0) {
        stackData.insert(0, "\n");
      }

      StringBuilder memoryData = new StringBuilder();
      StringBuilder oneLine = new StringBuilder();
      if (memory.size() > 320) {
        memoryData.append("... Memory Folded.... ")
            .append("(")
            .append(memory.size())
            .append(") bytes");
      } else {
        for (int i = 0; i < memory.size(); ++i) {

          byte value = memory.readByte(i);
          oneLine.append(ByteUtil.oneByteToHexString(value)).append(" ");

          if ((i + 1) % 16 == 0) {
            String tmp = format("[%4s]-[%4s]", Integer.toString(i - 15, 16),
                Integer.toString(i, 16)).replace(" ", "0");
            memoryData.append("").append(tmp).append(" ");
            memoryData.append(oneLine);
            if (i < memory.size()) {
              memoryData.append("\n");
            }
            oneLine.setLength(0);
          }
        }
      }
      if (memoryData.length() > 0) {
        memoryData.insert(0, "\n");
      }

      StringBuilder opsString = new StringBuilder();
      for (int i = 0; i < ops.length; ++i) {

        String tmpString = Integer.toString(ops[i] & 0xFF, 16);
        tmpString = tmpString.length() == 1 ? "0" + tmpString : tmpString;

        if (i != pc) {
          opsString.append(tmpString);
        } else {
          opsString.append(" >>").append(tmpString).append("");
        }

      }
      if (pc >= ops.length) {
        opsString.append(" >>");
      }
      if (opsString.length() > 0) {
        opsString.insert(0, "\n ");
      }

      logger.trace(" -- OPS --     {}", opsString);
      logger.trace(" -- STACK --   {}", stackData);
      logger.trace(" -- MEMORY --  {}", memoryData);
      logger.trace("\n  Spent Drop: [{}]/[{}]\n  Left Energy:  [{}]\n",
          getResult().getEnergyUsed(),
          invoke.getEnergyLimit(),
          getEnergyLimitLeft().longValue());

      StringBuilder globalOutput = new StringBuilder("\n");
      if (stackData.length() > 0) {
        stackData.append("\n");
      }

      if (pc != 0) {
        globalOutput.append("[Op: ").append(OpCode.code(lastOp).name()).append("]\n");
      }

      globalOutput.append(" -- OPS --     ").append(opsString).append("\n");
      globalOutput.append(" -- STACK --   ").append(stackData).append("\n");
      globalOutput.append(" -- MEMORY --  ").append(memoryData).append("\n");

      if (getResult().getHReturn() != null) {
        globalOutput.append("\n  HReturn: ").append(
            Hex.toHexString(getResult().getHReturn()));
      }

      // sophisticated assumption that msg.data != codedata
      // means we are calling the contract not creating it
      byte[] txData = invoke.getDataCopy(DataWord.ZERO, getDataSize());
      if (!Arrays.equals(txData, ops)) {
        globalOutput.append("\n  msg.data: ").append(Hex.toHexString(txData));
      }
      globalOutput.append("\n\n  Spent Energy: ").append(getResult().getEnergyUsed());

      if (listener != null) {
        listener.output(globalOutput.toString());
      }
    }
  }

  public void saveOpTrace() {
    if (this.pc < ops.length) {
      trace.addOp(ops[pc], pc, getCallDeep(), getEnergyLimitLeft(), traceListener.resetActions());
    }
  }

  public ProgramTrace getTrace() {
    return trace;
  }

  static String formatBinData(byte[] binData, int startPC) {
    StringBuilder ret = new StringBuilder();
    for (int i = 0; i < binData.length; i += 16) {
      ret.append(Utils.align("" + Integer.toHexString(startPC + (i)) + ":", ' ', 8, false));
      ret.append(Hex.toHexString(binData, i, min(16, binData.length - i))).append('\n');
    }
    return ret.toString();
  }

  public static String stringifyMultiline(byte[] code) {
    int index = 0;
    StringBuilder sb = new StringBuilder();
    BitSet mask = buildReachableBytecodesMask(code);
    ByteArrayOutputStream binData = new ByteArrayOutputStream();
    int binDataStartPC = -1;

    while (index < code.length) {
      final byte opCode = code[index];
      OpCode op = OpCode.code(opCode);

      if (!mask.get(index)) {
        if (binDataStartPC == -1) {
          binDataStartPC = index;
        }
        binData.write(code[index]);
        index++;
        if (index < code.length) {
          continue;
        }
      }

      if (binDataStartPC != -1) {
        sb.append(formatBinData(binData.toByteArray(), binDataStartPC));
        binDataStartPC = -1;
        binData = new ByteArrayOutputStream();
        if (index == code.length) {
          continue;
        }
      }

      sb.append(Utils.align("" + Integer.toHexString(index) + ":", ' ', 8, false));

      if (op == null) {
        sb.append("<UNKNOWN>: ").append(0xFF & opCode).append("\n");
        index++;
        continue;
      }

      if (op.name().startsWith("PUSH")) {
        sb.append(' ').append(op.name()).append(' ');

        int nPush = op.val() - OpCode.PUSH1.val() + 1;
        byte[] data = Arrays.copyOfRange(code, index + 1, index + nPush + 1);
        BigInteger bi = new BigInteger(1, data);
        sb.append("0x").append(bi.toString(16));
        if (bi.bitLength() <= 32) {
          sb.append(" (").append(new BigInteger(1, data).toString()).append(") ");
        }

        index += nPush + 1;
      } else {
        sb.append(' ').append(op.name());
        index++;
      }
      sb.append('\n');
    }

    return sb.toString();
  }

  static class ByteCodeIterator {

    byte[] code;
    int pc;

    public ByteCodeIterator(byte[] code) {
      this.code = code;
    }

    public void setPC(int pc) {
      this.pc = pc;
    }

    public int getPC() {
      return pc;
    }

    public OpCode getCurOpcode() {
      return pc < code.length ? OpCode.code(code[pc]) : null;
    }

    public boolean isPush() {
      return getCurOpcode() != null ? getCurOpcode().name().startsWith("PUSH") : false;
    }

    public byte[] getCurOpcodeArg() {
      if (isPush()) {
        int nPush = getCurOpcode().val() - OpCode.PUSH1.val() + 1;
        byte[] data = Arrays.copyOfRange(code, pc + 1, pc + nPush + 1);
        return data;
      } else {
        return new byte[0];
      }
    }

    public boolean next() {
      pc += 1 + getCurOpcodeArg().length;
      return pc < code.length;
    }
  }

  static BitSet buildReachableBytecodesMask(byte[] code) {
    NavigableSet<Integer> gotos = new TreeSet<>();
    ByteCodeIterator it = new ByteCodeIterator(code);
    BitSet ret = new BitSet(code.length);
    int lastPush = 0;
    int lastPushPC = 0;
    do {
      ret.set(it.getPC()); // reachable bytecode
      if (it.isPush()) {
        lastPush = new BigInteger(1, it.getCurOpcodeArg()).intValue();
        lastPushPC = it.getPC();
      }
      if (it.getCurOpcode() == OpCode.JUMP || it.getCurOpcode() == OpCode.JUMPI) {
        if (it.getPC() != lastPushPC + 1) {
          // some PC arithmetic we totally can't deal with
          // assuming all bytecodes are reachable as a fallback
          ret.set(0, code.length);
          return ret;
        }
        int jumpPC = lastPush;
        if (!ret.get(jumpPC)) {
          // code was not explored yet
          gotos.add(jumpPC);
        }
      }
      if (it.getCurOpcode() == OpCode.JUMP || it.getCurOpcode() == OpCode.RETURN ||
          it.getCurOpcode() == OpCode.STOP) {
        if (gotos.isEmpty()) {
          break;
        }
        it.setPC(gotos.pollFirst());
      }
    } while (it.next());
    return ret;
  }

  public static String stringify(byte[] code) {
    int index = 0;
    StringBuilder sb = new StringBuilder();
    BitSet mask = buildReachableBytecodesMask(code);
    String binData = "";

    while (index < code.length) {
      final byte opCode = code[index];
      OpCode op = OpCode.code(opCode);

      if (op == null) {
        sb.append(" <UNKNOWN>: ").append(0xFF & opCode).append(" ");
        index++;
        continue;
      }

      if (op.name().startsWith("PUSH")) {
        sb.append(' ').append(op.name()).append(' ');

        int nPush = op.val() - OpCode.PUSH1.val() + 1;
        byte[] data = Arrays.copyOfRange(code, index + 1, index + nPush + 1);
        BigInteger bi = new BigInteger(1, data);
        sb.append("0x").append(bi.toString(16)).append(" ");

        index += nPush + 1;
      } else {
        sb.append(' ').append(op.name());
        index++;
      }
    }

    return sb.toString();
  }

  public void addListener(ProgramOutListener listener) {
    this.listener = listener;
  }

  public int verifyJumpDest(DataWord nextPC) {
    if (nextPC.bytesOccupied() > 4) {
      throw Exception.badJumpDestination(-1);
    }
    int ret = nextPC.intValue();
    if (!getProgramPrecompile().hasJumpDest(ret)) {
      throw Exception.badJumpDestination(ret);
    }
    return ret;
  }

  public void callToPrecompiledAddress(MessageCall msg,
      PrecompiledContracts.PrecompiledContract contract) {
    returnDataBuffer = null; // reset return buffer right before the call

    if (getCallDeep() == MAX_DEPTH) {
      stackPushZero();
      this.refundEnergy(msg.getEnergy().longValue(), " call deep limit reach");
      return;
    }

    // Repository track = getContractState().startTracking();
    Deposit deposit = getContractState();

    byte[] senderAddress = convertToTronAddress(this.getOwnerAddress().getLast20Bytes());
    byte[] codeAddress = convertToTronAddress(msg.getCodeAddress().getLast20Bytes());
    byte[] contextAddress = msg.getType().callIsStateless() ? senderAddress : codeAddress;

    // todo: need check endowment > 0 and not exceed?? because of "senderBalance < endowment"
    long endowment = msg.getEndowment().value().longValue();
    long senderBalance = deposit.getBalance(senderAddress);
    if (senderBalance < endowment) {
      stackPushZero();
      this.refundEnergy(msg.getEnergy().longValue(), "refund energy from message call");
      return;
    }

    byte[] data = this.memoryChunk(msg.getInDataOffs().intValue(),
        msg.getInDataSize().intValue());

    // Charge for endowment - is not reversible by rollback
    if (!ArrayUtils.isEmpty(senderAddress) && !ArrayUtils.isEmpty(contextAddress)
        && senderAddress != contextAddress && msg.getEndowment().value().longValue() > 0) {
      try {
        transfer(deposit, senderAddress, contextAddress, msg.getEndowment().value().longValue());
      } catch (ContractValidateException e) {
        throw new BytecodeExecutionException("transfer failure");
      }
    }

    long requiredEnergy = contract.getEnergyForData(data);
    if (requiredEnergy > msg.getEnergy().longValue()) {
      // todo: new throw?? because it has done nothing, but outside don't know this
      // regard as consumed the energy
      this.refundEnergy(0, "call pre-compiled"); //matches cpp logic
      this.stackPushZero();
      // deposit.rollback();
    } else {
      // Delegate or not. if is delegated, we will use msg sender, otherwise use contract address
      contract.setCallerAddress(convertToTronAddress(msg.getType().callIsDelegate() ?
          getCallerAddress().getLast20Bytes() : getOwnerAddress().getLast20Bytes()));
      // this is the depositImpl, not contractState as above
      contract.setDeposit(this.invoke.getDeposit());
      contract.setResult(this.result);
      Pair<Boolean, byte[]> out = contract.execute(data);

      if (out.getLeft()) { // success
        this.refundEnergy(msg.getEnergy().longValue() - requiredEnergy, "call pre-compiled");
        this.stackPushOne();
        returnDataBuffer = out.getRight();
        deposit.commit();
      } else {
        // spend all energy on failure, push zero and revert state changes
        this.refundEnergy(0, "call pre-compiled");
        this.stackPushZero();
        if (Objects.nonNull(this.result.getException())) {
          throw result.getException();
        }
        // deposit.rollback();
      }

      this.memorySave(msg.getOutDataOffs().intValue(), out.getRight());
    }
  }

  public boolean byTestingSuite() {
    return invoke.byTestingSuite();
  }

  public interface ProgramOutListener {

    void output(String out);
  }

  /**
   * Denotes problem when executing Ethereum bytecode. From blockchain and peer perspective this is
   * quite normal situation and doesn't mean exceptional situation in terms of the program
   * execution
   */
  @SuppressWarnings("serial")
  public static class BytecodeExecutionException extends RuntimeException {

    public BytecodeExecutionException(String message) {
      super(message);
    }
  }

  @SuppressWarnings("serial")
  public static class OutOfEnergyException extends BytecodeExecutionException {

    public OutOfEnergyException(String message, Object... args) {
      super(format(message, args));
    }
  }

  @SuppressWarnings("serial")
  public static class OutOfResourceException extends BytecodeExecutionException {

    public OutOfResourceException(String message, Object... args) {
      super(format(message, args));
    }
  }

  @SuppressWarnings("serial")
  public static class OutOfMemoryException extends BytecodeExecutionException {

    public OutOfMemoryException(String message, Object... args) {
      super(format(message, args));
    }
  }

  @SuppressWarnings("serial")
  public static class OutOfStorageException extends BytecodeExecutionException {

    public OutOfStorageException(String message, Object... args) {
      super(format(message, args));
    }
  }

  @SuppressWarnings("serial")
  public static class PrecompiledContractException extends BytecodeExecutionException {

    public PrecompiledContractException(String message, Object... args) {
      super(format(message, args));
    }
  }

  @SuppressWarnings("serial")
  public static class IllegalOperationException extends BytecodeExecutionException {

    public IllegalOperationException(String message, Object... args) {
      super(format(message, args));
    }
  }

  @SuppressWarnings("serial")
  public static class BadJumpDestinationException extends BytecodeExecutionException {

    public BadJumpDestinationException(String message, Object... args) {
      super(format(message, args));
    }
  }

  @SuppressWarnings("serial")
  public static class StackTooSmallException extends BytecodeExecutionException {

    public StackTooSmallException(String message, Object... args) {
      super(format(message, args));
    }
  }

  @SuppressWarnings("serial")
  public static class ReturnDataCopyIllegalBoundsException extends BytecodeExecutionException {

    public ReturnDataCopyIllegalBoundsException(DataWord off, DataWord size,
        long returnDataSize) {
      super(String
          .format(
              "Illegal RETURNDATACOPY arguments: offset (%s) + size (%s) > RETURNDATASIZE (%d)",
              off, size, returnDataSize));
    }
  }

  @SuppressWarnings("serial")
  public static class StaticCallModificationException extends BytecodeExecutionException {

    public StaticCallModificationException() {
      super("Attempt to call a state modifying opcode inside STATICCALL");
    }
  }

  public static class Exception {

    public static OutOfEnergyException notEnoughOpEnergy(OpCode op, long opEnergy,
        long programEnergy) {
      return new OutOfEnergyException(
          "Not enough energy for '%s' operation executing: opEnergy[%d], programEnergy[%d];", op,
          opEnergy,
          programEnergy);
    }

    public static OutOfEnergyException notEnoughOpEnergy(OpCode op, DataWord opEnergy,
        DataWord programEnergy) {
      return notEnoughOpEnergy(op, opEnergy.longValue(), programEnergy.longValue());
    }


    public static OutOfResourceException notEnoughTime(String op) {
      return new OutOfResourceException(
          "CPU timeout for '%s' operation executing", op);
    }


    public static OutOfMemoryException memoryOverflow(OpCode op) {
      return new OutOfMemoryException("Out of Memory when '%s' operation executing", op);
    }

    public static OutOfStorageException notEnoughStorage() {
      return new OutOfStorageException("Not enough ContractState resource");
    }

    public static PrecompiledContractException contractValidateException(TronException e) {
      return new PrecompiledContractException(e.getMessage());
    }

    public static PrecompiledContractException contractExecuteException(TronException e) {
      return new PrecompiledContractException(e.getMessage());
    }

    public static OutOfEnergyException energyOverflow(BigInteger actualEnergy,
        BigInteger energyLimit) {
      return new OutOfEnergyException("Energy value overflow: actualEnergy[%d], energyLimit[%d];",
          actualEnergy.longValue(), energyLimit.longValue());
    }

    public static IllegalOperationException invalidOpCode(byte... opCode) {
      return new IllegalOperationException("Invalid operation code: opCode[%s];",
          Hex.toHexString(opCode, 0, 1));
    }

    public static BadJumpDestinationException badJumpDestination(int pc) {
      return new BadJumpDestinationException("Operation with pc isn't 'JUMPDEST': PC[%d];", pc);
    }

    public static StackTooSmallException tooSmallStack(int expectedSize, int actualSize) {
      return new StackTooSmallException("Expected stack size %d but actual %d;", expectedSize,
          actualSize);
    }
  }

  @SuppressWarnings("serial")
  public class StackTooLargeException extends BytecodeExecutionException {

    public StackTooLargeException(String message) {
      super(message);
    }
  }

  public DataWord getCallEnergy(OpCode op, DataWord requestedEnergy, DataWord availableEnergy) {

    // if (requestedEnergy.compareTo(availableEnergy) > 0) {
    //   throw new Program.OutOfEnergyException(
    //       "Not enough energy for '%s' operation executing: opEnergy[%d], programEnergy[%d]", op.name(),
    //       requestedEnergy, availableEnergy);
    // }
    //
    // return requestedEnergy.clone();
    return requestedEnergy.compareTo(availableEnergy) > 0 ? availableEnergy : requestedEnergy;
  }

  public DataWord getCreateEnergy(DataWord availableEnergy) {
    return availableEnergy;
  }

  /**
   * used mostly for testing reasons
   */
  public byte[] getMemory() {
    return memory.read(0, memory.size());
  }

  /**
   * used mostly for testing reasons
   */
  public void initMem(byte[] data) {
    this.memory.write(0, data, data.length, false);
  }

  public long getVmStartInUs() {
    return this.invoke.getVmStartInUs();
  }

}<|MERGE_RESOLUTION|>--- conflicted
+++ resolved
@@ -813,12 +813,8 @@
     if (index < this.getNumber().longValue()
         && index >= Math.max(256, this.getNumber().longValue()) - 256) {
 
-<<<<<<< HEAD
       List<BlockCapsule> blocks = this.invoke.getBlockStore().getBlockByLatestNum(index);
-=======
-      // todo: need add num??
-      List<BlockCapsule> blocks = this.invoke.getBlockStore().getBlockByLatestNum(1);
->>>>>>> 86fe5240
+
       if (CollectionUtils.isNotEmpty(blocks)) {
         BlockCapsule blockCapsule = blocks.get(0);
         return new DataWord(blockCapsule.getBlockId().getBytes());
