/*
 * Copyright (c) [2016] [ <ether.camp> ]
 * This file is part of the ethereumJ library.
 *
 * The ethereumJ library is free software: you can redistribute it and/or modify
 * it under the terms of the GNU Lesser General Public License as published by
 * the Free Software Foundation, either version 3 of the License, or
 * (at your option) any later version.
 *
 * The ethereumJ library is distributed in the hope that it will be useful,
 * but WITHOUT ANY WARRANTY; without even the implied warranty of
 * MERCHANTABILITY or FITNESS FOR A PARTICULAR PURPOSE. See the
 * GNU Lesser General Public License for more details.
 *
 * You should have received a copy of the GNU Lesser General Public License
 * along with the ethereumJ library. If not, see <http://www.gnu.org/licenses/>.
 */
package org.tron.common.runtime.vm.program;

import static java.lang.StrictMath.min;
import static java.lang.String.format;
import static org.apache.commons.lang3.ArrayUtils.EMPTY_BYTE_ARRAY;
import static org.apache.commons.lang3.ArrayUtils.getLength;
import static org.apache.commons.lang3.ArrayUtils.isEmpty;
import static org.apache.commons.lang3.ArrayUtils.isNotEmpty;
import static org.apache.commons.lang3.ArrayUtils.nullToEmpty;
import static org.tron.common.runtime.utils.MUtil.convertToTronAddress;
import static org.tron.common.runtime.utils.MUtil.transfer;
import static org.tron.common.runtime.utils.MUtil.transferValidate;
import static org.tron.common.utils.BIUtil.isPositive;
import static org.tron.common.utils.BIUtil.toBI;

import java.io.ByteArrayOutputStream;
import java.math.BigInteger;
import java.util.Arrays;
import java.util.BitSet;
import java.util.List;
import java.util.Map;
import java.util.NavigableSet;
import java.util.TreeSet;
import org.apache.commons.collections4.CollectionUtils;
import org.apache.commons.lang3.tuple.Pair;
import org.slf4j.Logger;
import org.slf4j.LoggerFactory;
import org.spongycastle.util.encoders.Hex;
import org.tron.common.crypto.ECKey;
import org.tron.common.runtime.config.SystemProperties;
import org.tron.common.runtime.vm.DataWord;
import org.tron.common.runtime.vm.MessageCall;
import org.tron.common.runtime.vm.OpCode;
import org.tron.common.runtime.vm.PrecompiledContracts;
import org.tron.common.runtime.vm.VM;
import org.tron.common.runtime.vm.program.invoke.ProgramInvoke;
import org.tron.common.runtime.vm.program.invoke.ProgramInvokeFactory;
import org.tron.common.runtime.vm.program.invoke.ProgramInvokeFactoryImpl;
import org.tron.common.runtime.vm.program.listener.CompositeProgramListener;
import org.tron.common.runtime.vm.program.listener.ProgramListenerAware;
import org.tron.common.runtime.vm.program.listener.ProgramStorageChangeListener;
import org.tron.common.runtime.vm.trace.ProgramTrace;
import org.tron.common.runtime.vm.trace.ProgramTraceListener;
import org.tron.common.storage.Deposit;
import org.tron.common.utils.ByteArraySet;
import org.tron.common.utils.ByteUtil;
import org.tron.common.utils.FastByteComparisons;
import org.tron.common.utils.Sha256Hash;
import org.tron.common.utils.Utils;
import org.tron.core.actuator.ActuatorFactory;
import org.tron.core.actuator.TransferActuator;
import org.tron.core.capsule.AccountCapsule;
import org.tron.core.capsule.BlockCapsule;
import org.tron.core.config.args.Args;
<<<<<<< HEAD
=======
import org.tron.core.exception.ContractExeException;
import org.tron.core.exception.ContractValidateException;
>>>>>>> dfb2a47c
import org.tron.protos.Protocol;

/**
 * @author Roman Mandeleil
 * @since 01.06.2014
 */
public class Program {

  private static final Logger logger = LoggerFactory.getLogger("VM");

  private static final int MAX_DEPTH = 1024;
  //Max size for stack checks
  private static final int MAX_STACKSIZE = 1024;

  private InternalTransaction transaction;

  private ProgramInvoke invoke;
  private ProgramInvokeFactory programInvokeFactory = new ProgramInvokeFactoryImpl();

  private ProgramOutListener listener;
  private ProgramTraceListener traceListener;
  private ProgramStorageChangeListener storageDiffListener = new ProgramStorageChangeListener();
  private CompositeProgramListener programListener = new CompositeProgramListener();

  private Stack stack;
  private Memory memory;
  private Storage storage;
  private byte[] returnDataBuffer;

  private ProgramResult result = new ProgramResult();
  private ProgramTrace trace = new ProgramTrace();

  //private byte[] codeHash;
  private byte[] ops;
  private int pc;
  private byte lastOp;
  private byte previouslyExecutedOp;
  private boolean stopped;
  private ByteArraySet touchedAccounts = new ByteArraySet();

  private ProgramPrecompile programPrecompile;

  private final SystemProperties config;

  public Program(byte[] ops, ProgramInvoke programInvoke) {
    this(ops, programInvoke, null);
  }

  public Program(byte[] ops, ProgramInvoke programInvoke, InternalTransaction transaction) {
    this(ops, programInvoke, transaction, SystemProperties.getDefault());
  }

  public Program(byte[] ops, ProgramInvoke programInvoke, InternalTransaction transaction,
      SystemProperties config) {
    this(null, ops, programInvoke, transaction, config);
  }

  public Program(byte[] codeHash, byte[] ops, ProgramInvoke programInvoke,
      InternalTransaction transaction, SystemProperties config) {
    this.config = config;
    this.invoke = programInvoke;
    this.transaction = transaction;

    //this.codeHash = codeHash;
    this.ops = nullToEmpty(ops);

    //traceListener = new ProgramTraceListener(config.vmTrace());
    this.memory = setupProgramListener(new Memory());
    this.stack = setupProgramListener(new Stack());
    this.storage = setupProgramListener(new Storage(programInvoke));
    //this.trace = new ProgramTrace(config, programInvoke);
  }

  public ProgramPrecompile getProgramPrecompile() {
    if (programPrecompile == null) {
            /*
            if (codeHash != null && commonConfig.precompileSource() != null) {
                programPrecompile = commonConfig.precompileSource().get(codeHash);
            }
            */
      if (programPrecompile == null) {
        programPrecompile = ProgramPrecompile.compile(ops);

                /*
                if (codeHash != null && commonConfig.precompileSource() != null) {
                    commonConfig.precompileSource().put(codeHash, programPrecompile);
                }
                */
      }

    }
    return programPrecompile;
  }

  public int getCallDeep() {
    return invoke.getCallDeep();
  }

  private InternalTransaction addInternalTx(DataWord gasLimit, byte[] senderAddress,
      byte[] receiveAddress,
      long value, byte[] data, String note) {

    // todo: now, internal transaction needn't gaslimit
    InternalTransaction result = null;
    if (transaction != null) {
      //data = config.recordInternalTransactionsData() ? data : null;
      //result = getResult().addInternalTransaction(transaction.getHash(), getCallDeep(),
      //        getGasPrice(), gasLimit, senderAddress, receiveAddress, value.toByteArray(), data, note);
      result = getResult().addInternalTransaction(transaction.getHash(), getCallDeep(),
          senderAddress, receiveAddress, value, data, note);
    }

    return result;
  }

  private <T extends ProgramListenerAware> T setupProgramListener(T programListenerAware) {
    if (programListener.isEmpty()) {
      //programListener.addListener(traceListener);
      programListener.addListener(storageDiffListener);
    }

    programListenerAware.setProgramListener(programListener);

    return programListenerAware;
  }

  public Map<DataWord, DataWord> getStorageDiff() {
    return storageDiffListener.getDiff();
  }

  public byte getOp(int pc) {
    return (getLength(ops) <= pc) ? 0 : ops[pc];
  }

  public byte getCurrentOp() {
    return isEmpty(ops) ? 0 : ops[pc];
  }

  /**
   * Last Op can only be set publicly (no getLastOp method), is used for logging.
   */
  public void setLastOp(byte op) {
    this.lastOp = op;
  }

  /**
   * Should be set only after the OP is fully executed.
   */
  public void setPreviouslyExecutedOp(byte op) {
    this.previouslyExecutedOp = op;
  }

  /**
   * Returns the last fully executed OP.
   */
  public byte getPreviouslyExecutedOp() {
    return this.previouslyExecutedOp;
  }

  public void stackPush(byte[] data) {
    stackPush(new DataWord(data));
  }

  public void stackPushZero() {
    stackPush(new DataWord(0));
  }

  public void stackPushOne() {
    DataWord stackWord = new DataWord(1);
    stackPush(stackWord);
  }

  public void stackPush(DataWord stackWord) {
    verifyStackOverflow(0, 1); //Sanity Check
    stack.push(stackWord);
  }

  public Stack getStack() {
    return this.stack;
  }

  public int getPC() {
    return pc;
  }

  public void setPC(DataWord pc) {
    this.setPC(pc.intValue());
  }

  public void setPC(int pc) {
    this.pc = pc;

    if (this.pc >= ops.length) {
      stop();
    }
  }

  public boolean isStopped() {
    return stopped;
  }

  public void stop() {
    stopped = true;
  }

  public void setHReturn(byte[] buff) {
    getResult().setHReturn(buff);
  }

  public void step() {
    setPC(pc + 1);
  }

  public byte[] sweep(int n) {

    if (pc + n > ops.length) {
      stop();
    }

    byte[] data = Arrays.copyOfRange(ops, pc, pc + n);
    pc += n;
    if (pc >= ops.length) {
      stop();
    }

    return data;
  }

  public DataWord stackPop() {
    return stack.pop();
  }

  /**
   * Verifies that the stack is at least <code>stackSize</code>
   *
   * @param stackSize int
   * @throws StackTooSmallException If the stack is smaller than <code>stackSize</code>
   */
  public void verifyStackSize(int stackSize) {
    if (stack.size() < stackSize) {
      throw Exception.tooSmallStack(stackSize, stack.size());
    }
  }

  public void verifyStackOverflow(int argsReqs, int returnReqs) {
    if ((stack.size() - argsReqs + returnReqs) > MAX_STACKSIZE) {
      throw new StackTooLargeException(
          "Expected: overflow " + MAX_STACKSIZE + " elements stack limit");
    }
  }

  public int getMemSize() {
    return memory.size();
  }

  public void memorySave(DataWord addrB, DataWord value) {
    memory.write(addrB.intValue(), value.getData(), value.getData().length, false);
  }

  public void memorySaveLimited(int addr, byte[] data, int dataSize) {
    memory.write(addr, data, dataSize, true);
  }

  public void memorySave(int addr, byte[] value) {
    memory.write(addr, value, value.length, false);
  }

  public void memoryExpand(DataWord outDataOffs, DataWord outDataSize) {
    if (!outDataSize.isZero()) {
      memory.extend(outDataOffs.intValue(), outDataSize.intValue());
    }
  }

  /**
   * Allocates a piece of memory and stores value at given offset address
   *
   * @param addr is the offset address
   * @param allocSize size of memory needed to write
   * @param value the data to write to memory
   */
  public void memorySave(int addr, int allocSize, byte[] value) {
    memory.extendAndWrite(addr, allocSize, value);
  }


  public DataWord memoryLoad(DataWord addr) {
    return memory.readWord(addr.intValue());
  }

  public DataWord memoryLoad(int address) {
    return memory.readWord(address);
  }

  public byte[] memoryChunk(int offset, int size) {
    return memory.read(offset, size);
  }

  /**
   * Allocates extra memory in the program for a specified size, calculated from a given offset
   *
   * @param offset the memory address offset
   * @param size the number of bytes to allocate
   */
  public void allocateMemory(int offset, int size) {
    memory.extend(offset, size);
  }


<<<<<<< HEAD
  public void suicide(DataWord obtainerAddress) {
=======
  public void suicide(DataWord obtainerAddress)
      throws ContractExeException, ContractValidateException {
>>>>>>> dfb2a47c

    byte[] owner = convertToTronAddress(getOwnerAddress().getLast20Bytes());
    byte[] obtainer = convertToTronAddress(obtainerAddress.getLast20Bytes());
    long balance = getStorage().getBalance(owner);

    if (logger.isInfoEnabled()) {
      logger.info("Transfer to: [{}] heritage: [{}]",
          Hex.toHexString(obtainer),
          balance);
    }

    addInternalTx(null, owner, obtainer, balance, null, "suicide");

    if (FastByteComparisons.compareTo(owner, 0, 20, obtainer, 0, 20) == 0) {
      // if owner == obtainer just zeroing account according to Yellow Paper
      getStorage().addBalance(owner, -balance);
    } else {
      transfer(getStorage(), owner, obtainer, balance);
    }
    getResult().addDeleteAccount(this.getOwnerAddress());
  }

  public Deposit getStorage() {
    return this.storage;
  }

  @SuppressWarnings("ThrowableResultOfMethodCallIgnored")
<<<<<<< HEAD
  public void createContract(DataWord value, DataWord memStart, DataWord memSize) {
=======
  public void createContract(DataWord value, DataWord memStart, DataWord memSize)
      throws ContractExeException, ContractValidateException {
>>>>>>> dfb2a47c
    returnDataBuffer = null; // reset return buffer right before the call

    if (getCallDeep() == MAX_DEPTH) {
      stackPushZero();
      return;
    }

    byte[] senderAddress = convertToTronAddress(this.getOwnerAddress().getLast20Bytes());
    // todo: need check the value > 0?
    long endowment = value.value().longValue();
    if (getStorage().getBalance(senderAddress) < endowment) {
      stackPushZero();
      // todo: need inform to outside?
      return;
    }

    // [1] FETCH THE CODE FROM THE MEMORY
    byte[] programCode = memoryChunk(memStart.intValue(), memSize.intValue());

    if (logger.isInfoEnabled()) {
      logger.info("creating a new contract inside contract run: [{}]",
          Hex.toHexString(senderAddress));
    }

    // [2] CREATE THE CONTRACT ADDRESS
    // byte[] newAddress = HashUtil.calcNewAddr(getOwnerAddress().getLast20Bytes() nonce);
    // todo: modify this contract generate way
    byte[] privKey = Sha256Hash.hash(getOwnerAddress().getData());
    ECKey ecKey = ECKey.fromPrivate(privKey);
    byte[] newAddress = ecKey.getAddress();

    AccountCapsule existingAddr = getStorage().getAccount(newAddress);
    //boolean contractAlreadyExists = existingAddr != null && existingAddr.isContractExist(blockchainConfig);
    boolean contractAlreadyExists = existingAddr != null;

        /*
        if (byTestingSuite()) {
            // This keeps track of the contracts created for a test
            getResult().addCallCreate(programCode, EMPTY_BYTE_ARRAY,
                    gasLimit.getNoLeadZeroesData(),
                    value.getNoLeadZeroesData());
        }
        */

    Deposit deposit = getStorage();

    //In case of hashing collisions, check for any balance before createAccount()
    long oldBalance = deposit.getBalance(newAddress);
    deposit.createAccount(newAddress, Protocol.AccountType.Contract);
    deposit.addBalance(newAddress, oldBalance);

    // [4] TRANSFER THE BALANCE
    long newBalance = 0L;
    if (!byTestingSuite()) {
      transferValidate(deposit,senderAddress,newAddress,endowment);
      deposit.addBalance(senderAddress, -endowment);
      newBalance = deposit.addBalance(newAddress, endowment);
    }

    // BlockchainConfig blockchainConfig = config.getBlockchainConfig().getConfigForBlock(getNumber().longValue());
    // actual gas subtract
    DataWord gasLimit = this.getCreateGas(getGasLimitLeft());
    spendGas(gasLimit.longValue(), "internal call");

    // [5] COOK THE INVOKE AND EXECUTE
    InternalTransaction internalTx = addInternalTx(null, senderAddress, null, endowment,
        programCode, "create");
    long vmStartInUs = System.nanoTime() / 1000;
    ProgramInvoke programInvoke = programInvokeFactory.createProgramInvoke(
        this, new DataWord(newAddress), getOwnerAddress(), value,
        newBalance, null, deposit, false, byTestingSuite(), vmStartInUs,
        getVmShouldEndInUs(), gasLimit.longValueSafe());

    ProgramResult result = ProgramResult.createEmpty();

    if (contractAlreadyExists) {
      // todo: this exception must lead to rollback this function modification at least
      result.setException(new BytecodeExecutionException(
          "Trying to create a contract with existing contract address: 0x" + Hex
              .toHexString(newAddress)));
    } else if (isNotEmpty(programCode)) {
      VM vm = new VM(config);
      Program program = new Program(programCode, programInvoke, internalTx, config);
      vm.play(program);
      result = program.getResult();

      getResult().merge(result);
    }

    // 4. CREATE THE CONTRACT OUT OF RETURN
    byte[] code = result.getHReturn();

    //long storageCost = getLength(code) * getBlockchainConfig().getGasCost().getCREATE_DATA();
    // todo: delete this gas, because this is not relative to the cpu time, but need add to storage cost
    // long storageCost = getLength(code) * GasCost.getInstance().getCREATE_DATA();
    // // long afterSpend = programInvoke.getDroplimit().longValue() - storageCost - result.getDropUsed();
    // if (getLength(code) > DefaultConfig.getMaxCodeLength()) {
    //   result.setException(Exception
    //       .notEnoughSpendingGas("Contract size too large: " + getLength(result.getHReturn()),
    //           storageCost, this));
    // } else if (!result.isRevert()) {
    //   result.spendDrop(storageCost);
    //   deposit.saveCode(newAddress, code);
    // }
    if (!result.isRevert()) {
      deposit.saveCode(newAddress, code);
    }


    if (result.getException() != null || result.isRevert()) {
      logger.debug("contract run halted by Exception: contract: [{}], exception: [{}]",
          Hex.toHexString(newAddress),
          result.getException());

      internalTx.reject();
      result.rejectInternalTransactions();

      // deposit.rollback();
      stackPushZero();

      if (result.getException() != null) {
        refundGasAfterVM(gasLimit, result);
        return;
      } else {
        returnDataBuffer = result.getHReturn();
      }
    } else {
      if (!byTestingSuite()) {
        deposit.commit();
      }

      // IN SUCCESS PUSH THE ADDRESS INTO THE STACK
      stackPush(new DataWord(newAddress));
    }

    // 5. REFUND THE REMAIN GAS
    refundGasAfterVM(gasLimit, result);
  }

  public void refundGasAfterVM(DataWord gasLimit, ProgramResult result) {

    long refundGas = gasLimit.longValueSafe() - result.getGasUsed();
    if (refundGas > 0) {
      refundGas(refundGas, "remain gas from the internal call");
      if (logger.isInfoEnabled()) {
        logger.info("The remaining gas is refunded, account: [{}], gas: [{}] ",
            Hex.toHexString(convertToTronAddress(getOwnerAddress().getLast20Bytes())),
            refundGas);
      }
    }

  }
  /**
   * That method is for internal code invocations
   * <p/>
   * - Normal calls invoke a specified contract which updates itself - Stateless calls invoke code
   * from another contract, within the context of the caller
   *
   * @param msg is the message call object
   */
<<<<<<< HEAD
  public void callToAddress(MessageCall msg) {
=======
  public void callToAddress(MessageCall msg)
      throws ContractExeException, OutOfResourceException, ContractValidateException {
>>>>>>> dfb2a47c
    returnDataBuffer = null; // reset return buffer right before the call

    if (getCallDeep() == MAX_DEPTH) {
      stackPushZero();
      refundGas(msg.getGas().longValue(), " call deep limit reach");
      return;
    }

    byte[] data = memoryChunk(msg.getInDataOffs().intValue(), msg.getInDataSize().intValue());

    // FETCH THE SAVED STORAGE
    byte[] codeAddress = convertToTronAddress(msg.getCodeAddress().getLast20Bytes());
    byte[] senderAddress = convertToTronAddress(getOwnerAddress().getLast20Bytes());
    byte[] contextAddress = msg.getType().callIsStateless() ? senderAddress : codeAddress;

    if (logger.isInfoEnabled()) {
      logger.info(msg.getType().name()
              + " for existing contract: address: [{}], outDataOffs: [{}], outDataSize: [{}]  ",
          Hex.toHexString(contextAddress), msg.getOutDataOffs().longValue(),
          msg.getOutDataSize().longValue());
    }

    //Repository track = getStorage().startTracking();
    Deposit deposit = getStorage().newDepositChild();

    // 2.1 PERFORM THE VALUE (endowment) PART
    // todo: need to check value >= 0?
    long endowment = msg.getEndowment().value().longValue();
    long senderBalance = deposit.getBalance(senderAddress);
    if (senderBalance < endowment) {
      stackPushZero();
      refundGas(msg.getGas().longValue(), "refund gas from message call");
      return;
    }

    // FETCH THE CODE
    AccountCapsule accountCapsule = getStorage().getAccount(codeAddress);

    byte[] programCode =
        accountCapsule != null ? getStorage().getCode(codeAddress) : EMPTY_BYTE_ARRAY;

    long contextBalance = 0L;
    if (byTestingSuite()) {
      // This keeps track of the calls created for a test
      getResult().addCallCreate(data, contextAddress,
          msg.getGas().getNoLeadZeroesData(),
          msg.getEndowment().getNoLeadZeroesData());
    } else {
      transferValidate(deposit,senderAddress,contextAddress,endowment);
      deposit.addBalance(senderAddress, -endowment);
      contextBalance = deposit.addBalance(contextAddress, endowment);
    }

    // CREATE CALL INTERNAL TRANSACTION
    InternalTransaction internalTx = addInternalTx(null, senderAddress, contextAddress,
        endowment, data, "call");

    ProgramResult result = null;
    if (isNotEmpty(programCode)) {
      long vmStartInUs = System.nanoTime() / 1000;
      ProgramInvoke programInvoke = programInvokeFactory.createProgramInvoke(
          this, new DataWord(contextAddress),
          msg.getType().callIsDelegate() ? getCallerAddress() : getOwnerAddress(),
          msg.getType().callIsDelegate() ? getCallValue() : msg.getEndowment(),
          contextBalance, data, deposit, msg.getType().callIsStatic() || isStaticCall(),
          byTestingSuite(), vmStartInUs, getVmShouldEndInUs(), msg.getGas().longValueSafe());

      VM vm = new VM(config);
      Program program = new Program(null, programCode, programInvoke, internalTx, config);
      vm.play(program);
      result = program.getResult();

      getTrace().merge(program.getTrace());
      getResult().merge(result);

      if (result.getException() != null || result.isRevert()) {
        logger.debug("contract run halted by Exception: contract: [{}], exception: [{}]",
            Hex.toHexString(contextAddress),
            result.getException());

        internalTx.reject();
        result.rejectInternalTransactions();

        // deposit.rollback();
        stackPushZero();

        if (result.getException() != null) {
          refundGasAfterVM(msg.getGas(), result);
          return;
        }
      } else {
        // 4. THE FLAG OF SUCCESS IS ONE PUSHED INTO THE STACK
        deposit.commit();
        stackPushOne();
      }

      if (byTestingSuite()) {
        logger.info("Testing run, skipping storage diff listener");
      }
//      else if (Arrays.equals(transaction.getReceiveAddress(), internalTx.getReceiveAddress())) {
//        storageDiffListener.merge(program.getStorageDiff());
//      }
    } else {
      // 4. THE FLAG OF SUCCESS IS ONE PUSHED INTO THE STACK
      deposit.commit();
      stackPushOne();
    }

    // 3. APPLY RESULTS: result.getHReturn() into out_memory allocated
    if (result != null) {
      byte[] buffer = result.getHReturn();
      int offset = msg.getOutDataOffs().intValue();
      int size = msg.getOutDataSize().intValue();

      memorySaveLimited(offset, buffer, size);

      returnDataBuffer = buffer;
    }

    // 5. REFUND THE REMAIN GAS
    if (result != null) {
      BigInteger refundGas = msg.getGas().value().subtract(toBI(result.getGasUsed()));
      if (isPositive(refundGas)) {
        refundGas(refundGas.longValue(), "remaining gas from the internal call");
        if (logger.isInfoEnabled()) {
          logger.info("The remaining gas refunded, account: [{}], gas: [{}] ",
              Hex.toHexString(senderAddress),
              refundGas.toString());
        }
      }
    } else {
      refundGas(msg.getGas().longValue(), "remaining gas from the internal call");
    }

  }

  public void spendGas(long gasValue, String opName) {
    if (getGaslimitLeftLong() < gasValue) {
      throw new OutOfGasException(
          "Not enough gas for '%s' operation executing: curInvokeGasLimit[%d], curOpgas[%d], usedGas[%d]",
          opName, invoke.getGasLimit(), gasValue, getResult().getGasUsed());
    }
    getResult().spendGas(gasValue);
  }

  public void checkCPULimit(String opName) {
    if (!Args.getInstance().isDebug()) {
      long vmNowInUs = System.nanoTime() / 1000;
      if (vmNowInUs > getVmShouldEndInUs()) {
        throw Exception.notEnoughCPU(opName);
      }
    }
  }

  public void spendAllGas() {
    spendGas(getGasLimitLeft().longValue(), "Spending all remaining");
  }

  public void refundGas(long gasValue, String cause) {
    logger.info("[{}] Refund for cause: [{}], gas: [{}]", invoke.hashCode(), cause, gasValue);
    getResult().refundGas(gasValue);
  }

  public void futureRefundGas(long gasValue) {
    logger.info("Future refund added: [{}]", gasValue);
    getResult().addFutureRefund(gasValue);
  }

  public void resetFutureRefund() {
    getResult().resetFutureRefund();
  }

  public void storageSave(DataWord word1, DataWord word2) {
    //storageSave(word1.getData(), word2.getData());
    DataWord keyWord = word1.clone();
    DataWord valWord = word2.clone();
    getStorage().addStorageValue(convertToTronAddress(getOwnerAddress().getLast20Bytes()), keyWord,
        valWord);
  }

    /*
    public void storageSave(byte[] key, byte[] val) {
        DataWord keyWord = new DataWord(key);
        DataWord valWord = new DataWord(val);
        getStorage().addStorageRow(getOwnerAddress().getLast20Bytes(), keyWord, valWord);
    }
    */

  public byte[] getCode() {
    return ops;
  }

  public byte[] getCodeAt(DataWord address) {
    byte[] code = invoke.getDeposit().getCode(convertToTronAddress(address.getLast20Bytes()));
    return nullToEmpty(code);
  }

  public DataWord getOwnerAddress() {
    return invoke.getOwnerAddress().clone();
  }

  public DataWord getBlockHash(int index) {
        /*
        return index < this.getNumber().longValue() && index >= Math.max(256, this.getNumber().intValue()) - 256 ?
                new DataWord(this.invoke.getBlockStore().getBlockHashByNumber(index, getPrevHash().getData())).clone() :
                DataWord.ZERO.clone();
        */
    if (index < this.getNumber().longValue()
        && index >= Math.max(256, this.getNumber().longValue()) - 256) {

      List<BlockCapsule> blocks = this.invoke.getBlockStore().getBlockByLatestNum(1);
      if (CollectionUtils.isNotEmpty(blocks)) {
        BlockCapsule blockCapsule = blocks.get(0);
        return new DataWord(blockCapsule.getBlockId().getBytes());
      } else {
        return DataWord.ZERO.clone();
      }
    } else {
      return DataWord.ZERO.clone();
    }

  }

  public DataWord getBalance(DataWord address) {
    long balance = getStorage().getBalance(convertToTronAddress(address.getLast20Bytes()));
    return new DataWord(balance);
  }

  public DataWord getOriginAddress() {
    return invoke.getOriginAddress().clone();
  }

  public DataWord getCallerAddress() {
    return invoke.getCallerAddress().clone();
  }

  public DataWord getDropPrice() {
    return new DataWord(1);
  }

  public long getGaslimitLeftLong() {
    return invoke.getGasLimit() - getResult().getGasUsed();
  }

  public DataWord getGasLimitLeft() {
    return new DataWord(invoke.getGasLimit() - getResult().getGasUsed());
  }

  public long getVmShouldEndInUs() {
    return invoke.getVmShouldEndInUs();
  }

  public DataWord getCallValue() {
    return invoke.getCallValue().clone();
  }

  public DataWord getDataSize() {
    return invoke.getDataSize().clone();
  }

  public DataWord getDataValue(DataWord index) {
    return invoke.getDataValue(index);
  }

  public byte[] getDataCopy(DataWord offset, DataWord length) {
    return invoke.getDataCopy(offset, length);
  }

  public DataWord getReturnDataBufferSize() {
    return new DataWord(getReturnDataBufferSizeI());
  }

  private int getReturnDataBufferSizeI() {
    return returnDataBuffer == null ? 0 : returnDataBuffer.length;
  }

  public byte[] getReturnDataBufferData(DataWord off, DataWord size) {
    if ((long) off.intValueSafe() + size.intValueSafe() > getReturnDataBufferSizeI()) {
      return null;
    }
    return returnDataBuffer == null ? new byte[0] :
        Arrays.copyOfRange(returnDataBuffer, off.intValueSafe(),
            off.intValueSafe() + size.intValueSafe());
  }

  public DataWord storageLoad(DataWord key) {
    DataWord ret = getStorage()
        .getStorageValue(convertToTronAddress(getOwnerAddress().getLast20Bytes()), key.clone());
    return ret == null ? null : ret.clone();
  }

  public DataWord getPrevHash() {
    return invoke.getPrevHash().clone();
  }

  public DataWord getCoinbase() {
    return invoke.getCoinbase().clone();
  }

  public DataWord getTimestamp() {
    return invoke.getTimestamp().clone();
  }

  public DataWord getNumber() {
    return invoke.getNumber().clone();
  }

  public DataWord getDifficulty() {
    return new DataWord(0); //invoke.getDifficulty().clone();
  }

  public boolean isStaticCall() {
    return invoke.isStaticCall();
  }

  public ProgramResult getResult() {
    return result;
  }

  public void setRuntimeFailure(RuntimeException e) {
    getResult().setException(e);
  }

  public String memoryToString() {
    return memory.toString();
  }

  public void fullTrace() {

    if (logger.isTraceEnabled() || listener != null) {

      StringBuilder stackData = new StringBuilder();
      for (int i = 0; i < stack.size(); ++i) {
        stackData.append(" ").append(stack.get(i));
        if (i < stack.size() - 1) {
          stackData.append("\n");
        }
      }

      if (stackData.length() > 0) {
        stackData.insert(0, "\n");
      }

      StringBuilder memoryData = new StringBuilder();
      StringBuilder oneLine = new StringBuilder();
      if (memory.size() > 320) {
        memoryData.append("... Memory Folded.... ")
            .append("(")
            .append(memory.size())
            .append(") bytes");
      } else {
        for (int i = 0; i < memory.size(); ++i) {

          byte value = memory.readByte(i);
          oneLine.append(ByteUtil.oneByteToHexString(value)).append(" ");

          if ((i + 1) % 16 == 0) {
            String tmp = format("[%4s]-[%4s]", Integer.toString(i - 15, 16),
                Integer.toString(i, 16)).replace(" ", "0");
            memoryData.append("").append(tmp).append(" ");
            memoryData.append(oneLine);
            if (i < memory.size()) {
              memoryData.append("\n");
            }
            oneLine.setLength(0);
          }
        }
      }
      if (memoryData.length() > 0) {
        memoryData.insert(0, "\n");
      }

      StringBuilder opsString = new StringBuilder();
      for (int i = 0; i < ops.length; ++i) {

        String tmpString = Integer.toString(ops[i] & 0xFF, 16);
        tmpString = tmpString.length() == 1 ? "0" + tmpString : tmpString;

        if (i != pc) {
          opsString.append(tmpString);
        } else {
          opsString.append(" >>").append(tmpString).append("");
        }

      }
      if (pc >= ops.length) {
        opsString.append(" >>");
      }
      if (opsString.length() > 0) {
        opsString.insert(0, "\n ");
      }

      logger.trace(" -- OPS --     {}", opsString);
      logger.trace(" -- STACK --   {}", stackData);
      logger.trace(" -- MEMORY --  {}", memoryData);
      logger.trace("\n  Spent Drop: [{}]/[{}]\n  Left Gas:  [{}]\n",
          getResult().getGasUsed(),
          invoke.getGasLimit(),
          getGasLimitLeft().longValue());

      StringBuilder globalOutput = new StringBuilder("\n");
      if (stackData.length() > 0) {
        stackData.append("\n");
      }

      if (pc != 0) {
        globalOutput.append("[Op: ").append(OpCode.code(lastOp).name()).append("]\n");
      }

      globalOutput.append(" -- OPS --     ").append(opsString).append("\n");
      globalOutput.append(" -- STACK --   ").append(stackData).append("\n");
      globalOutput.append(" -- MEMORY --  ").append(memoryData).append("\n");

      if (getResult().getHReturn() != null) {
        globalOutput.append("\n  HReturn: ").append(
            Hex.toHexString(getResult().getHReturn()));
      }

      // sophisticated assumption that msg.data != codedata
      // means we are calling the contract not creating it
      byte[] txData = invoke.getDataCopy(DataWord.ZERO, getDataSize());
      if (!Arrays.equals(txData, ops)) {
        globalOutput.append("\n  msg.data: ").append(Hex.toHexString(txData));
      }
      globalOutput.append("\n\n  Spent Gas: ").append(getResult().getGasUsed());

      if (listener != null) {
        listener.output(globalOutput.toString());
      }
    }
  }

  public void saveOpTrace() {
    if (this.pc < ops.length) {
      trace.addOp(ops[pc], pc, getCallDeep(), getGasLimitLeft(), traceListener.resetActions());
    }
  }

  public ProgramTrace getTrace() {
    return trace;
  }

  static String formatBinData(byte[] binData, int startPC) {
    StringBuilder ret = new StringBuilder();
    for (int i = 0; i < binData.length; i += 16) {
      ret.append(Utils.align("" + Integer.toHexString(startPC + (i)) + ":", ' ', 8, false));
      ret.append(Hex.toHexString(binData, i, min(16, binData.length - i))).append('\n');
    }
    return ret.toString();
  }

  public static String stringifyMultiline(byte[] code) {
    int index = 0;
    StringBuilder sb = new StringBuilder();
    BitSet mask = buildReachableBytecodesMask(code);
    ByteArrayOutputStream binData = new ByteArrayOutputStream();
    int binDataStartPC = -1;

    while (index < code.length) {
      final byte opCode = code[index];
      OpCode op = OpCode.code(opCode);

      if (!mask.get(index)) {
        if (binDataStartPC == -1) {
          binDataStartPC = index;
        }
        binData.write(code[index]);
        index++;
        if (index < code.length) {
          continue;
        }
      }

      if (binDataStartPC != -1) {
        sb.append(formatBinData(binData.toByteArray(), binDataStartPC));
        binDataStartPC = -1;
        binData = new ByteArrayOutputStream();
        if (index == code.length) {
          continue;
        }
      }

      sb.append(Utils.align("" + Integer.toHexString(index) + ":", ' ', 8, false));

      if (op == null) {
        sb.append("<UNKNOWN>: ").append(0xFF & opCode).append("\n");
        index++;
        continue;
      }

      if (op.name().startsWith("PUSH")) {
        sb.append(' ').append(op.name()).append(' ');

        int nPush = op.val() - OpCode.PUSH1.val() + 1;
        byte[] data = Arrays.copyOfRange(code, index + 1, index + nPush + 1);
        BigInteger bi = new BigInteger(1, data);
        sb.append("0x").append(bi.toString(16));
        if (bi.bitLength() <= 32) {
          sb.append(" (").append(new BigInteger(1, data).toString()).append(") ");
        }

        index += nPush + 1;
      } else {
        sb.append(' ').append(op.name());
        index++;
      }
      sb.append('\n');
    }

    return sb.toString();
  }

  static class ByteCodeIterator {

    byte[] code;
    int pc;

    public ByteCodeIterator(byte[] code) {
      this.code = code;
    }

    public void setPC(int pc) {
      this.pc = pc;
    }

    public int getPC() {
      return pc;
    }

    public OpCode getCurOpcode() {
      return pc < code.length ? OpCode.code(code[pc]) : null;
    }

    public boolean isPush() {
      return getCurOpcode() != null ? getCurOpcode().name().startsWith("PUSH") : false;
    }

    public byte[] getCurOpcodeArg() {
      if (isPush()) {
        int nPush = getCurOpcode().val() - OpCode.PUSH1.val() + 1;
        byte[] data = Arrays.copyOfRange(code, pc + 1, pc + nPush + 1);
        return data;
      } else {
        return new byte[0];
      }
    }

    public boolean next() {
      pc += 1 + getCurOpcodeArg().length;
      return pc < code.length;
    }
  }

  static BitSet buildReachableBytecodesMask(byte[] code) {
    NavigableSet<Integer> gotos = new TreeSet<>();
    ByteCodeIterator it = new ByteCodeIterator(code);
    BitSet ret = new BitSet(code.length);
    int lastPush = 0;
    int lastPushPC = 0;
    do {
      ret.set(it.getPC()); // reachable bytecode
      if (it.isPush()) {
        lastPush = new BigInteger(1, it.getCurOpcodeArg()).intValue();
        lastPushPC = it.getPC();
      }
      if (it.getCurOpcode() == OpCode.JUMP || it.getCurOpcode() == OpCode.JUMPI) {
        if (it.getPC() != lastPushPC + 1) {
          // some PC arithmetic we totally can't deal with
          // assuming all bytecodes are reachable as a fallback
          ret.set(0, code.length);
          return ret;
        }
        int jumpPC = lastPush;
        if (!ret.get(jumpPC)) {
          // code was not explored yet
          gotos.add(jumpPC);
        }
      }
      if (it.getCurOpcode() == OpCode.JUMP || it.getCurOpcode() == OpCode.RETURN ||
          it.getCurOpcode() == OpCode.STOP) {
        if (gotos.isEmpty()) {
          break;
        }
        it.setPC(gotos.pollFirst());
      }
    } while (it.next());
    return ret;
  }

  public static String stringify(byte[] code) {
    int index = 0;
    StringBuilder sb = new StringBuilder();
    BitSet mask = buildReachableBytecodesMask(code);
    String binData = "";

    while (index < code.length) {
      final byte opCode = code[index];
      OpCode op = OpCode.code(opCode);

      if (op == null) {
        sb.append(" <UNKNOWN>: ").append(0xFF & opCode).append(" ");
        index++;
        continue;
      }

      if (op.name().startsWith("PUSH")) {
        sb.append(' ').append(op.name()).append(' ');

        int nPush = op.val() - OpCode.PUSH1.val() + 1;
        byte[] data = Arrays.copyOfRange(code, index + 1, index + nPush + 1);
        BigInteger bi = new BigInteger(1, data);
        sb.append("0x").append(bi.toString(16)).append(" ");

        index += nPush + 1;
      } else {
        sb.append(' ').append(op.name());
        index++;
      }
    }

    return sb.toString();
  }

  public void addListener(ProgramOutListener listener) {
    this.listener = listener;
  }

  public int verifyJumpDest(DataWord nextPC) {
    if (nextPC.bytesOccupied() > 4) {
      throw Exception.badJumpDestination(-1);
    }
    int ret = nextPC.intValue();
    if (!getProgramPrecompile().hasJumpDest(ret)) {
      throw Exception.badJumpDestination(ret);
    }
    return ret;
  }

  public void callToPrecompiledAddress(MessageCall msg,
<<<<<<< HEAD
      PrecompiledContracts.PrecompiledContract contract) {
=======
      PrecompiledContracts.PrecompiledContract contract)
      throws ContractExeException, ContractValidateException {
>>>>>>> dfb2a47c
    returnDataBuffer = null; // reset return buffer right before the call

    if (getCallDeep() == MAX_DEPTH) {
      stackPushZero();
      this.refundGas(msg.getGas().longValue(), " call deep limit reach");
      return;
    }

    // Repository track = getStorage().startTracking();
    Deposit deposit = getStorage();

    byte[] senderAddress = convertToTronAddress(this.getOwnerAddress().getLast20Bytes());
    byte[] codeAddress = convertToTronAddress(msg.getCodeAddress().getLast20Bytes());
    byte[] contextAddress = msg.getType().callIsStateless() ? senderAddress : codeAddress;

    // todo: need check endowment > 0 and not exceed?? because of "senderBalance < endowment"
    long endowment = msg.getEndowment().value().longValue();
    long senderBalance = deposit.getBalance(senderAddress);
    if (senderBalance < endowment) {
      stackPushZero();
      this.refundGas(msg.getGas().longValue(), "refund gas from message call");
      return;
    }

    byte[] data = this.memoryChunk(msg.getInDataOffs().intValue(),
        msg.getInDataSize().intValue());

    // Charge for endowment - is not reversible by rollback
    transfer(deposit, senderAddress, contextAddress, msg.getEndowment().value().longValue());

    long requiredGas = contract.getGasForData(data);
    if (requiredGas > msg.getGas().longValue()) {
      // todo: new throw?? because it has done nothing, but outside don't know this
      // regard as consumed the gas
      this.refundGas(0, "call pre-compiled"); //matches cpp logic
      this.stackPushZero();
      // deposit.rollback();
    } else {
      // Delegate or not. if is delegated, we will use msg sender, otherwise use contract address
      contract.setCallerAddress(convertToTronAddress(msg.getType().callIsDelegate() ?
          getCallerAddress().getLast20Bytes() : getOwnerAddress().getLast20Bytes()));
      // this is the depositImpl, not storage as above
      contract.setDeposit(this.invoke.getDeposit());
      contract.setResult(this.result);
      Pair<Boolean, byte[]> out = contract.execute(data);

      if (out.getLeft()) { // success
        this.refundGas(msg.getGas().longValue() - requiredGas, "call pre-compiled");
        this.stackPushOne();
        returnDataBuffer = out.getRight();
        deposit.commit();
      } else {
        // spend all gas on failure, push zero and revert state changes
        this.refundGas(0, "call pre-compiled");
        this.stackPushZero();
        // deposit.rollback();
      }

      this.memorySave(msg.getOutDataOffs().intValue(), out.getRight());
    }
  }

  public boolean byTestingSuite() {
    return invoke.byTestingSuite();
  }

  public interface ProgramOutListener {

    void output(String out);
  }

  /**
   * Denotes problem when executing Ethereum bytecode. From blockchain and peer perspective this is
   * quite normal situation and doesn't mean exceptional situation in terms of the program
   * execution
   */
  @SuppressWarnings("serial")
  public static class BytecodeExecutionException extends RuntimeException {

    public BytecodeExecutionException(String message) {
      super(message);
    }
  }

  @SuppressWarnings("serial")
  public static class OutOfGasException extends BytecodeExecutionException {

    public OutOfGasException(String message, Object... args) {
      super(format(message, args));
    }
  }

  @SuppressWarnings("serial")
  public static class OutOfResourceException extends BytecodeExecutionException {

    public OutOfResourceException(String message, Object... args) {
      super(format(message, args));
    }
  }

  @SuppressWarnings("serial")
  public static class OutOfMemoryException extends BytecodeExecutionException {

    public OutOfMemoryException(String message, Object... args) {
      super(format(message, args));
    }
  }

  @SuppressWarnings("serial")
  public static class OutOfStorageException extends BytecodeExecutionException {

    public OutOfStorageException(String message, Object... args) {
      super(format(message, args));
    }
  }

  @SuppressWarnings("serial")
  public static class IllegalOperationException extends BytecodeExecutionException {

    public IllegalOperationException(String message, Object... args) {
      super(format(message, args));
    }
  }

  @SuppressWarnings("serial")
  public static class BadJumpDestinationException extends BytecodeExecutionException {

    public BadJumpDestinationException(String message, Object... args) {
      super(format(message, args));
    }
  }

  @SuppressWarnings("serial")
  public static class StackTooSmallException extends BytecodeExecutionException {

    public StackTooSmallException(String message, Object... args) {
      super(format(message, args));
    }
  }

  @SuppressWarnings("serial")
  public static class ReturnDataCopyIllegalBoundsException extends BytecodeExecutionException {

    public ReturnDataCopyIllegalBoundsException(DataWord off, DataWord size,
        long returnDataSize) {
      super(String
          .format(
              "Illegal RETURNDATACOPY arguments: offset (%s) + size (%s) > RETURNDATASIZE (%d)",
              off, size, returnDataSize));
    }
  }

  @SuppressWarnings("serial")
  public static class StaticCallModificationException extends BytecodeExecutionException {

    public StaticCallModificationException() {
      super("Attempt to call a state modifying opcode inside STATICCALL");
    }
  }

  public static class Exception {

    public static OutOfGasException notEnoughOpGas(OpCode op, long opGas, long programGas) {
      return new OutOfGasException(
          "Not enough gas for '%s' operation executing: opGas[%d], programGas[%d];", op, opGas,
          programGas);
    }

    public static OutOfGasException notEnoughOpGas(OpCode op, DataWord opGas,
        DataWord programGas) {
      return notEnoughOpGas(op, opGas.longValue(), programGas.longValue());
    }


    public static OutOfResourceException notEnoughCPU(String op) {
      return new OutOfResourceException(
          "CPU timeout for '%s' operation executing", op);
    }


    public static OutOfMemoryException memoryOverflow(OpCode op) {
      return new OutOfMemoryException("Out of Memory when '%s' operation executing", op);
    }

    public static OutOfStorageException notEnoughStorage() {
      return new OutOfStorageException("Not enough Storage resource");
    }

    public static OutOfGasException gasOverflow(BigInteger actualGas, BigInteger gasLimit) {
      return new OutOfGasException("Gas value overflow: actualGas[%d], gasLimit[%d];",
          actualGas.longValue(), gasLimit.longValue());
    }

    public static IllegalOperationException invalidOpCode(byte... opCode) {
      return new IllegalOperationException("Invalid operation code: opCode[%s];",
          Hex.toHexString(opCode, 0, 1));
    }

    public static BadJumpDestinationException badJumpDestination(int pc) {
      return new BadJumpDestinationException("Operation with pc isn't 'JUMPDEST': PC[%d];", pc);
    }

    public static StackTooSmallException tooSmallStack(int expectedSize, int actualSize) {
      return new StackTooSmallException("Expected stack size %d but actual %d;", expectedSize,
          actualSize);
    }
  }

  @SuppressWarnings("serial")
  public class StackTooLargeException extends BytecodeExecutionException {

    public StackTooLargeException(String message) {
      super(message);
    }
  }

  public DataWord getCallGas(OpCode op, DataWord requestedGas, DataWord availableGas) {

    // if (requestedGas.compareTo(availableGas) > 0) {
    //   throw new Program.OutOfGasException(
    //       "Not enough gas for '%s' operation executing: opGas[%d], programGas[%d]", op.name(),
    //       requestedGas, availableGas);
    // }
    //
    // return requestedGas.clone();
    return requestedGas.compareTo(availableGas) > 0 ? availableGas : requestedGas;
  }

  public DataWord getCreateGas(DataWord availableGas) {
    return availableGas;
  }

  /**
   * used mostly for testing reasons
   */
  public byte[] getMemory() {
    return memory.read(0, memory.size());
  }

  /**
   * used mostly for testing reasons
   */
  public void initMem(byte[] data) {
    this.memory.write(0, data, data.length, false);
  }

  public long getVmStartInUs() {
    return this.invoke.getVmStartInUs();
  }

}<|MERGE_RESOLUTION|>--- conflicted
+++ resolved
@@ -69,11 +69,8 @@
 import org.tron.core.capsule.AccountCapsule;
 import org.tron.core.capsule.BlockCapsule;
 import org.tron.core.config.args.Args;
-<<<<<<< HEAD
-=======
 import org.tron.core.exception.ContractExeException;
 import org.tron.core.exception.ContractValidateException;
->>>>>>> dfb2a47c
 import org.tron.protos.Protocol;
 
 /**
@@ -382,12 +379,8 @@
   }
 
 
-<<<<<<< HEAD
-  public void suicide(DataWord obtainerAddress) {
-=======
   public void suicide(DataWord obtainerAddress)
-      throws ContractExeException, ContractValidateException {
->>>>>>> dfb2a47c
+      throws ContractValidateException {
 
     byte[] owner = convertToTronAddress(getOwnerAddress().getLast20Bytes());
     byte[] obtainer = convertToTronAddress(obtainerAddress.getLast20Bytes());
@@ -415,12 +408,8 @@
   }
 
   @SuppressWarnings("ThrowableResultOfMethodCallIgnored")
-<<<<<<< HEAD
-  public void createContract(DataWord value, DataWord memStart, DataWord memSize) {
-=======
   public void createContract(DataWord value, DataWord memStart, DataWord memSize)
-      throws ContractExeException, ContractValidateException {
->>>>>>> dfb2a47c
+      throws ContractValidateException {
     returnDataBuffer = null; // reset return buffer right before the call
 
     if (getCallDeep() == MAX_DEPTH) {
@@ -529,7 +518,6 @@
       deposit.saveCode(newAddress, code);
     }
 
-
     if (result.getException() != null || result.isRevert()) {
       logger.debug("contract run halted by Exception: contract: [{}], exception: [{}]",
           Hex.toHexString(newAddress),
@@ -571,8 +559,8 @@
             refundGas);
       }
     }
-
-  }
+  }
+
   /**
    * That method is for internal code invocations
    * <p/>
@@ -581,12 +569,8 @@
    *
    * @param msg is the message call object
    */
-<<<<<<< HEAD
-  public void callToAddress(MessageCall msg) {
-=======
   public void callToAddress(MessageCall msg)
-      throws ContractExeException, OutOfResourceException, ContractValidateException {
->>>>>>> dfb2a47c
+      throws ContractValidateException {
     returnDataBuffer = null; // reset return buffer right before the call
 
     if (getCallDeep() == MAX_DEPTH) {
@@ -1226,12 +1210,8 @@
   }
 
   public void callToPrecompiledAddress(MessageCall msg,
-<<<<<<< HEAD
-      PrecompiledContracts.PrecompiledContract contract) {
-=======
       PrecompiledContracts.PrecompiledContract contract)
-      throws ContractExeException, ContractValidateException {
->>>>>>> dfb2a47c
+      throws ContractValidateException {
     returnDataBuffer = null; // reset return buffer right before the call
 
     if (getCallDeep() == MAX_DEPTH) {
