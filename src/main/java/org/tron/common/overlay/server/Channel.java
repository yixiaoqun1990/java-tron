--- conflicted
+++ resolved
@@ -151,21 +151,9 @@
 
         final HelloMessage helloMessage = staticMessages.createHelloMessage(nodeId);
         //ByteBuf byteBufMsg = ctx.alloc().buffer();
-<<<<<<< HEAD
-        ctx.writeAndFlush(helloMessage.getData()).sync();
-=======
-
         logger.info("send hello msg: {}", helloMessage);
-        logger.info("send hello msg: {} {}", helloMessage.getSendData()[0], helloMessage.getSendData()[1]);
-
-//        ByteBuf byteBufMsg = ctx.alloc().buffer();
-//        new ByteBufOutputStream(byteBufMsg).write(helloMessage.getSendData(),
-//                0, helloMessage.getSendData().length);
-
-
 
         ctx.writeAndFlush(Unpooled.wrappedBuffer(helloMessage.getSendData())).sync();
->>>>>>> bd32d086
 
         if (logger.isDebugEnabled())
             logger.debug("To:   {}    Send:  {}", ctx.channel().remoteAddress(), helloMessage);
