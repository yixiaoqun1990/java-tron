/*
 * Copyright (c) [2016] [ <ether.camp> ]
 * This file is part of the ethereumJ library.
 *
 * The ethereumJ library is free software: you can redistribute it and/or modify
 * it under the terms of the GNU Lesser General Public License as published by
 * the Free Software Foundation, either version 3 of the License, or
 * (at your option) any later version.
 *
 * The ethereumJ library is distributed in the hope that it will be useful,
 * but WITHOUT ANY WARRANTY; without even the implied warranty of
 * MERCHANTABILITY or FITNESS FOR A PARTICULAR PURPOSE. See the
 * GNU Lesser General Public License for more details.
 *
 * You should have received a copy of the GNU Lesser General Public License
 * along with the ethereumJ library. If not, see <http://www.gnu.org/licenses/>.
 */
package org.tron.common.overlay.server;

import io.netty.channel.ChannelHandlerContext;
import io.netty.channel.ChannelPipeline;
import io.netty.handler.codec.protobuf.ProtobufVarint32FrameDecoder;
import io.netty.handler.codec.protobuf.ProtobufVarint32LengthFieldPrepender;
import io.netty.handler.timeout.ReadTimeoutHandler;
import org.slf4j.Logger;
import org.slf4j.LoggerFactory;
import org.springframework.beans.factory.annotation.Autowired;
import org.springframework.context.annotation.Scope;
import org.springframework.stereotype.Component;
import org.tron.common.overlay.discover.Node;
import org.tron.common.overlay.discover.NodeManager;
import org.tron.common.overlay.discover.NodeStatistics;
import org.tron.common.overlay.message.HelloMessage;
import org.tron.common.overlay.message.MessageCodec;
import org.tron.common.overlay.message.ReasonCode;
import org.tron.common.overlay.message.StaticMessages;
import org.tron.core.db.ByteArrayWrapper;
import org.tron.core.net.peer.PeerConnectionDelegate;
import org.tron.core.net.peer.TronHandler;

import java.io.IOException;
import java.net.InetSocketAddress;
import java.util.concurrent.TimeUnit;

@Component
@Scope("prototype")
public class Channel {

  private final static Logger logger = LoggerFactory.getLogger("Channel");

  @Autowired
  protected MessageQueue msgQueue;

  @Autowired
  private MessageCodec messageCodec;

  @Autowired
  private NodeManager nodeManager;

  @Autowired
  private StaticMessages staticMessages;

  @Autowired
  private WireTrafficStats stats;

  @Autowired
  private HandshakeHandler handshakeHandler;

  @Autowired
  private P2pHandler p2pHandler;

  @Autowired
  private TronHandler tronHandler;

  private ChannelManager channelManager;

  private InetSocketAddress inetSocketAddress;

  private Node node;

  private PeerConnectionDelegate peerDel;

  public TronState getTronState() {
    return tronState;
  }

  public void setTronState(TronState tronState) {
    //logger.info("channel {} state [{}] change to [{}]", inetSocketAddress, this.tronState, tronState);
    this.tronState = tronState;
  }

  private TronState tronState = TronState.INIT;

  protected NodeStatistics nodeStatistics;
  private boolean discoveryMode;
  private boolean isActive;

  private String remoteId;

  private PeerStatistics peerStats = new PeerStatistics();

  public void init(ChannelPipeline pipeline, String remoteId, boolean discoveryMode,
      ChannelManager channelManager, PeerConnectionDelegate peerDel) {
    this.channelManager = channelManager;
    this.remoteId = remoteId;

    isActive = remoteId != null && !remoteId.isEmpty();

<<<<<<< HEAD
        //TODO: use config here
        pipeline.addLast("readTimeoutHandler", new ReadTimeoutHandler(60, TimeUnit.SECONDS));
        pipeline.addLast(stats.tcp);
        pipeline.addLast("protoPender", new ProtobufVarint32LengthFieldPrepender());
        pipeline.addLast("lengthDecode", new ProtobufVarint32FrameDecoder());
        //handshake first
        pipeline.addLast("handshakeHandler", handshakeHandler);
=======
    //TODO: use config here
    pipeline.addLast("readTimeoutHandler",
        new ReadTimeoutHandler(60, TimeUnit.SECONDS));
    pipeline.addLast(stats.tcp);
    pipeline.addLast("protoPender", new ProtobufVarint32LengthFieldPrepender());
    pipeline.addLast("lengthDecode", new ProtobufVarint32FrameDecoder());
    //handshake first
    pipeline.addLast("handshakeHandler", handshakeHandler);
>>>>>>> 96d22414

    this.discoveryMode = discoveryMode;
    this.peerDel = peerDel;

    messageCodec.setChannel(this);
    msgQueue.setChannel(this);
    handshakeHandler.setChannel(this, remoteId);
    p2pHandler.setChannel(this);
    tronHandler.setChannel(this);

    p2pHandler.setMsgQueue(msgQueue);
    tronHandler.setMsgQueue(msgQueue);
    tronHandler.setPeerDel(peerDel);

<<<<<<< HEAD
    }
=======
    logger.info("Channel init finished");
  }
>>>>>>> 96d22414

  public void publicHandshakeFinished(ChannelHandlerContext ctx, HelloMessage helloRemote)
      throws IOException, InterruptedException {
    //nodeStatistics.setClientId(helloRemote.getClientID); TODO:use clientID
    ctx.pipeline().addLast("messageCodec", messageCodec);
    ctx.pipeline().addLast("p2p", p2pHandler);
    ctx.pipeline().addLast("data", tronHandler);
    getNodeStatistics().p2pHandShake.add();
    setTronState(TronState.HANDSHAKE_FINISHED);
  }

  public void sendHelloMessage(ChannelHandlerContext ctx) throws InterruptedException {
    final HelloMessage helloMessage = staticMessages
        .createHelloMessage(nodeManager.getPublicHomeNode());
    ctx.writeAndFlush(helloMessage.getSendData()).sync();
    getNodeStatistics().p2pOutHello.add();
  }

  public void setInetSocketAddress(InetSocketAddress inetSocketAddress) {
    this.inetSocketAddress = inetSocketAddress;
  }

  public NodeStatistics getNodeStatistics() {
    return nodeStatistics;
  }

  /**
   * Set node and register it in NodeManager if it is not registered yet.
   */
  public void initWithNode(byte[] nodeId, int remotePort) {
    node = new Node(nodeId, inetSocketAddress.getHostString(), remotePort);
    nodeStatistics = nodeManager.getNodeStatistics(node);
  }

  public Node getNode() {
    return node;
  }

  public boolean isProtocolsInitialized() {
    return tronState.ordinal() > TronState.INIT.ordinal();
  }

  public String logSyncStats() {
    //TODO: return tron sync status here.
//    int waitResp = lastReqSentTime > 0 ? (int) (System.currentTimeMillis() - lastReqSentTime) / 1000 : 0;
//    long lifeTime = System.currentTimeMillis() - connectedTime;
    return "";
//        return String.format(
//            "Peer %s: [ %18s, ping %6s ms, last know block num %s ]: needSyncFromPeer:%b needSyncFromUs:%b",
//            this.getNode().getHost() + ":" + this.getNode().getPort(),
//            this.getPeerIdShort(),
//            (int)this.getPeerStats().getAvgLatency(),
//            headBlockWeBothHave.getNum(),
//            isNeedSyncFromPeer(),
//            isNeedSyncFromUs());
  }

  public String getPeerId() {
    return node == null ? "<null>" : node.getHexId();
  }

  public String getPeerIdShort() {
    return node == null ? (remoteId != null && remoteId.length() >= 8 ? remoteId.substring(0, 8)
        : remoteId)
        : node.getHexIdShort();
  }

  public byte[] getNodeId() {
    return node == null ? null : node.getId();
  }

  /**
   * Indicates whether this connection was initiated by our peer
   */
  public boolean isActive() {
    return isActive;
  }

  public ByteArrayWrapper getNodeIdWrapper() {
    return node == null ? null : new ByteArrayWrapper(node.getId());
  }

  public void disconnect(ReasonCode reason) {
    nodeStatistics.nodeDisconnectedLocal(reason);
    msgQueue.disconnect(reason);
  }

  public InetSocketAddress getInetSocketAddress() {
    return inetSocketAddress;
  }

  public PeerStatistics getPeerStats() {
    return peerStats;
  }

  public enum TronState {
    INIT,
    HANDSHAKE_FINISHED,
    SYNCING,
    SYNC_COMPLETED
  }

  public boolean isIdle() {
    // TODO: use peer's status.
    return true;
  }

  @Override
  public boolean equals(Object o) {
    if (this == o) {
      return true;
    }
    if (o == null || getClass() != o.getClass()) {
      return false;
    }

<<<<<<< HEAD
    public void disconnect(ReasonCode reason) {
        logger.info("Channel disconnect {}, reason:{}", inetSocketAddress, reason);
         msgQueue.disconnect(reason);
    }

    public InetSocketAddress getInetSocketAddress() {
        return inetSocketAddress;
    }

    public PeerStatistics getPeerStats() {
        return peerStats;
    }

    public enum TronState {
        INIT,
        HANDSHAKE_FINISHED,
        START_TO_SYNC,
        SYNCING,
        SYNC_COMPLETED,
        SYNC_FAILED
    }
=======
    Channel channel = (Channel) o;
>>>>>>> 96d22414

    if (inetSocketAddress != null ? !inetSocketAddress.equals(channel.inetSocketAddress)
        : channel.inetSocketAddress != null) {
      return false;
    }
    if (node != null ? !node.equals(channel.node) : channel.node != null) {
      return false;
    }
    return this == channel;
  }

  @Override
  public int hashCode() {
    int result = inetSocketAddress != null ? inetSocketAddress.hashCode() : 0;
    result = 31 * result + (node != null ? node.hashCode() : 0);
    return result;
  }

  @Override
  public String toString() {
    return String.format("%s | %s", getPeerId(), inetSocketAddress);
  }
}<|MERGE_RESOLUTION|>--- conflicted
+++ resolved
@@ -46,67 +46,66 @@
 @Scope("prototype")
 public class Channel {
 
-  private final static Logger logger = LoggerFactory.getLogger("Channel");
-
-  @Autowired
-  protected MessageQueue msgQueue;
-
-  @Autowired
-  private MessageCodec messageCodec;
-
-  @Autowired
-  private NodeManager nodeManager;
-
-  @Autowired
-  private StaticMessages staticMessages;
-
-  @Autowired
-  private WireTrafficStats stats;
-
-  @Autowired
-  private HandshakeHandler handshakeHandler;
-
-  @Autowired
-  private P2pHandler p2pHandler;
-
-  @Autowired
-  private TronHandler tronHandler;
-
-  private ChannelManager channelManager;
-
-  private InetSocketAddress inetSocketAddress;
-
-  private Node node;
-
-  private PeerConnectionDelegate peerDel;
-
-  public TronState getTronState() {
-    return tronState;
-  }
-
-  public void setTronState(TronState tronState) {
-    //logger.info("channel {} state [{}] change to [{}]", inetSocketAddress, this.tronState, tronState);
-    this.tronState = tronState;
-  }
-
-  private TronState tronState = TronState.INIT;
-
-  protected NodeStatistics nodeStatistics;
-  private boolean discoveryMode;
-  private boolean isActive;
-
-  private String remoteId;
-
-  private PeerStatistics peerStats = new PeerStatistics();
-
-  public void init(ChannelPipeline pipeline, String remoteId, boolean discoveryMode,
-      ChannelManager channelManager, PeerConnectionDelegate peerDel) {
-    this.channelManager = channelManager;
-    this.remoteId = remoteId;
-
-    isActive = remoteId != null && !remoteId.isEmpty();
-
-<<<<<<< HEAD
+    private final static Logger logger = LoggerFactory.getLogger("Channel");
+
+    @Autowired
+    protected MessageQueue msgQueue;
+
+    @Autowired
+    private MessageCodec messageCodec;
+
+    @Autowired
+    private NodeManager nodeManager;
+
+    @Autowired
+    private StaticMessages staticMessages;
+
+    @Autowired
+    private WireTrafficStats stats;
+
+    @Autowired
+    private HandshakeHandler handshakeHandler;
+
+    @Autowired
+    private P2pHandler p2pHandler;
+
+    @Autowired
+    private TronHandler tronHandler;
+
+    private ChannelManager channelManager;
+
+    private InetSocketAddress inetSocketAddress;
+
+    private Node node;
+
+    private PeerConnectionDelegate peerDel;
+
+    public TronState getTronState() {
+        return tronState;
+    }
+
+    public void setTronState(TronState tronState) {
+        //logger.info("channel {} state [{}] change to [{}]", inetSocketAddress, this.tronState, tronState);
+        this.tronState = tronState;
+    }
+
+    private TronState tronState = TronState.INIT;
+
+    protected NodeStatistics nodeStatistics;
+    private boolean discoveryMode;
+    private boolean isActive;
+
+    private String remoteId;
+
+    private PeerStatistics peerStats = new PeerStatistics();
+
+    public void init(ChannelPipeline pipeline, String remoteId, boolean discoveryMode,
+                     ChannelManager channelManager, PeerConnectionDelegate peerDel) {
+        this.channelManager = channelManager;
+        this.remoteId = remoteId;
+
+        isActive = remoteId != null && !remoteId.isEmpty();
+
         //TODO: use config here
         pipeline.addLast("readTimeoutHandler", new ReadTimeoutHandler(60, TimeUnit.SECONDS));
         pipeline.addLast(stats.tcp);
@@ -114,83 +113,63 @@
         pipeline.addLast("lengthDecode", new ProtobufVarint32FrameDecoder());
         //handshake first
         pipeline.addLast("handshakeHandler", handshakeHandler);
-=======
-    //TODO: use config here
-    pipeline.addLast("readTimeoutHandler",
-        new ReadTimeoutHandler(60, TimeUnit.SECONDS));
-    pipeline.addLast(stats.tcp);
-    pipeline.addLast("protoPender", new ProtobufVarint32LengthFieldPrepender());
-    pipeline.addLast("lengthDecode", new ProtobufVarint32FrameDecoder());
-    //handshake first
-    pipeline.addLast("handshakeHandler", handshakeHandler);
->>>>>>> 96d22414
-
-    this.discoveryMode = discoveryMode;
-    this.peerDel = peerDel;
-
-    messageCodec.setChannel(this);
-    msgQueue.setChannel(this);
-    handshakeHandler.setChannel(this, remoteId);
-    p2pHandler.setChannel(this);
-    tronHandler.setChannel(this);
-
-    p2pHandler.setMsgQueue(msgQueue);
-    tronHandler.setMsgQueue(msgQueue);
-    tronHandler.setPeerDel(peerDel);
-
-<<<<<<< HEAD
-    }
-=======
-    logger.info("Channel init finished");
-  }
->>>>>>> 96d22414
-
-  public void publicHandshakeFinished(ChannelHandlerContext ctx, HelloMessage helloRemote)
-      throws IOException, InterruptedException {
-    //nodeStatistics.setClientId(helloRemote.getClientID); TODO:use clientID
-    ctx.pipeline().addLast("messageCodec", messageCodec);
-    ctx.pipeline().addLast("p2p", p2pHandler);
-    ctx.pipeline().addLast("data", tronHandler);
-    getNodeStatistics().p2pHandShake.add();
-    setTronState(TronState.HANDSHAKE_FINISHED);
-  }
-
-  public void sendHelloMessage(ChannelHandlerContext ctx) throws InterruptedException {
-    final HelloMessage helloMessage = staticMessages
-        .createHelloMessage(nodeManager.getPublicHomeNode());
-    ctx.writeAndFlush(helloMessage.getSendData()).sync();
-    getNodeStatistics().p2pOutHello.add();
-  }
-
-  public void setInetSocketAddress(InetSocketAddress inetSocketAddress) {
-    this.inetSocketAddress = inetSocketAddress;
-  }
-
-  public NodeStatistics getNodeStatistics() {
-    return nodeStatistics;
-  }
-
-  /**
-   * Set node and register it in NodeManager if it is not registered yet.
-   */
-  public void initWithNode(byte[] nodeId, int remotePort) {
-    node = new Node(nodeId, inetSocketAddress.getHostString(), remotePort);
-    nodeStatistics = nodeManager.getNodeStatistics(node);
-  }
-
-  public Node getNode() {
-    return node;
-  }
-
-  public boolean isProtocolsInitialized() {
-    return tronState.ordinal() > TronState.INIT.ordinal();
-  }
-
-  public String logSyncStats() {
-    //TODO: return tron sync status here.
+
+        this.discoveryMode = discoveryMode;
+        this.peerDel = peerDel;
+
+        messageCodec.setChannel(this);
+        msgQueue.setChannel(this);
+        handshakeHandler.setChannel(this, remoteId);
+        p2pHandler.setChannel(this);
+        tronHandler.setChannel(this);
+
+        p2pHandler.setMsgQueue(msgQueue);
+        tronHandler.setMsgQueue(msgQueue);
+        tronHandler.setPeerDel(peerDel);
+
+    }
+
+    public void publicHandshakeFinished(ChannelHandlerContext ctx, HelloMessage helloRemote) throws IOException, InterruptedException {
+        ctx.pipeline().addLast("messageCodec", messageCodec);
+        ctx.pipeline().addLast("p2p", p2pHandler);
+        ctx.pipeline().addLast("data", tronHandler);
+        setTronState(TronState.HANDSHAKE_FINISHED);
+    }
+
+    public void sendHelloMessage(ChannelHandlerContext ctx) throws IOException, InterruptedException {
+        final HelloMessage helloMessage = staticMessages.createHelloMessage(nodeManager.getPublicHomeNode());
+        ctx.writeAndFlush(helloMessage.getSendData()).sync();
+    }
+
+    public void setInetSocketAddress(InetSocketAddress inetSocketAddress) {
+        this.inetSocketAddress = inetSocketAddress;
+    }
+
+    public NodeStatistics getNodeStatistics() {
+        return nodeStatistics;
+    }
+
+    /**
+     * Set node and register it in NodeManager if it is not registered yet.
+     */
+    public void initWithNode(byte[] nodeId, int remotePort) {
+        node = new Node(nodeId, inetSocketAddress.getHostString(), remotePort);
+        nodeStatistics = nodeManager.getNodeStatistics(node);
+    }
+
+    public Node getNode() {
+        return node;
+    }
+
+    public boolean isProtocolsInitialized() {
+        return tronState.ordinal() > TronState.INIT.ordinal();
+    }
+
+    public String logSyncStats() {
+        //TODO: return tron sync status here.
 //    int waitResp = lastReqSentTime > 0 ? (int) (System.currentTimeMillis() - lastReqSentTime) / 1000 : 0;
 //    long lifeTime = System.currentTimeMillis() - connectedTime;
-    return "";
+        return "";
 //        return String.format(
 //            "Peer %s: [ %18s, ping %6s ms, last know block num %s ]: needSyncFromPeer:%b needSyncFromUs:%b",
 //            this.getNode().getHost() + ":" + this.getNode().getPort(),
@@ -199,71 +178,35 @@
 //            headBlockWeBothHave.getNum(),
 //            isNeedSyncFromPeer(),
 //            isNeedSyncFromUs());
-  }
-
-  public String getPeerId() {
-    return node == null ? "<null>" : node.getHexId();
-  }
-
-  public String getPeerIdShort() {
-    return node == null ? (remoteId != null && remoteId.length() >= 8 ? remoteId.substring(0, 8)
-        : remoteId)
-        : node.getHexIdShort();
-  }
-
-  public byte[] getNodeId() {
-    return node == null ? null : node.getId();
-  }
-
-  /**
-   * Indicates whether this connection was initiated by our peer
-   */
-  public boolean isActive() {
-    return isActive;
-  }
-
-  public ByteArrayWrapper getNodeIdWrapper() {
-    return node == null ? null : new ByteArrayWrapper(node.getId());
-  }
-
-  public void disconnect(ReasonCode reason) {
-    nodeStatistics.nodeDisconnectedLocal(reason);
-    msgQueue.disconnect(reason);
-  }
-
-  public InetSocketAddress getInetSocketAddress() {
-    return inetSocketAddress;
-  }
-
-  public PeerStatistics getPeerStats() {
-    return peerStats;
-  }
-
-  public enum TronState {
-    INIT,
-    HANDSHAKE_FINISHED,
-    SYNCING,
-    SYNC_COMPLETED
-  }
-
-  public boolean isIdle() {
-    // TODO: use peer's status.
-    return true;
-  }
-
-  @Override
-  public boolean equals(Object o) {
-    if (this == o) {
-      return true;
-    }
-    if (o == null || getClass() != o.getClass()) {
-      return false;
-    }
-
-<<<<<<< HEAD
+    }
+
+    public String getPeerId() {
+        return node == null ? "<null>" : node.getHexId();
+    }
+
+    public String getPeerIdShort() {
+        return node == null ? (remoteId != null && remoteId.length() >= 8 ? remoteId.substring(0,8) :remoteId)
+                : node.getHexIdShort();
+    }
+
+    public byte[] getNodeId() {
+        return node == null ? null : node.getId();
+    }
+
+    /**
+     * Indicates whether this connection was initiated by our peer
+     */
+    public boolean isActive() {
+        return isActive;
+    }
+
+    public ByteArrayWrapper getNodeIdWrapper() {
+        return node == null ? null : new ByteArrayWrapper(node.getId());
+    }
+
     public void disconnect(ReasonCode reason) {
         logger.info("Channel disconnect {}, reason:{}", inetSocketAddress, reason);
-         msgQueue.disconnect(reason);
+        msgQueue.disconnect(reason);
     }
 
     public InetSocketAddress getInetSocketAddress() {
@@ -282,29 +225,34 @@
         SYNC_COMPLETED,
         SYNC_FAILED
     }
-=======
-    Channel channel = (Channel) o;
->>>>>>> 96d22414
-
-    if (inetSocketAddress != null ? !inetSocketAddress.equals(channel.inetSocketAddress)
-        : channel.inetSocketAddress != null) {
-      return false;
-    }
-    if (node != null ? !node.equals(channel.node) : channel.node != null) {
-      return false;
-    }
-    return this == channel;
-  }
-
-  @Override
-  public int hashCode() {
-    int result = inetSocketAddress != null ? inetSocketAddress.hashCode() : 0;
-    result = 31 * result + (node != null ? node.hashCode() : 0);
-    return result;
-  }
-
-  @Override
-  public String toString() {
-    return String.format("%s | %s", getPeerId(), inetSocketAddress);
-  }
-}+
+    public boolean isIdle() {
+        // TODO: use peer's status.
+        return  true;
+    }
+
+    @Override
+    public boolean equals(Object o) {
+        if (this == o) return true;
+        if (o == null || getClass() != o.getClass()) return false;
+
+        Channel channel = (Channel) o;
+
+
+        if (inetSocketAddress != null ? !inetSocketAddress.equals(channel.inetSocketAddress) : channel.inetSocketAddress != null) return false;
+        if (node != null ? !node.equals(channel.node) : channel.node != null) return false;
+        return this == channel;
+    }
+
+    @Override
+    public int hashCode() {
+        int result = inetSocketAddress != null ? inetSocketAddress.hashCode() : 0;
+        result = 31 * result + (node != null ? node.hashCode() : 0);
+        return result;
+    }
+
+    @Override
+    public String toString() {
+        return String.format("%s | %s", getPeerId(), inetSocketAddress);
+    }
+}
