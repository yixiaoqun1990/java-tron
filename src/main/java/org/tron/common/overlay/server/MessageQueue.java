/*
 * Copyright (c) [2016] [ <ether.camp> ]
 * This file is part of the ethereumJ library.
 *
 * The ethereumJ library is free software: you can redistribute it and/or modify
 * it under the terms of the GNU Lesser General Public License as published by
 * the Free Software Foundation, either version 3 of the License, or
 * (at your option) any later version.
 *
 * The ethereumJ library is distributed in the hope that it will be useful,
 * but WITHOUT ANY WARRANTY; without even the implied warranty of
 * MERCHANTABILITY or FITNESS FOR A PARTICULAR PURPOSE. See the
 * GNU Lesser General Public License for more details.
 *
 * You should have received a copy of the GNU Lesser General Public License
 * along with the ethereumJ library. If not, see <http://www.gnu.org/licenses/>.
 */
package org.tron.common.overlay.server;

import io.netty.channel.ChannelFutureListener;
import io.netty.channel.ChannelHandlerContext;
import java.util.Queue;
import java.util.concurrent.ConcurrentLinkedQueue;
import java.util.concurrent.Executors;
import java.util.concurrent.ScheduledExecutorService;
import java.util.concurrent.ScheduledFuture;
import java.util.concurrent.ThreadFactory;
import java.util.concurrent.TimeUnit;
import java.util.concurrent.atomic.AtomicInteger;
import org.slf4j.Logger;
import org.slf4j.LoggerFactory;
import org.springframework.context.annotation.Scope;
import org.springframework.stereotype.Component;
import org.tron.common.overlay.message.DisconnectMessage;
import org.tron.common.overlay.message.Message;
import org.tron.common.overlay.message.PingMessage;
import org.tron.common.overlay.message.ReasonCode;
import org.tron.common.overlay.message.StaticMessages;

/**
 * This class contains the logic for sending messages in a queue
 *
 * Messages open by send and answered by receive of appropriate message
 *      PING by PONG
 *      GET_PEERS by PEERS
 *      GET_TRANSACTIONS by TRANSACTIONS
 *      GET_BLOCK_HASHES by BLOCK_HASHES
 *      GET_BLOCKS by BLOCKS
 *
 * The following messages will not be answered:
 *      PONG, PEERS, HELLO, STATUS, TRANSACTIONS, BLOCKS
 *
 * @author Roman Mandeleil
 */
@Component
@Scope("prototype")
public class MessageQueue {

  private static final Logger logger = LoggerFactory.getLogger("MessageQueue");

  private static final ScheduledExecutorService timer = Executors.newScheduledThreadPool(4, new ThreadFactory() {
    private AtomicInteger cnt = new AtomicInteger(0);

    public Thread newThread(Runnable r) {
      return new Thread(r, "MessageQueueTimer-" + cnt.getAndIncrement());
    }
  });

  private Queue<MessageRoundtrip> requestQueue = new ConcurrentLinkedQueue<>();
  private Queue<MessageRoundtrip> respondQueue = new ConcurrentLinkedQueue<>();
  private ChannelHandlerContext ctx = null;

//  @Autowired
//  EthereumListener ethereumListener;
  boolean hasPing = false;
  private ScheduledFuture<?> timerTask;
  private Channel channel;

  public MessageQueue() {
  }

  public void activate(ChannelHandlerContext ctx) {
    this.ctx = ctx;
    timerTask = timer.scheduleAtFixedRate(() -> {
      try {
        nudgeQueue();
      } catch (Throwable t) {
        logger.error("Unhandled exception", t);
      }
    }, 10, 10, TimeUnit.MILLISECONDS);
  }

  public void setChannel(Channel channel) {
    this.channel = channel;
  }

  public void sendMessage(Message msg) {
    if (msg instanceof PingMessage) {
      if (hasPing) return;
      hasPing = true;
    }

    if (msg.getAnswerMessage() != null)
      requestQueue.add(new MessageRoundtrip(msg));
    else
      respondQueue.add(new MessageRoundtrip(msg));
  }

  public void disconnect() {
    disconnect(StaticMessages.DISCONNECT_MESSAGE);
  }

  public void disconnect(ReasonCode reason) {
    disconnect(new DisconnectMessage(reason));
  }

  private void disconnect(DisconnectMessage msg) {
    ctx.writeAndFlush(msg);
    ctx.close();
  }

  public void receivedMessage(Message msg) throws InterruptedException {

    if (requestQueue.peek() != null) {
      MessageRoundtrip messageRoundtrip = requestQueue.peek();
      Message waitingMessage = messageRoundtrip.getMsg();

      if (waitingMessage instanceof PingMessage) hasPing = false;

      if (waitingMessage.getAnswerMessage() != null
          && msg.getClass() == waitingMessage.getAnswerMessage()) {
        messageRoundtrip.answer();
      }
    }
  }

  private void removeAnsweredMessage(MessageRoundtrip messageRoundtrip) {
    if (messageRoundtrip != null && messageRoundtrip.isAnswered())
      requestQueue.remove();
  }

  private void nudgeQueue() {
    // remove last answered message on the queue
    removeAnsweredMessage(requestQueue.peek());
    // Now send the next message
    sendToWire(respondQueue.poll());
    sendToWire(requestQueue.peek());
  }

  private void sendToWire(MessageRoundtrip messageRoundtrip) {

    if (messageRoundtrip != null && messageRoundtrip.getRetryTimes() == 0) {
      // TODO: retry logic || messageRoundtrip.hasToRetry()){

      Message msg = messageRoundtrip.getMsg();

      //TODO#p2p#peerDel : let node know
<<<<<<< HEAD
      //ethereumListener.onSendMessage(channel, msg);
=======
>>>>>>> 72f9d9c1

      ctx.writeAndFlush(msg.getSendData())
          .addListener(ChannelFutureListener.FIRE_EXCEPTION_ON_FAILURE);

      if (msg.getAnswerMessage() != null) {
        messageRoundtrip.incRetryTimes();
        messageRoundtrip.saveTime();
      }
    }
  }

  public void close() {
    if (!timerTask.isCancelled()) {
      timerTask.cancel(false);
    }
  }
}<|MERGE_RESOLUTION|>--- conflicted
+++ resolved
@@ -155,10 +155,7 @@
       Message msg = messageRoundtrip.getMsg();
 
       //TODO#p2p#peerDel : let node know
-<<<<<<< HEAD
-      //ethereumListener.onSendMessage(channel, msg);
-=======
->>>>>>> 72f9d9c1
+      logger.info(msg.toString());
 
       ctx.writeAndFlush(msg.getSendData())
           .addListener(ChannelFutureListener.FIRE_EXCEPTION_ON_FAILURE);
