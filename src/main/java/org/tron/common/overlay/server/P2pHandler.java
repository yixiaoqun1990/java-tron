--- conflicted
+++ resolved
@@ -179,12 +179,6 @@
 
   public void setHandshake(HelloMessage msg, ChannelHandlerContext ctx) {
 
-<<<<<<< HEAD
-    channel.getNodeStatistics().setClientId("");
-=======
-    // TODO#p2p: clientId: java-tron
-    channel.getNodeStatistics().setClientId("java-tron");
->>>>>>> b42803c6
 //        channel.getNodeStatistics().capabilities.clear();
 //        channel.getNodeStatistics().capabilities.addAll(msg.getCapabilities());
 
