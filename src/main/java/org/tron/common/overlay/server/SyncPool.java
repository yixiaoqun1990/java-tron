--- conflicted
+++ resolved
@@ -68,12 +68,10 @@
   @Autowired
   private NodeManager nodeManager;
 
-<<<<<<< HEAD
   @Autowired
-=======
   private PeerConnectionDelegate peerDel;
 
->>>>>>> 83822feb
+  @Autowired
   private ChannelManager channelManager;
 
   private Args args;
@@ -86,27 +84,27 @@
   @Autowired
   public SyncPool(final Args args) {
     this.args = args;
-    init(channelManager);
+    logger.info("_________SyncPool ggg.");
+    init(channelManager, null);
   }
 
   public void init(final ChannelManager channelManager, PeerConnectionDelegate peerDel) {
+    logger.info("_________SyncPool init {} p {}.", channelManager, peerDel);
+
     if (this.channelManager != null) return; // inited already
     this.channelManager = channelManager;
-<<<<<<< HEAD
     //updateLowerUsefulDifficulty();x
-=======
     this.peerDel = peerDel;
 
     //updateLowerUsefulDifficulty();
->>>>>>> 83822feb
 
     poolLoopExecutor.scheduleWithFixedDelay(() -> {
       try {
-        heartBeat();
+        //heartBeat();
 //        updateLowerUsefulDifficulty();
         fillUp();
-        prepareActive();
-        cleanupActive();
+        //prepareActive();
+        //cleanupActive();
       } catch (Throwable t) {
         logger.error("Unhandled exception", t);
       }
@@ -204,6 +202,9 @@
 
   public synchronized Set<String> nodesInUse() {
     Set<String> ids = new HashSet<>();
+    if (channelManager.getActivePeers() == null){
+
+    }
     for (Channel peer : channelManager.getActivePeers()) {
       ids.add(peer.getPeerId());
     }
@@ -272,11 +273,12 @@
   }
 
   private void fillUp() {
-    int lackSize = args.getNodeMaxActiveNodes() - channelManager.getActivePeers().size();
+    logger.info("fillup");
+    //int lackSize = args.getNodeMaxActiveNodes() - channelManager.getActivePeers().size();
     //if(lackSize <= 0) return;
-    lackSize = 10;
+    int lackSize = 10;
     final Set<String> nodesInUse = nodesInUse();
-    nodesInUse.add(Hex.toHexString(args.nodeId()));   // exclude home node
+    nodesInUse.add(Hex.toHexString(nodeManager.getPublicHomeNode().getId()));   // exclude home node
 
 
     //TODO: here can only use TCP connect seed peer.
@@ -288,6 +290,7 @@
     }
 
     logger.info("connection nodes size : {}", newNodes.size());
+
     for(NodeHandler n : newNodes) {
       channelManager.connect(n.getNode());
     }
