/*
 * Copyright (c) [2016] [ <ether.camp> ]
 * This file is part of the ethereumJ library.
 *
 * The ethereumJ library is free software: you can redistribute it and/or modify
 * it under the terms of the GNU Lesser General Public License as published by
 * the Free Software Foundation, either version 3 of the License, or
 * (at your option) any later version.
 *
 * The ethereumJ library is distributed in the hope that it will be useful,
 * but WITHOUT ANY WARRANTY; without even the implied warranty of
 * MERCHANTABILITY or FITNESS FOR A PARTICULAR PURPOSE. See the
 * GNU Lesser General Public License for more details.
 *
 * You should have received a copy of the GNU Lesser General Public License
 * along with the ethereumJ library. If not, see <http://www.gnu.org/licenses/>.
 */
package org.tron.common.overlay.server;

import org.slf4j.Logger;
import org.slf4j.LoggerFactory;
import org.springframework.beans.factory.annotation.Autowired;
import org.springframework.stereotype.Component;
import org.tron.common.overlay.client.PeerClient;
import org.tron.common.overlay.discover.Node;
import org.tron.common.overlay.discover.NodeHandler;
import org.tron.common.overlay.discover.NodeManager;
import org.tron.core.config.args.Args;
import org.tron.core.net.peer.PeerConnection;
import org.tron.core.net.peer.PeerConnectionDelegate;

import java.util.*;
import java.util.concurrent.Executors;
import java.util.concurrent.ScheduledExecutorService;
import java.util.concurrent.TimeUnit;
import java.util.function.Predicate;

@Component
public class SyncPool {

  public static final Logger logger = LoggerFactory.getLogger("SyncPool");

  private static final long WORKER_TIMEOUT = 3;

  private final List<PeerConnection> activePeers = Collections.synchronizedList(new ArrayList<PeerConnection>());

  @Autowired
  private NodeManager nodeManager;

  @Autowired
  private ChannelManager channelManager;

  private PeerConnectionDelegate peerDel;

  private Args args = Args.getInstance();

  private int maxActiveNodes = args.getNodeMaxActiveNodes() > 0 ? args.getNodeMaxActiveNodes() : 3000;

  private ScheduledExecutorService poolLoopExecutor = Executors.newSingleThreadScheduledExecutor();

  private ScheduledExecutorService logExecutor = Executors.newSingleThreadScheduledExecutor();

  private PeerClient peerClient;

  @Autowired
  public SyncPool(PeerConnectionDelegate peerDel, PeerClient peerClient) {
    this.peerDel = peerDel;
    this.peerClient = peerClient;
    init();
  }

  public void init() {
    poolLoopExecutor.scheduleWithFixedDelay(() -> {
      try {
        fillUp();
        prepareActive();
      } catch (Throwable t) {
        logger.error("Exception in sync worker", t);
      }
    }, WORKER_TIMEOUT, WORKER_TIMEOUT, TimeUnit.SECONDS);

    logExecutor.scheduleWithFixedDelay(() -> {
      try {
        logActivePeers();
      } catch (Throwable t) {
        logger.error("Exception in log worker", t);
      }
    }, 10, 10, TimeUnit.SECONDS);
  }

  private synchronized void prepareActive() {
    List<Channel> managerActive = new ArrayList<>(channelManager.getActivePeers());
    NodeSelector nodeSelector = new NodeSelector();
    List<PeerConnection> active = new ArrayList<>();
    for (Channel channel : managerActive) {
      if (nodeSelector.test(nodeManager.getNodeHandler(channel.getNode()))) {
        active.add((PeerConnection)channel);
      }
    }

    if (active.isEmpty()) return;

    active.sort(Comparator.comparingDouble(c -> c.getPeerStats().getAvgLatency()));

    for (PeerConnection channel : active) {
      if (!activePeers.contains(channel)) {
        peerDel.onConnectPeer(channel);
      }
    }

    activePeers.clear();
    activePeers.addAll(active);
  }

  private void fillUp() {
    int lackSize = maxActiveNodes - channelManager.getActivePeers().size();
    if(lackSize <= 0) return;

    final Set<String> nodesInUse = channelManager.nodesInUse();
    nodesInUse.add(nodeManager.getPublicHomeNode().getHexId());

    List<NodeHandler> newNodes = nodeManager.getNodes(new NodeSelector(nodesInUse), lackSize);
    newNodes.forEach(n -> peerClient.connectAsync(n.getNode().getHost(), n.getNode().getPort(),
            n.getNode().getHexId(), false));
  }

  synchronized void logActivePeers() {
    if (logger.isInfoEnabled()) {
      StringBuilder sb = new StringBuilder("Peer stats:\n");
      sb.append("Active peers\n");
      sb.append("============\n");
      Set<Node> activeSet = new HashSet<>();
      for (PeerConnection peer : new ArrayList<>(activePeers)) {
        sb.append(peer.logSyncStats()).append('\n');
        activeSet.add(peer.getNode());
      }
      sb.append("Other connected peers\n");
      sb.append("============\n");
      for (Channel peer : new ArrayList<>(channelManager.getActivePeers())) {
        if (!activeSet.contains(peer.getNode())) {
          sb.append(peer.logSyncStats()).append('\n');
        }
      }
      logger.info(sb.toString());
    }
  }

  public List<NodeHandler> getActiveNodes() {
    return nodeManager.getActiveNodes();
  }

  public synchronized List<PeerConnection> getActivePeers() {
    return new ArrayList<>(activePeers);
  }

  public synchronized void onDisconnect(Channel peer) {
    if (activePeers.contains(peer)) {
      logger.info("Peer {}: disconnected", peer.getPeerIdShort());
      peerDel.onDisconnectPeer((PeerConnection)peer);
      activePeers.remove(peer);
    }
  }

  public void close() {
    try {
      poolLoopExecutor.shutdownNow();
      logExecutor.shutdownNow();
    } catch (Exception e) {
      logger.warn("Problems shutting down executor", e);
    }
  }

  class NodeSelector implements Predicate<NodeHandler> {

    Set<String> nodesInUse;

    public NodeSelector() {}

    public NodeSelector(Set<String> nodesInUse) {
      this.nodesInUse = nodesInUse;
    }

    @Override
    public boolean test(NodeHandler handler) {

      //TODO: use reputation sysytem

      if (handler.getState().equals(NodeHandler.State.Discovered) ||
              handler.getState().equals(NodeHandler.State.Dead) ||
              handler.getState().equals(NodeHandler.State.NonActive)){
        return false;
      }

      if (handler.getNode().getHost().equals(nodeManager.getPublicHomeNode().getHost()) ||
              handler.getNode().getPort() == nodeManager.getPublicHomeNode().getPort()) {
        return false;
      }

      if (channelManager.isRecentlyDisconnected(handler.getInetSocketAddress().getAddress())){
          return false;
      }

<<<<<<< HEAD

  private synchronized void prepareActive() {
    List<Channel> managerActive = new ArrayList<>(channelManager.getActivePeers());

    // Filtering out with nodeSelector because server-connected nodes were not tested
    NodeSelector nodeSelector = new NodeSelector();
    List<PeerConnection> active = new ArrayList<>();
    for (Channel channel : managerActive) {
      if (nodeSelector.test(nodeManager.getNodeHandler(channel.getNode()))) {
        active.add((PeerConnection)channel);
      }
    }

    if (active.isEmpty()) return;

//    // filtering by 20% from top difficulty
//    active.sort((c1, c2) -> c2.getTotalDifficulty().compareTo(c1.getTotalDifficulty()));
//
//    BigInteger highestDifficulty = active.get(0).getTotalDifficulty();
    int thresholdIdx = (int) (min(Args.getInstance().getSyncNodeCount(), active.size()) - 1);
//
//    for (int i = thresholdIdx; i >= 0; i--) {
//      if (isIn20PercentRange(active.get(i).getTotalDifficulty(), highestDifficulty)) {
//        thresholdIdx = i;
//        break;
//      }
//    }

    //List<PeerConnection> filtered = active.subList(0, thresholdIdx + 1);

    // sorting by latency in asc order
    active.sort(Comparator.comparingDouble(c -> c.getPeerStats().getAvgLatency()));

//    for (PeerConnection channel : active) {
//      if (!activePeers.contains(channel)) {
//        peerDel.onConnectPeer(channel);
//      }
//    }

    activePeers.clear();
    activePeers.addAll(active);
  }

  private synchronized void cleanupActive() {
    Iterator<PeerConnection> iterator = activePeers.iterator();
    while (iterator.hasNext()) {
      PeerConnection next = iterator.next();
      if (next.isDisconnected()) {
        peerDel.onDisconnectPeer(next);
        logger.info("Removing peer " + next + " from active due to disconnect.");
        iterator.remove();
=======
      if (nodesInUse != null && nodesInUse.contains(handler.getNode().getHexId())) {
        return false;
>>>>>>> 72f9d9c1
      }

      return  true;
    }
  }

}<|MERGE_RESOLUTION|>--- conflicted
+++ resolved
@@ -200,62 +200,9 @@
           return false;
       }
 
-<<<<<<< HEAD
-
-  private synchronized void prepareActive() {
-    List<Channel> managerActive = new ArrayList<>(channelManager.getActivePeers());
-
-    // Filtering out with nodeSelector because server-connected nodes were not tested
-    NodeSelector nodeSelector = new NodeSelector();
-    List<PeerConnection> active = new ArrayList<>();
-    for (Channel channel : managerActive) {
-      if (nodeSelector.test(nodeManager.getNodeHandler(channel.getNode()))) {
-        active.add((PeerConnection)channel);
-      }
-    }
-
-    if (active.isEmpty()) return;
-
-//    // filtering by 20% from top difficulty
-//    active.sort((c1, c2) -> c2.getTotalDifficulty().compareTo(c1.getTotalDifficulty()));
-//
-//    BigInteger highestDifficulty = active.get(0).getTotalDifficulty();
-    int thresholdIdx = (int) (min(Args.getInstance().getSyncNodeCount(), active.size()) - 1);
-//
-//    for (int i = thresholdIdx; i >= 0; i--) {
-//      if (isIn20PercentRange(active.get(i).getTotalDifficulty(), highestDifficulty)) {
-//        thresholdIdx = i;
-//        break;
-//      }
-//    }
-
-    //List<PeerConnection> filtered = active.subList(0, thresholdIdx + 1);
-
-    // sorting by latency in asc order
-    active.sort(Comparator.comparingDouble(c -> c.getPeerStats().getAvgLatency()));
-
-//    for (PeerConnection channel : active) {
-//      if (!activePeers.contains(channel)) {
-//        peerDel.onConnectPeer(channel);
-//      }
-//    }
-
-    activePeers.clear();
-    activePeers.addAll(active);
-  }
-
-  private synchronized void cleanupActive() {
-    Iterator<PeerConnection> iterator = activePeers.iterator();
-    while (iterator.hasNext()) {
-      PeerConnection next = iterator.next();
-      if (next.isDisconnected()) {
-        peerDel.onDisconnectPeer(next);
-        logger.info("Removing peer " + next + " from active due to disconnect.");
-        iterator.remove();
-=======
       if (nodesInUse != null && nodesInUse.contains(handler.getNode().getHexId())) {
         return false;
->>>>>>> 72f9d9c1
+
       }
 
       return  true;
