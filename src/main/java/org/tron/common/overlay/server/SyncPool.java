--- conflicted
+++ resolved
@@ -69,7 +69,7 @@
   @Autowired
   private ChannelManager channelManager;
 
-  private Args args = Args.getInstance();
+  private Args args;
 
   private ScheduledExecutorService poolLoopExecutor = Executors.newSingleThreadScheduledExecutor();
 
@@ -78,11 +78,8 @@
 
   @Autowired
   public SyncPool(final Args args) {
-<<<<<<< HEAD
     this.args = args;
     init();
-=======
->>>>>>> 4feff8e1
   }
 
   public void init() {
@@ -257,17 +254,11 @@
   }
 
   private void fillUp() {
-<<<<<<< HEAD
     int lackSize = args.getNodeMaxActiveNodes() - channelManager.getActivePeers().size();
     //if(lackSize <= 0) return;
     lackSize = 10;
-=======
-    int lackSize = this.args.getNodeMaxActiveNodes() - channelManager.getActivePeers().size();
-    if(lackSize <= 0) return;
-
->>>>>>> 4feff8e1
     final Set<String> nodesInUse = nodesInUse();
-    nodesInUse.add(Hex.toHexString(this.args.nodeId()));   // exclude home node
+    nodesInUse.add(Hex.toHexString(args.nodeId()));   // exclude home node
 
     List<NodeHandler> newNodes;
     newNodes = nodeManager.getNodes(new NodeSelector(lowerUsefulDifficulty, nodesInUse), lackSize);
@@ -279,6 +270,7 @@
       logDiscoveredNodes(newNodes);
     }
 
+    logger.info("connection nodes size : {}", newNodes.size());
     for(NodeHandler n : newNodes) {
       channelManager.connect(n.getNode());
     }
@@ -302,7 +294,7 @@
 //    active.sort((c1, c2) -> c2.getTotalDifficulty().compareTo(c1.getTotalDifficulty()));
 //
 //    BigInteger highestDifficulty = active.get(0).getTotalDifficulty();
-    int thresholdIdx = (int) (min(this.args.getSyncNodeCount(), active.size()) - 1);
+    int thresholdIdx = (int) (min(args.getSyncNodeCount(), active.size()) - 1);
 //
 //    for (int i = thresholdIdx; i >= 0; i--) {
 //      if (isIn20PercentRange(active.get(i).getTotalDifficulty(), highestDifficulty)) {
