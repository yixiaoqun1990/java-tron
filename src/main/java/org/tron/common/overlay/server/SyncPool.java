/*
 * Copyright (c) [2016] [ <ether.camp> ]
 * This file is part of the ethereumJ library.
 *
 * The ethereumJ library is free software: you can redistribute it and/or modify
 * it under the terms of the GNU Lesser General Public License as published by
 * the Free Software Foundation, either version 3 of the License, or
 * (at your option) any later version.
 *
 * The ethereumJ library is distributed in the hope that it will be useful,
 * but WITHOUT ANY WARRANTY; without even the implied warranty of
 * MERCHANTABILITY or FITNESS FOR A PARTICULAR PURPOSE. See the
 * GNU Lesser General Public License for more details.
 *
 * You should have received a copy of the GNU Lesser General Public License
 * along with the ethereumJ library. If not, see <http://www.gnu.org/licenses/>.
 */
package org.tron.common.overlay.server;

import com.google.common.cache.Cache;
import com.google.common.cache.CacheBuilder;
import java.net.InetAddress;
import java.util.ArrayList;
import java.util.Collections;
import java.util.Comparator;
import java.util.HashSet;
import java.util.List;
import java.util.Set;
import java.util.concurrent.Executors;
import java.util.concurrent.ScheduledExecutorService;
import java.util.concurrent.TimeUnit;
import java.util.concurrent.atomic.AtomicInteger;
import java.util.function.Predicate;

import com.google.common.collect.Lists;
import org.slf4j.Logger;
import org.slf4j.LoggerFactory;
import org.springframework.beans.factory.annotation.Autowired;
import org.springframework.context.ApplicationContext;
import org.springframework.stereotype.Component;
import org.tron.common.overlay.client.PeerClient;
import org.tron.common.overlay.discover.Node;
import org.tron.common.overlay.discover.NodeHandler;
import org.tron.common.overlay.discover.NodeManager;
import org.tron.core.config.args.Args;
import org.tron.core.net.peer.PeerConnection;
import org.tron.core.net.peer.PeerConnectionDelegate;

@Component
public class SyncPool {

  public static final Logger logger = LoggerFactory.getLogger("SyncPool");

<<<<<<< HEAD
  private static final double fator = 0.4;
=======
  private static final long WORKER_TIMEOUT = 16;
  private static final double factor = 0.4;
>>>>>>> 4d456058

  private final List<PeerConnection> activePeers = Collections.synchronizedList(new ArrayList<PeerConnection>());
  private final AtomicInteger passivePeersCount = new AtomicInteger(0);
  private final AtomicInteger activePeersCount = new AtomicInteger(0);

  private Cache<NodeHandler, Long> nodeHandlerCache = CacheBuilder.newBuilder()
      .maximumSize(1000).expireAfterWrite(120, TimeUnit.SECONDS).recordStats().build();

  @Autowired
  private NodeManager nodeManager;

  @Autowired
  private ChannelManager channelManager;

  private PeerConnectionDelegate peerDel;

  private Args args = Args.getInstance();

  private int maxActiveNodes = args.getNodeMaxActiveNodes() > 0 ? args.getNodeMaxActiveNodes() : 30;

  private ScheduledExecutorService poolLoopExecutor = Executors.newSingleThreadScheduledExecutor();

  private ScheduledExecutorService logExecutor = Executors.newSingleThreadScheduledExecutor();

  private PeerClient peerClient;

  @Autowired
  public SyncPool(PeerClient peerClient) {
    this.peerClient = peerClient;
  }

  public void init(PeerConnectionDelegate peerDel) {
    this.peerDel = peerDel;

    poolLoopExecutor.scheduleWithFixedDelay(() -> {
      try {
        fillUp();
      } catch (Throwable t) {
        logger.error("Exception in sync worker", t);
      }
    }, 30, 16, TimeUnit.SECONDS);

    logExecutor.scheduleWithFixedDelay(() -> {
      try {
        logActivePeers();
      } catch (Throwable t) {
      }
    }, 30, 10, TimeUnit.SECONDS);
  }

  private void fillUp() {
<<<<<<< HEAD
    int lackSize = (int) (maxActiveNodes * fator) - activePeers.size();
    if (lackSize <= 0) {
      return;
    }
=======
    int lackSize = (int) (maxActiveNodes * factor) - activePeers.size();
    if(lackSize <= 0) return;
>>>>>>> 4d456058

    final Set<String> nodesInUse = new HashSet<>();
    channelManager.getActivePeers().forEach(channel -> nodesInUse.add(channel.getPeerId()));
    nodesInUse.add(nodeManager.getPublicHomeNode().getHexId());

    List<NodeHandler> newNodes = nodeManager.getNodes(new NodeSelector(nodesInUse), lackSize);
    newNodes.forEach(n -> {
      peerClient.connectAsync(n, false);
      nodeHandlerCache.put(n, System.currentTimeMillis());
    });
  }

  // for test only
  public void addActivePeers(PeerConnection p) {
    activePeers.add(p);
  }


  synchronized void logActivePeers() {

    logger.info("-------- active connect channel {}", activePeersCount.get());
    logger.info("-------- passive connect channel {}", passivePeersCount.get());
    logger.info("-------- all connect channel {}", channelManager.getActivePeers().size());
    for (Channel channel : channelManager.getActivePeers()) {
      logger.info(channel.toString());
    }

    if (logger.isInfoEnabled()) {
      StringBuilder sb = new StringBuilder("Peer stats:\n");
      sb.append("Active peers\n");
      sb.append("============\n");
      Set<Node> activeSet = new HashSet<>();
      for (PeerConnection peer : new ArrayList<>(activePeers)) {
        sb.append(peer.logSyncStats()).append('\n');
        activeSet.add(peer.getNode());
      }
      sb.append("Other connected peers\n");
      sb.append("============\n");
      for (Channel peer : new ArrayList<>(channelManager.getActivePeers())) {
        if (!activeSet.contains(peer.getNode())) {
          sb.append(peer.getNode()).append('\n');
        }
      }
      logger.info(sb.toString());
    }
  }

  public synchronized List<PeerConnection> getActivePeers() {
    List<PeerConnection> peers = Lists.newArrayList();
    activePeers.forEach(peer -> {
      if (!peer.isDisconnect()) {
        peers.add(peer);
      }
    });
    return peers;
  }

  public synchronized void onConnect(Channel peer) {
    if (!activePeers.contains(peer)) {
      if (!peer.isActive()) {
        passivePeersCount.incrementAndGet();
      } else {
        activePeersCount.incrementAndGet();
      }
      activePeers.add((PeerConnection) peer);
      activePeers.sort(Comparator.comparingDouble(c -> c.getPeerStats().getAvgLatency()));
      peerDel.onConnectPeer((PeerConnection) peer);
    }
  }

  public synchronized void onDisconnect(Channel peer) {
    if (activePeers.contains(peer)) {
      if (!peer.isActive()) {
        passivePeersCount.decrementAndGet();
      } else {
        activePeersCount.decrementAndGet();
      }
      activePeers.remove(peer);
      peerDel.onDisconnectPeer((PeerConnection) peer);
    }
  }

  public boolean isCanConnect() {
    if (activePeers.size() >= maxActiveNodes) {
      return false;
    }
    return true;
  }

  public void close() {
    try {
      poolLoopExecutor.shutdownNow();
      logExecutor.shutdownNow();
    } catch (Exception e) {
      logger.warn("Problems shutting down executor", e);
    }
  }

  class NodeSelector implements Predicate<NodeHandler> {

    Set<String> nodesInUse;

    public NodeSelector(Set<String> nodesInUse) {
      this.nodesInUse = nodesInUse;
    }

    @Override
    public boolean test(NodeHandler handler) {

      if (handler.getNode().getHost().equals(nodeManager.getPublicHomeNode().getHost()) &&
          handler.getNode().getPort() == nodeManager.getPublicHomeNode().getPort()) {
        return false;
      }

      InetAddress inetAddress = handler.getInetSocketAddress().getAddress();
      if (channelManager.getRecentlyDisconnected().getIfPresent(inetAddress) != null) {
        return false;
      }
      if (channelManager.getBadPeers().getIfPresent(inetAddress) != null) {
        return false;
      }

      if (nodesInUse != null && nodesInUse.contains(handler.getNode().getHexId())) {
        return false;
      }

      if (nodeHandlerCache.getIfPresent(handler) != null) {
        return false;
      }

      if (handler.getNodeStatistics().getReputation() < 100) {
        return false;
      }

      return true;
    }
  }

}<|MERGE_RESOLUTION|>--- conflicted
+++ resolved
@@ -51,12 +51,7 @@
 
   public static final Logger logger = LoggerFactory.getLogger("SyncPool");
 
-<<<<<<< HEAD
-  private static final double fator = 0.4;
-=======
-  private static final long WORKER_TIMEOUT = 16;
   private static final double factor = 0.4;
->>>>>>> 4d456058
 
   private final List<PeerConnection> activePeers = Collections.synchronizedList(new ArrayList<PeerConnection>());
   private final AtomicInteger passivePeersCount = new AtomicInteger(0);
@@ -108,15 +103,8 @@
   }
 
   private void fillUp() {
-<<<<<<< HEAD
-    int lackSize = (int) (maxActiveNodes * fator) - activePeers.size();
-    if (lackSize <= 0) {
-      return;
-    }
-=======
     int lackSize = (int) (maxActiveNodes * factor) - activePeers.size();
     if(lackSize <= 0) return;
->>>>>>> 4d456058
 
     final Set<String> nodesInUse = new HashSet<>();
     channelManager.getActivePeers().forEach(channel -> nodesInUse.add(channel.getPeerId()));
