/*
 * Copyright (c) [2016] [ <ether.camp> ]
 * This file is part of the ethereumJ library.
 *
 * The ethereumJ library is free software: you can redistribute it and/or modify
 * it under the terms of the GNU Lesser General Public License as published by
 * the Free Software Foundation, either version 3 of the License, or
 * (at your option) any later version.
 *
 * The ethereumJ library is distributed in the hope that it will be useful,
 * but WITHOUT ANY WARRANTY; without even the implied warranty of
 * MERCHANTABILITY or FITNESS FOR A PARTICULAR PURPOSE. See the
 * GNU Lesser General Public License for more details.
 *
 * You should have received a copy of the GNU Lesser General Public License
 * along with the ethereumJ library. If not, see <http://www.gnu.org/licenses/>.
 */
package org.tron.common.overlay.discover;

import org.slf4j.LoggerFactory;
import org.springframework.beans.factory.annotation.Autowired;
import org.springframework.stereotype.Component;
import org.tron.common.overlay.discover.message.*;
import org.tron.common.overlay.discover.table.NodeTable;
import org.tron.common.utils.CollectionUtils;
import org.tron.core.config.args.Args;
import org.tron.core.db.Manager;

import java.net.InetAddress;
import java.net.InetSocketAddress;
import java.util.*;
import java.util.concurrent.Executors;
import java.util.concurrent.ScheduledExecutorService;
import java.util.function.Consumer;
import java.util.function.Predicate;

@Component
public class NodeManager implements Consumer<DiscoveryEvent> {

  static final org.slf4j.Logger logger = LoggerFactory.getLogger("NodeManager");

  private Args args = Args.getInstance();

  private Manager dbManager;

  private static final long LISTENER_REFRESH_RATE = 1000;
  private static final long DB_COMMIT_RATE = 1 * 60 * 1000;
  static final int MAX_NODES = 2000;
  static final int NODES_TRIM_THRESHOLD = 3000;

  Consumer<DiscoveryEvent> messageSender;

  NodeTable table;
  private Map<String, NodeHandler> nodeHandlerMap = new HashMap<>();
  final Node homeNode;
  private List<Node> bootNodes = new ArrayList<>();

  // option to handle inbounds only from known peers (i.e. which were discovered by ourselves)
  boolean inboundOnlyFromKnownNodes = false;

  private boolean discoveryEnabled;

  private Map<DiscoverListener, ListenerHandler> listeners = new IdentityHashMap<>();

  private boolean inited = false;
  private Timer logStatsTimer = new Timer();
  private Timer nodeManagerTasksTimer = new Timer("NodeManagerTasks");
  private ScheduledExecutorService pongTimer;

  @Autowired
  public NodeManager(Manager dbManager) {

    this.dbManager = dbManager;

    discoveryEnabled = args.isNodeDiscoveryEnable();

    homeNode = new Node(Args.getInstance().getMyKey().getNodeId(), args.getNodeExternalIp(), args.getNodeListenPort());

    for (String boot : args.getSeedNode().getIpList()) {
        bootNodes.add(Node.instanceOf(boot));
    }

    logger.info("bootNodes : size= {}", bootNodes.size());

    table = new NodeTable(homeNode);

    logStatsTimer.scheduleAtFixedRate(new TimerTask() {
      @Override
      public void run() {
        logger.trace("Statistics:\n {}", dumpAllStatistics());
      }
    }, 1 * 1000, 60 * 1000);

    this.pongTimer = Executors.newSingleThreadScheduledExecutor();

    for (Node node : args.getNodeActive()) {
        getNodeHandler(node).getNodeStatistics().setPredefined(true);
    }
  }

  public ScheduledExecutorService getPongTimer() {
    return pongTimer;
  }

  void channelActivated() {
    // channel activated now can send messages
    if (!inited) {
      // no another init on a new channel activation
      inited = true;

      // this task is done asynchronously with some fixed rate
      // to avoid any overhead in the NodeStatistics classes keeping them lightweight
      // (which might be critical since they might be invoked from time critical sections)
      nodeManagerTasksTimer.scheduleAtFixedRate(new TimerTask() {
        @Override
        public void run() {
          processListeners();
        }
      }, LISTENER_REFRESH_RATE, LISTENER_REFRESH_RATE);

      if(args.isNodeDiscoveryPersist()){
        dbRead();
        nodeManagerTasksTimer.scheduleAtFixedRate(new TimerTask() {
          @Override
          public void run() {
            dbWrite();
          }
        }, DB_COMMIT_RATE, DB_COMMIT_RATE);
      }

      for (Node node : bootNodes) {
        getNodeHandler(node);
      }
    }
  }

  private void dbRead() {
    Set<Node> Nodes = this.dbManager.readNeighbours();
    logger.info("Reading Node statistics from PeersStore: " + Nodes.size() + " nodes.");
    Nodes.forEach(node -> getNodeHandler(node));
  }

  private void dbWrite() {
    Set<Node> batch = new HashSet<>();
    synchronized (this) {
      for (NodeHandler nodeHandler: nodeHandlerMap.values()){
        if (nodeHandler.state != NodeHandler.State.Dead){
          batch.add(nodeHandler.getNode());
        }
      }
    }
    logger.info("Write Node statistics to PeersStore: " + batch.size() + " nodes.");
    dbManager.clearAndWriteNeighbours(batch);
  }

  public void setMessageSender(Consumer<DiscoveryEvent> messageSender) {
    this.messageSender = messageSender;
  }

  private String getKey(Node n) {
    return getKey(new InetSocketAddress(n.getHost(), n.getPort()));
  }

  private String getKey(InetSocketAddress address) {
    InetAddress addr = address.getAddress();
    return (addr == null ? address.getHostString() : addr.getHostAddress()) + ":" + address
        .getPort();
  }

  public synchronized NodeHandler getNodeHandler(Node n) {
    String key = getKey(n);
    NodeHandler ret = nodeHandlerMap.get(key);
    if (ret == null) {
      trimTable();
      ret = new NodeHandler(n, this);
      nodeHandlerMap.put(key, ret);
      logger.info("Add new node: {}, size={}", ret, nodeHandlerMap.size());
    } else if (ret.getNode().isDiscoveryNode() && !n.isDiscoveryNode()) {
      logger.info("change node: old {} new {}, size ={}", ret, n, nodeHandlerMap.size());
      ret.node = n;
    }
<<<<<<< HEAD
=======
//
//    nodeHandlerMap.values().forEach(handler-> logger.info("{} {} {} {}",
//            handler.node.getHost(),handler.node.getPort(),handler.node.getHexIdShort(),handler.state.toString()));

>>>>>>> af80ecc1
    return ret;
  }

  private void trimTable() {
    if (nodeHandlerMap.size() > NODES_TRIM_THRESHOLD) {

      List<NodeHandler> sorted = new ArrayList<>(nodeHandlerMap.values());
      // reverse sort by reputation
      sorted.sort((o1, o2) -> o1.getNodeStatistics().getReputation() - o2.getNodeStatistics().getReputation());

      for (NodeHandler handler : sorted) {
        logger.info("trimTable delete node, {}", handler.getNode());
        nodeHandlerMap.remove(getKey(handler.getNode()));
        if (nodeHandlerMap.size() <= MAX_NODES) {
          break;
        }
      }
    }
  }

  boolean hasNodeHandler(Node n) {
    return nodeHandlerMap.containsKey(getKey(n));
  }

  public NodeTable getTable() {
    return table;
  }

  public NodeStatistics getNodeStatistics(Node n) {
    return getNodeHandler(n).getNodeStatistics();
  }

  @Override
  public void accept(DiscoveryEvent discoveryEvent) {
    handleInbound(discoveryEvent);
  }

  public void handleInbound(DiscoveryEvent discoveryEvent) {
    Message m = discoveryEvent.getMessage();
    InetSocketAddress sender = discoveryEvent.getAddress();

    Node n = new Node(m.getNodeId(), sender.getHostString(), sender.getPort());

    if (inboundOnlyFromKnownNodes && !hasNodeHandler(n)) {
      logger.debug(
          "=/=> (" + sender + "): inbound packet from unknown peer rejected due to config option.");
      return;
    }
    NodeHandler nodeHandler = getNodeHandler(n);

    logger.trace("===> ({}) {} [{}] {}", sender, m.getClass().getSimpleName(), nodeHandler, m);

    byte type = m.getType();
    switch (type) {
      case 1:
        nodeHandler.handlePing((PingMessage) m);
        break;
      case 2:
        nodeHandler.handlePong((PongMessage) m);
        break;
      case 3:
        nodeHandler.handleFindNode((FindNodeMessage) m);
        break;
      case 4:
        nodeHandler.handleNeighbours((NeighborsMessage) m);
        break;
    }
  }

  public void sendOutbound(DiscoveryEvent discoveryEvent) {
    if (discoveryEnabled && messageSender != null) {
      logger.trace(" <===({}) {} [{}] {}", discoveryEvent.getAddress(),
          discoveryEvent.getMessage().getClass().getSimpleName(), this,
          discoveryEvent.getMessage());
      messageSender.accept(discoveryEvent);
    }
  }

  public synchronized List<NodeHandler> getNodes(int minReputation) {
    List<NodeHandler> ret = new ArrayList<>();
    for (NodeHandler nodeHandler : nodeHandlerMap.values()) {
      if (nodeHandler.getNodeStatistics().getReputation() >= minReputation) {
        ret.add(nodeHandler);
      }
    }
    return ret;
  }

  public List<NodeHandler> getNodes(
      Predicate<NodeHandler> predicate,
      int limit) {
    ArrayList<NodeHandler> filtered = new ArrayList<>();
    synchronized (this) {
      for (NodeHandler handler : nodeHandlerMap.values()) {
        logger.info(handler.toString());
        if (predicate.test(handler)) {
          filtered.add(handler);
        }
      }
    }
<<<<<<< HEAD

    logger.info("nodeHandlerMap size {} filter peer  size {}",nodeHandlerMap.size(), filtered.size());
=======
//    logger.info("size {}", filtered.size());
//    logger.info("nodeHandlerMap size {} filter peer  size {}",nodeHandlerMap.size(), filtered.size());
>>>>>>> af80ecc1

    return CollectionUtils.truncate(filtered, limit);
  }

  private synchronized void processListeners() {
    for (ListenerHandler handler : listeners.values()) {
      try {
        handler.checkAll();
      } catch (Exception e) {
        logger.error("Exception processing listener: " + handler, e);
      }
    }
  }

  public synchronized void addDiscoverListener(DiscoverListener listener,
      Predicate<NodeStatistics> filter) {
    listeners.put(listener, new ListenerHandler(listener, filter));
  }

  public synchronized String dumpAllStatistics() {
    List<NodeHandler> l = new ArrayList<>(nodeHandlerMap.values());
    l.sort((o1, o2) -> -(o1.getNodeStatistics().getReputation() - o2.getNodeStatistics()
        .getReputation()));

    StringBuilder sb = new StringBuilder();
    int zeroReputCount = 0;
    for (NodeHandler nodeHandler : l) {
      if (nodeHandler.getNodeStatistics().getReputation() > 0) {
        sb.append(nodeHandler).append("\t").append(nodeHandler.getNodeStatistics()).append("\n");
      } else {
        zeroReputCount++;
      }
    }
    sb.append("0 reputation: ").append(zeroReputCount).append(" nodes.\n");
    return sb.toString();
  }

  public Node getPublicHomeNode() {
    return homeNode;
  }

  public boolean isTheSameNode(Node src, Node des){
    if (src.getHexId().equals(des.getHexId())){
      return  true;
    }
    if (src.getHost().equals(homeNode.getHost()) && des.getPort() == homeNode.getPort()){
      return  true;
    }
    return  false;
  }

  public void close() {
    try {
      nodeManagerTasksTimer.cancel();
      pongTimer.shutdownNow();
      logStatsTimer.cancel();
    } catch (Exception e) {
      logger.warn("close failed.", e);
    }
  }

  private class ListenerHandler {
    Map<NodeHandler, Object> discoveredNodes = new IdentityHashMap<>();
    DiscoverListener listener;
    Predicate<NodeStatistics> filter;
    ListenerHandler(DiscoverListener listener, Predicate<NodeStatistics> filter) {
      this.listener = listener;
      this.filter = filter;
    }

    void checkAll() {
      for (NodeHandler handler : nodeHandlerMap.values()) {
        boolean has = discoveredNodes.containsKey(handler);
        boolean test = filter.test(handler.getNodeStatistics());
        if (!has && test) {
          listener.nodeAppeared(handler);
          discoveredNodes.put(handler, null);
        } else if (has && !test) {
          listener.nodeDisappeared(handler);
          discoveredNodes.remove(handler);
        }
      }
    }
  }

}<|MERGE_RESOLUTION|>--- conflicted
+++ resolved
@@ -179,13 +179,6 @@
       logger.info("change node: old {} new {}, size ={}", ret, n, nodeHandlerMap.size());
       ret.node = n;
     }
-<<<<<<< HEAD
-=======
-//
-//    nodeHandlerMap.values().forEach(handler-> logger.info("{} {} {} {}",
-//            handler.node.getHost(),handler.node.getPort(),handler.node.getHexIdShort(),handler.state.toString()));
-
->>>>>>> af80ecc1
     return ret;
   }
 
@@ -286,13 +279,8 @@
         }
       }
     }
-<<<<<<< HEAD
 
     logger.info("nodeHandlerMap size {} filter peer  size {}",nodeHandlerMap.size(), filtered.size());
-=======
-//    logger.info("size {}", filtered.size());
-//    logger.info("nodeHandlerMap size {} filter peer  size {}",nodeHandlerMap.size(), filtered.size());
->>>>>>> af80ecc1
 
     return CollectionUtils.truncate(filtered, limit);
   }
