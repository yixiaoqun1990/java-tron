/*
 * Copyright (c) [2016] [ <ether.camp> ]
 * This file is part of the ethereumJ library.
 *
 * The ethereumJ library is free software: you can redistribute it and/or modify
 * it under the terms of the GNU Lesser General Public License as published by
 * the Free Software Foundation, either version 3 of the License, or
 * (at your option) any later version.
 *
 * The ethereumJ library is distributed in the hope that it will be useful,
 * but WITHOUT ANY WARRANTY; without even the implied warranty of
 * MERCHANTABILITY or FITNESS FOR A PARTICULAR PURPOSE. See the
 * GNU Lesser General Public License for more details.
 *
 * You should have received a copy of the GNU Lesser General Public License
 * along with the ethereumJ library. If not, see <http://www.gnu.org/licenses/>.
 */
package org.tron.common.overlay.discover;

import org.slf4j.LoggerFactory;
import org.springframework.beans.factory.annotation.Autowired;
import org.springframework.stereotype.Component;
import org.tron.common.overlay.discover.NodeHandler.State;
import org.tron.common.overlay.discover.message.*;
import org.tron.common.overlay.discover.table.NodeTable;
import org.tron.common.utils.CollectionUtils;
import org.tron.core.config.args.Args;
import org.tron.core.db.Manager;

import java.net.InetAddress;
import java.net.InetSocketAddress;
import java.util.*;
import java.util.concurrent.Executors;
import java.util.concurrent.ScheduledExecutorService;
import java.util.function.Consumer;
import java.util.function.Predicate;

@Component
public class NodeManager implements Consumer<DiscoveryEvent> {

  static final org.slf4j.Logger logger = LoggerFactory.getLogger("NodeManager");

  private Args args = Args.getInstance();

  private Manager dbManager;

  private static final long LISTENER_REFRESH_RATE = 1000;
  private static final long DB_COMMIT_RATE = 1 * 60 * 1000;
  static final int MAX_NODES = 2000;
  static final int NODES_TRIM_THRESHOLD = 3000;

  Consumer<DiscoveryEvent> messageSender;

  NodeTable table;
  private Map<String, NodeHandler> nodeHandlerMap = new HashMap<>();
  final Node homeNode;
  private List<Node> bootNodes = new ArrayList<>();

  // option to handle inbounds only from known peers (i.e. which were discovered by ourselves)
  boolean inboundOnlyFromKnownNodes = false;

  private boolean discoveryEnabled;

  private Map<DiscoverListener, ListenerHandler> listeners = new IdentityHashMap<>();

  private boolean inited = false;
  private Timer logStatsTimer = new Timer();
  private Timer nodeManagerTasksTimer = new Timer("NodeManagerTasks");
  private ScheduledExecutorService pongTimer;

  @Autowired
  public NodeManager(Manager dbManager) {

    this.dbManager = dbManager;

    discoveryEnabled = args.isNodeDiscoveryEnable();

    homeNode = new Node(Args.getInstance().getMyKey().getNodeId(), args.getNodeExternalIp(), args.getNodeListenPort());

    for (String boot : args.getSeedNode().getIpList()) {
        bootNodes.add(Node.instanceOf(boot));
    }

    logger.info("homeNode : {}", homeNode);
    logger.info("bootNodes : size= {}", bootNodes.size());

    table = new NodeTable(homeNode);

    logStatsTimer.scheduleAtFixedRate(new TimerTask() {
      @Override
      public void run() {
        logger.trace("Statistics:\n {}", dumpAllStatistics());
      }
    }, 1 * 1000, 60 * 1000);

    this.pongTimer = Executors.newSingleThreadScheduledExecutor();
<<<<<<< HEAD
=======

>>>>>>> f1a24d93
  }

  public ScheduledExecutorService getPongTimer() {
    return pongTimer;
  }

  void channelActivated() {
    // channel activated now can send messages
    if (!inited) {
      // no another init on a new channel activation
      inited = true;

      // this task is done asynchronously with some fixed rate
      // to avoid any overhead in the NodeStatistics classes keeping them lightweight
      // (which might be critical since they might be invoked from time critical sections)
      nodeManagerTasksTimer.scheduleAtFixedRate(new TimerTask() {
        @Override
        public void run() {
          processListeners();
        }
      }, LISTENER_REFRESH_RATE, LISTENER_REFRESH_RATE);

      if(args.isNodeDiscoveryPersist()){
        dbRead();
        nodeManagerTasksTimer.scheduleAtFixedRate(new TimerTask() {
          @Override
          public void run() {
            dbWrite();
          }
        }, DB_COMMIT_RATE, DB_COMMIT_RATE);
      }

      for (Node node : bootNodes) {
        getNodeHandler(node);
      }

      for (Node node : args.getNodeActive()) {
        getNodeHandler(node).getNodeStatistics().setPredefined(true);
      }
    }
  }

  public boolean isNodeAlive(NodeHandler nodeHandler){
    return  nodeHandler.state.equals(State.Alive) ||
            nodeHandler.state.equals(State.Active) ||
            nodeHandler.state.equals(State.EvictCandidate);
  }

  private void dbRead() {
    Set<Node> Nodes = this.dbManager.readNeighbours();
    logger.info("Reading Node statistics from PeersStore: " + Nodes.size() + " nodes.");
    Nodes.forEach(node -> getNodeHandler(node).getNodeStatistics().setPersistedReputation(node.getReputation()));
  }

  private void dbWrite() {
    Set<Node> batch = new HashSet<>();
    synchronized (this) {
      for (NodeHandler nodeHandler: nodeHandlerMap.values()){
        //if (isNodeAlive(nodeHandler)) {
          nodeHandler.getNode().setReputation(nodeHandler.getNodeStatistics().getReputation());
          batch.add(nodeHandler.getNode());
        //}
      }
    }
    logger.info("Write Node statistics to PeersStore: " + batch.size() + " nodes.");
    dbManager.clearAndWriteNeighbours(batch);
  }

  public void setMessageSender(Consumer<DiscoveryEvent> messageSender) {
    this.messageSender = messageSender;
  }

  private String getKey(Node n) {
    return getKey(new InetSocketAddress(n.getHost(), n.getPort()));
  }

  private String getKey(InetSocketAddress address) {
    InetAddress addr = address.getAddress();
    return (addr == null ? address.getHostString() : addr.getHostAddress()) + ":" + address
        .getPort();
  }

  public synchronized NodeHandler getNodeHandler(Node n) {
    String key = getKey(n);
    NodeHandler ret = nodeHandlerMap.get(key);
    if (ret == null) {
      trimTable();
      ret = new NodeHandler(n, this);
      nodeHandlerMap.put(key, ret);
      logger.info("Add new node: {}, size={}", ret, nodeHandlerMap.size());
    } else if (ret.getNode().isDiscoveryNode() && !n.isDiscoveryNode()) {
      logger.info("Change node: old {} new {}, size ={}", ret, n, nodeHandlerMap.size());
      ret.node = n;
    }
    return ret;
  }

  private void trimTable() {
    if (nodeHandlerMap.size() > NODES_TRIM_THRESHOLD) {
      List<NodeHandler> sorted = new ArrayList<>(nodeHandlerMap.values());
      // reverse sort by reputation
      sorted.sort((o1, o2) -> o1.getNodeStatistics().getReputation() - o2.getNodeStatistics().getReputation());

      for (NodeHandler handler : sorted) {
        nodeHandlerMap.remove(getKey(handler.getNode()));
        if (nodeHandlerMap.size() <= MAX_NODES) {
          break;
        }
      }
    }
  }

  boolean hasNodeHandler(Node n) {
    return nodeHandlerMap.containsKey(getKey(n));
  }

  public NodeTable getTable() {
    return table;
  }

  public NodeStatistics getNodeStatistics(Node n) {
    return getNodeHandler(n).getNodeStatistics();
  }

  @Override
  public void accept(DiscoveryEvent discoveryEvent) {
    handleInbound(discoveryEvent);
  }

  public void handleInbound(DiscoveryEvent discoveryEvent) {
    Message m = discoveryEvent.getMessage();
    InetSocketAddress sender = discoveryEvent.getAddress();

    Node n = new Node(m.getNodeId(), sender.getHostString(), sender.getPort());

    if (inboundOnlyFromKnownNodes && !hasNodeHandler(n)) {
      logger.debug(
          "=/=> (" + sender + "): inbound packet from unknown peer rejected due to config option.");
      return;
    }
    NodeHandler nodeHandler = getNodeHandler(n);

    byte type = m.getType();
    switch (type) {
      case 1:
        nodeHandler.handlePing((PingMessage) m);
        break;
      case 2:
        nodeHandler.handlePong((PongMessage) m);
        break;
      case 3:
        nodeHandler.handleFindNode((FindNodeMessage) m);
        break;
      case 4:
        nodeHandler.handleNeighbours((NeighborsMessage) m);
        break;
    }
  }

  public void sendOutbound(DiscoveryEvent discoveryEvent) {
    if (discoveryEnabled && messageSender != null) {
      messageSender.accept(discoveryEvent);
    }
  }

  public synchronized List<NodeHandler> getNodes(int minReputation) {
    List<NodeHandler> ret = new ArrayList<>();
    for (NodeHandler nodeHandler : nodeHandlerMap.values()) {
      if (nodeHandler.getNodeStatistics().getReputation() >= minReputation) {
        ret.add(nodeHandler);
      }
    }
    return ret;
  }

  public List<NodeHandler> getNodes(Predicate<NodeHandler> predicate,  int limit) {
    ArrayList<NodeHandler> filtered = new ArrayList<>();
    synchronized (this) {
      for (NodeHandler handler : nodeHandlerMap.values()) {
        if (predicate.test(handler)) {
          filtered.add(handler);
        }
      }
    }

    logger.debug("nodeHandlerMap size {} filter peer  size {}", nodeHandlerMap.size(), filtered.size());

    return CollectionUtils.truncate(filtered, limit);
  }

  public List<NodeHandler> getActiveNodes() {
    List<NodeHandler> handlers = new ArrayList<>();
    for (NodeHandler handler :
        this.nodeHandlerMap.values()) {
      if (handler.state == State.Alive || handler.state == State.Active || handler.state == State.EvictCandidate) {
        handlers.add(handler);
      }
    }

    return handlers;
  }

  private synchronized void processListeners() {
    for (ListenerHandler handler : listeners.values()) {
      try {
        handler.checkAll();
      } catch (Exception e) {
        logger.error("Exception processing listener: " + handler, e);
      }
    }
  }

  public synchronized void addDiscoverListener(DiscoverListener listener,
      Predicate<NodeStatistics> filter) {
    listeners.put(listener, new ListenerHandler(listener, filter));
  }

  public synchronized String dumpAllStatistics() {
    List<NodeHandler> l = new ArrayList<>(nodeHandlerMap.values());
    l.sort((o1, o2) -> -(o1.getNodeStatistics().getReputation() - o2.getNodeStatistics()
        .getReputation()));

    StringBuilder sb = new StringBuilder();
    int zeroReputCount = 0;
    for (NodeHandler nodeHandler : l) {
      if (nodeHandler.getNodeStatistics().getReputation() > 0) {
        sb.append(nodeHandler).append("\t").append(nodeHandler.getNodeStatistics()).append("\n");
      } else {
        zeroReputCount++;
      }
    }
    sb.append("0 reputation: ").append(zeroReputCount).append(" nodes.\n");
    return sb.toString();
  }

  public Node getPublicHomeNode() {
    return homeNode;
  }

  public void close() {
    try {
      nodeManagerTasksTimer.cancel();
      pongTimer.shutdownNow();
      logStatsTimer.cancel();
    } catch (Exception e) {
      logger.warn("close failed.", e);
    }
  }

  private class ListenerHandler {
    Map<NodeHandler, Object> discoveredNodes = new IdentityHashMap<>();
    DiscoverListener listener;
    Predicate<NodeStatistics> filter;
    ListenerHandler(DiscoverListener listener, Predicate<NodeStatistics> filter) {
      this.listener = listener;
      this.filter = filter;
    }

    void checkAll() {
      for (NodeHandler handler : nodeHandlerMap.values()) {
        boolean has = discoveredNodes.containsKey(handler);
        boolean test = filter.test(handler.getNodeStatistics());
        if (!has && test) {
          listener.nodeAppeared(handler);
          discoveredNodes.put(handler, null);
        } else if (has && !test) {
          listener.nodeDisappeared(handler);
          discoveredNodes.remove(handler);
        }
      }
    }
  }

}<|MERGE_RESOLUTION|>--- conflicted
+++ resolved
@@ -94,10 +94,6 @@
     }, 1 * 1000, 60 * 1000);
 
     this.pongTimer = Executors.newSingleThreadScheduledExecutor();
-<<<<<<< HEAD
-=======
-
->>>>>>> f1a24d93
   }
 
   public ScheduledExecutorService getPongTimer() {
