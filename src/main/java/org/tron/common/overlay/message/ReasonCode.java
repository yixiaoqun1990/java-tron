/*
 * Copyright (c) [2016] [ <ether.camp> ]
 * This file is part of the ethereumJ library.
 *
 * The ethereumJ library is free software: you can redistribute it and/or modify
 * it under the terms of the GNU Lesser General Public License as published by
 * the Free Software Foundation, either version 3 of the License, or
 * (at your option) any later version.
 *
 * The ethereumJ library is distributed in the hope that it will be useful,
 * but WITHOUT ANY WARRANTY; without even the implied warranty of
 * MERCHANTABILITY or FITNESS FOR A PARTICULAR PURPOSE. See the
 * GNU Lesser General Public License for more details.
 *
 * You should have received a copy of the GNU Lesser General Public License
 * along with the ethereumJ library. If not, see <http://www.gnu.org/licenses/>.
 */
package org.tron.common.overlay.message;

import java.util.HashMap;
import java.util.Map;

/**
 * Reason is an optional integer specifying one
 * of a number of reasons for disconnect
 */
public enum ReasonCode {

    /**
     * [0x00] Disconnect request by other peer
     */
    REQUESTED(0x00),

    /**
     * [0x02] Packets can not be parsed
     */
    BAD_PROTOCOL(0x02),

    /**
     * [0x04] Already too many connections with other peers
     */
    TOO_MANY_PEERS(0x04),

    /**
     * [0x05] Already have a running connection with this peer
     */
    DUPLICATE_PEER(0x05),

    /**
     * [0x06] Version of the p2p protocol is not the same as ours
     */
    INCOMPATIBLE_PROTOCOL(0x06),

    /**
     * [0x07]
     */
    NULL_IDENTITY(0x07),

    /**
     * [0x08] Peer quit voluntarily
     */
    PEER_QUITING(0x08),

    UNEXPECTED_IDENTITY(0x09),

    LOCAL_IDENTITY(0x0A),

    PING_TIMEOUT(0x0B),

    USER_REASON(0x10),

    RESET(0x11),

    SYNC_FAIL(0x12),

<<<<<<< HEAD
    FETCH_FAIL(0x13),
=======
    TIME_OUT(0x13),

    BAD_TX(0x14),

    BAD_BLOCK(0x15),

    FORKED(0x16),

    UNLINKABLE(0x17),

    INCOMPATIBLE_VERSION(0x18),

    INCOMPATIBLE_CHAIN(0x19),
>>>>>>> fa661930

    /**
     * [0xFF] Reason not specified
     */
    UNKNOWN(0xFF);

    private int reason;

    private static final Map<Integer, ReasonCode> intToTypeMap = new HashMap<>();

    static {
        for (ReasonCode type : ReasonCode.values()) {
            intToTypeMap.put(type.reason, type);
        }
    }

    private ReasonCode(int reason) {
        this.reason = reason;
    }

    public static ReasonCode fromInt(int i) {
        ReasonCode type = intToTypeMap.get(i);
        if (type == null)
            return ReasonCode.UNKNOWN;
        return type;
    }

    public int getReason() {
        return reason;
    }
}<|MERGE_RESOLUTION|>--- conflicted
+++ resolved
@@ -73,10 +73,7 @@
 
     SYNC_FAIL(0x12),
 
-<<<<<<< HEAD
     FETCH_FAIL(0x13),
-=======
-    TIME_OUT(0x13),
 
     BAD_TX(0x14),
 
@@ -89,7 +86,8 @@
     INCOMPATIBLE_VERSION(0x18),
 
     INCOMPATIBLE_CHAIN(0x19),
->>>>>>> fa661930
+
+    TIME_OUT(0x20),
 
     /**
      * [0xFF] Reason not specified
