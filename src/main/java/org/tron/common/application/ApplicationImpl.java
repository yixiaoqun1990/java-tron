package org.tron.common.application;

import org.slf4j.Logger;
import org.slf4j.LoggerFactory;

import org.tron.core.db.BlockStore;
import org.tron.core.db.Manager;
import org.tron.core.net.node.Node;
import org.tron.core.net.node.NodeDelegate;
import org.tron.core.net.node.NodeDelegateImpl;
import org.tron.core.net.node.NodeImpl;
import org.tron.core.config.args.Args;

public class ApplicationImpl implements Application {

  private static final Logger logger = LoggerFactory.getLogger("ApplicationImpl");
  private Node p2pNode;
  private BlockStore blockStoreDb;
  private ServiceContainer services;
  private NodeDelegate nodeDelegate;

  private Manager dbManager;

  private boolean isProducer;
<<<<<<< HEAD
  
=======

  @Override
  public List<Sha256Hash> getBlockHashes(List<Sha256Hash> blockChainSummary) {
    //todo: return the blocks it should be have.
    List<Sha256Hash> retBlockHashes = new ArrayList<>();
    Sha256Hash lastKnownBlkHash = Sha256Hash.ZERO_HASH;

    if (!blockChainSummary.isEmpty()) {
      //todo: find a block we all know between the summary and my db.
      Collections.reverse(blockChainSummary);
      for (Sha256Hash hash : blockChainSummary) {
        if (blockStoreDb.containBlock(hash)) {
          lastKnownBlkHash = hash;
          break;
        }
      }
      if (lastKnownBlkHash == Sha256Hash.ZERO_HASH) {
        //todo: can not find any same block form peer's summary and my db.
      }
    }

    for (long num = blockStoreDb.getBlockNumById(lastKnownBlkHash);
        num <= blockStoreDb.getHeadBlockNum(); ++num) {
      if (num > 0) {
        retBlockHashes.add(blockStoreDb.getBlockIdByNum(num));
      }
    }
    return retBlockHashes;
  }

  @Override
  public List<Sha256Hash> getBlockChainSummary(Sha256Hash refPoint, int num) {

    List<Sha256Hash> retSummary = new ArrayList<>();
    long highBlkNum = 0;
    long highNoForkBlkNum;
    long lowBlkNum = 0; //TODO：get this from db.

    List<Sha256Hash> forkList = new ArrayList<>();

    if (refPoint != Sha256Hash.ZERO_HASH) {
      //todo: get db's head num to check local db's block status.
      if (blockStoreDb.containBlock(refPoint)) {
        highBlkNum = blockStoreDb.getBlockNumById(refPoint);
        highNoForkBlkNum = highBlkNum;
      } else {
        forkList = blockStoreDb.getBlockChainHashesOnFork(refPoint);
        highNoForkBlkNum = blockStoreDb.getBlockNumById(forkList.get(forkList.size() - 1));
        forkList.remove(forkList.get(forkList.size() - 1));
      }

    } else {
      highBlkNum = blockStoreDb.getHeadBlockNum();
      highNoForkBlkNum = highBlkNum;
      if (highBlkNum == 0) {
        return retSummary;
      }
    }

    long realHighBlkNum = highBlkNum + num;
    do {
      if (lowBlkNum <= highNoForkBlkNum) {
        retSummary.add(blockStoreDb.getBlockIdByNum(lowBlkNum));
      } else {
        retSummary.add(forkList.get((int) (lowBlkNum - highNoForkBlkNum - 1)));
      }
      lowBlkNum += (realHighBlkNum - lowBlkNum + 2) / 2;
    } while (lowBlkNum <= highBlkNum);
    return retSummary;
  }

>>>>>>> 250845d6
  private void resetP2PNode() {
    p2pNode.listen();
    p2pNode.connectToP2PNetWork();
    p2pNode.syncFrom(blockStoreDb.getHeadBlockId());
  }
<<<<<<< HEAD
  
=======

  //NodeDelegate

  @Override
  public void handleBlock(BlockCapsule block) {
    logger.info("handle block");
    //TODO Process Block (witness Trx record)
    dbManager.processBlock(block);
    blockStoreDb.pushBlock(block);
    DynamicPropertiesStore dynamicPropertiesStore = dbManager.getDynamicPropertiesStore();
    //dynamicPropertiesStore.saveLatestBlockHeaderTimestamp(block.get);
    dynamicPropertiesStore.saveLatestBlockHeaderNumber(block.getNum());
    //dynamicPropertiesStore.saveLatestBlockHeaderHash(block.getBlockId());
  }

  @Override
  public void handleTransaction(TransactionCapsule trx) {
    logger.info("handle transaction");
    blockStoreDb.pushTransactions(trx);
  }


  @Override
  public Message getData(Sha256Hash hash, MessageTypes type) {
    switch (type) {
      case BLOCK:
        return new BlockMessage(blockStoreDb.findBlockByHash(hash));
      case TRX:
        return new TransactionMessage(
            dbManager.getTransactionStore().findTransactionByHash(hash.getBytes()));
      default:
        logger.info("message type not block or trx.");
        return null;
    }
  }

  @Override
  public void syncToCli() {
    //sync to cli or gui
  }

  @Override
  public void getBlockNum(byte[] hash) {

  }

  @Override
  public void getBlockTime(byte[] hash) {

  }

  @Override
  public byte[] getHeadBlockId() {
    return new byte[0];
  }

  @Override
  public boolean contain(Sha256Hash hash, MessageTypes type) {
    if (type.equals(MessageTypes.BLOCK)) {
      return blockStoreDb.containBlock(hash);
    } else if (type.equals(MessageTypes.TRX)) {
      //TODO: check it
      return false;
    }
    return false;
  }

  //IApplication

>>>>>>> 250845d6
  @Override
  public void setOptions(Args args) {

  }

  @Override
  public void init(String path, Args args) {
    p2pNode = new NodeImpl();
    dbManager = new Manager();
    dbManager.init();
    blockStoreDb = dbManager.getBlockStore();
    services = new ServiceContainer();
    nodeDelegate = new NodeDelegateImpl(dbManager);
  }

  @Override
  public void addService(Service service) {
    services.add(service);
  }

  @Override
  public void initServices(Args args) {
    services.init(args);
  }

  /**
   * start up the app.
   */
  public void startup() {
    p2pNode.setNodeDelegate(nodeDelegate);
    resetP2PNode();
  }

  @Override
  public void shutdown() {

  }

  @Override
  public void startServices() {
    services.start();
  }

  @Override
  public void shutdownServices() {
    services.stop();
  }

  @Override
  public Node getP2pNode() {
    return p2pNode;
  }

  @Override
  public BlockStore getBlockStoreS() {
    return blockStoreDb;
  }

  @Override
  public Manager getDbManager() {
    return dbManager;
  }

  public boolean isProducer() {
    return isProducer;
  }

  public void setIsProducer(boolean producer) {
    isProducer = producer;
  }

}<|MERGE_RESOLUTION|>--- conflicted
+++ resolved
@@ -22,159 +22,13 @@
   private Manager dbManager;
 
   private boolean isProducer;
-<<<<<<< HEAD
-  
-=======
 
-  @Override
-  public List<Sha256Hash> getBlockHashes(List<Sha256Hash> blockChainSummary) {
-    //todo: return the blocks it should be have.
-    List<Sha256Hash> retBlockHashes = new ArrayList<>();
-    Sha256Hash lastKnownBlkHash = Sha256Hash.ZERO_HASH;
-
-    if (!blockChainSummary.isEmpty()) {
-      //todo: find a block we all know between the summary and my db.
-      Collections.reverse(blockChainSummary);
-      for (Sha256Hash hash : blockChainSummary) {
-        if (blockStoreDb.containBlock(hash)) {
-          lastKnownBlkHash = hash;
-          break;
-        }
-      }
-      if (lastKnownBlkHash == Sha256Hash.ZERO_HASH) {
-        //todo: can not find any same block form peer's summary and my db.
-      }
-    }
-
-    for (long num = blockStoreDb.getBlockNumById(lastKnownBlkHash);
-        num <= blockStoreDb.getHeadBlockNum(); ++num) {
-      if (num > 0) {
-        retBlockHashes.add(blockStoreDb.getBlockIdByNum(num));
-      }
-    }
-    return retBlockHashes;
-  }
-
-  @Override
-  public List<Sha256Hash> getBlockChainSummary(Sha256Hash refPoint, int num) {
-
-    List<Sha256Hash> retSummary = new ArrayList<>();
-    long highBlkNum = 0;
-    long highNoForkBlkNum;
-    long lowBlkNum = 0; //TODO：get this from db.
-
-    List<Sha256Hash> forkList = new ArrayList<>();
-
-    if (refPoint != Sha256Hash.ZERO_HASH) {
-      //todo: get db's head num to check local db's block status.
-      if (blockStoreDb.containBlock(refPoint)) {
-        highBlkNum = blockStoreDb.getBlockNumById(refPoint);
-        highNoForkBlkNum = highBlkNum;
-      } else {
-        forkList = blockStoreDb.getBlockChainHashesOnFork(refPoint);
-        highNoForkBlkNum = blockStoreDb.getBlockNumById(forkList.get(forkList.size() - 1));
-        forkList.remove(forkList.get(forkList.size() - 1));
-      }
-
-    } else {
-      highBlkNum = blockStoreDb.getHeadBlockNum();
-      highNoForkBlkNum = highBlkNum;
-      if (highBlkNum == 0) {
-        return retSummary;
-      }
-    }
-
-    long realHighBlkNum = highBlkNum + num;
-    do {
-      if (lowBlkNum <= highNoForkBlkNum) {
-        retSummary.add(blockStoreDb.getBlockIdByNum(lowBlkNum));
-      } else {
-        retSummary.add(forkList.get((int) (lowBlkNum - highNoForkBlkNum - 1)));
-      }
-      lowBlkNum += (realHighBlkNum - lowBlkNum + 2) / 2;
-    } while (lowBlkNum <= highBlkNum);
-    return retSummary;
-  }
-
->>>>>>> 250845d6
   private void resetP2PNode() {
     p2pNode.listen();
     p2pNode.connectToP2PNetWork();
     p2pNode.syncFrom(blockStoreDb.getHeadBlockId());
   }
-<<<<<<< HEAD
   
-=======
-
-  //NodeDelegate
-
-  @Override
-  public void handleBlock(BlockCapsule block) {
-    logger.info("handle block");
-    //TODO Process Block (witness Trx record)
-    dbManager.processBlock(block);
-    blockStoreDb.pushBlock(block);
-    DynamicPropertiesStore dynamicPropertiesStore = dbManager.getDynamicPropertiesStore();
-    //dynamicPropertiesStore.saveLatestBlockHeaderTimestamp(block.get);
-    dynamicPropertiesStore.saveLatestBlockHeaderNumber(block.getNum());
-    //dynamicPropertiesStore.saveLatestBlockHeaderHash(block.getBlockId());
-  }
-
-  @Override
-  public void handleTransaction(TransactionCapsule trx) {
-    logger.info("handle transaction");
-    blockStoreDb.pushTransactions(trx);
-  }
-
-
-  @Override
-  public Message getData(Sha256Hash hash, MessageTypes type) {
-    switch (type) {
-      case BLOCK:
-        return new BlockMessage(blockStoreDb.findBlockByHash(hash));
-      case TRX:
-        return new TransactionMessage(
-            dbManager.getTransactionStore().findTransactionByHash(hash.getBytes()));
-      default:
-        logger.info("message type not block or trx.");
-        return null;
-    }
-  }
-
-  @Override
-  public void syncToCli() {
-    //sync to cli or gui
-  }
-
-  @Override
-  public void getBlockNum(byte[] hash) {
-
-  }
-
-  @Override
-  public void getBlockTime(byte[] hash) {
-
-  }
-
-  @Override
-  public byte[] getHeadBlockId() {
-    return new byte[0];
-  }
-
-  @Override
-  public boolean contain(Sha256Hash hash, MessageTypes type) {
-    if (type.equals(MessageTypes.BLOCK)) {
-      return blockStoreDb.containBlock(hash);
-    } else if (type.equals(MessageTypes.TRX)) {
-      //TODO: check it
-      return false;
-    }
-    return false;
-  }
-
-  //IApplication
-
->>>>>>> 250845d6
   @Override
   public void setOptions(Args args) {
 
