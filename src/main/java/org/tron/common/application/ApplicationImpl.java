--- conflicted
+++ resolved
@@ -27,90 +27,7 @@
     p2pNode.connectToP2PNetWork();
     p2pNode.syncFrom(blockStoreDb.getHeadBlockHash());
   }
-
-<<<<<<< HEAD
-  private void resetRpcServer() {
-
-  }
-
-  private void resetWebSocket() {
-
-  }
-
-  private void initalConfig(String configPathFile) {
-
-  }
-
-=======
-  //NodeDelegate
-
-  @Override
-  public void handleBlock(BlockCapsule block) {
-    logger.info("handle block");
-    blockStoreDb.saveBlock(block.getHash(), block);
-
-    DynamicPropertiesStore dynamicPropertiesStore = dbManager.getDynamicPropertiesStore();
-
-    //dynamicPropertiesStore.saveLatestBlockHeaderTimestamp(block.get);
-    dynamicPropertiesStore.saveLatestBlockHeaderNumber(block.getNum());
-    //dynamicPropertiesStore.saveLatestBlockHeaderHash(block.getHash());
-  }
-
-  @Override
-  public void handleTransaction(TransactionCapsule trx) {
-    logger.info("handle transaction");
-    blockStoreDb.pushTransactions(trx.getTransaction());
-  }
-
-
-  @Override
-  public Message getData(Sha256Hash hash, MessageTypes type) {
-    switch (type) {
-      case BLOCK:
-        return new BlockMessage(blockStoreDb.findBlockByHash(hash));
-      case TRX:
-        return new TransactionMessage(
-            dbManager.getTransactionStore().findTransactionByHash(hash.getBytes()));
-      default:
-        logger.info("message type not block or trx.");
-        return null;
-    }
-  }
-
-  @Override
-  public void syncToCli() {
-    //sync to cli or gui
-  }
-
-  @Override
-  public void getBlockNum(byte[] hash) {
-
-  }
-
-  @Override
-  public void getBlockTime(byte[] hash) {
-
-  }
-
-  @Override
-  public byte[] getHeadBlockId() {
-    return new byte[0];
-  }
-
-  @Override
-  public boolean contain(Sha256Hash hash, MessageTypes type) {
-    if (type == MessageTypes.BLOCK) {
-      return blockStoreDb.containBlock(hash);
-    } else if (type == MessageTypes.TRX) {
-      //TODO: check it
-      return false;
-    }
-    return  false;
-  }
-
-  //IApplication
-
->>>>>>> ea5bc580
+ 
   @Override
   public void setOptions(Args args) {
 
