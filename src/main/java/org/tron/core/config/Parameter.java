--- conflicted
+++ resolved
@@ -29,12 +29,7 @@
 
 
   interface NetConstants {
-<<<<<<< HEAD
-
-    long ADV_TIME_OUT = 1000L;
-=======
     long ADV_TIME_OUT = 20000L;
->>>>>>> ebf83c0a
     long SYNC_TIME_OUT = 5000L;
     long HEAD_NUM_MAX_DELTA = 1000L;
     long HEAD_NUM_CHECK_TIME = 60000L;
