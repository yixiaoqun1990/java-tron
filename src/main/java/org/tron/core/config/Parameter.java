package org.tron.core.config;

public interface Parameter {

  interface ChainConstant {

    long TRANSFER_FEE = 0; // 1 drop
    long ASSET_ISSUE_FEE = 1024000000; // 1024 trx 1024*10^6
    long VOTE_WITNESS_FEE = 10000; // 10000 drop
    long CREATE_ACCOUNT_FEE = 10000; // 10000 drop
    long WITNESS_PAY_PER_BLOCK = 32000000;  // 32trx
    double SOLIDIFIED_THRESHOLD = 0.7;
    int PRIVATE_KEY_LENGTH = 64;
    int MAX_ACTIVE_WITNESS_NUM = 21;
    int TRXS_SIZE = 2_000_000; // < 2MiB
    int BLOCK_PRODUCED_INTERVAL = 5000; //ms,produce block period, must be divisible by 60. millisecond
  }

  interface NodeConstant {

    long SYNC_RETURN_BATCH_NUM = 1000;
    long SYNC_FETCH_BATCH_NUM = 500;
    long MAX_BLOCKS_IN_PROCESS = 400;
    long MAX_BLOCKS_ALREADY_FETCHED = 800;
    long MAX_BLOCKS_SYNC_FROM_ONE_PEER = 200;
    long SYNC_CHAIN_LIMIT_NUM = 500;

  }


  interface NetConstants {
    long ADV_TIME_OUT = 20000L;
    long SYNC_TIME_OUT = 5000L;
    long HEAD_NUM_MAX_DELTA = 1000L;
    long HEAD_NUM_CHECK_TIME = 60000L;
    long MAX_INVENTORY_SIZE_IN_MINUTES = 2L;
  }

<<<<<<< HEAD
  interface CatTransactionStatus {
    String VALIDATE_SIGANATURE = "The siganature is not validated.";
    String VALIDATE_MERKLER = "The merkler root doesn't match it.";
    String VALIDATE_WITNESS_SCHEDULE = "Witness schedule is not validated.";
    String LOWER_BLOCK = "Lower block.";
    String SWITCH_FORK = "Switch fork.";
    String REVOKING_STORE_ERROR = "Revoking store illegal state exception.";
    String GET_WITNESS_ERROR_SLOT = "CurrentSlot should be positive.";
    String GET_WITNESS_ERROR_NULL = "Active Witnesses is null.";
    String UNLINKED_BLOCK = "Unlinked block.";
    String UPDATE_LATEST_SOLIDIFIED_BLOCK_ERROR = "Update latest solidified block error.";
    String TRANSACTION_VALIDATE_SIGNATURE_ERROR = "Miss sig or contract.";
    String BLOCK_VALIDATE_ERROR = "Block validate signature error.";
  }
=======
>>>>>>> 0d30d955

}<|MERGE_RESOLUTION|>--- conflicted
+++ resolved
@@ -36,7 +36,6 @@
     long MAX_INVENTORY_SIZE_IN_MINUTES = 2L;
   }
 
-<<<<<<< HEAD
   interface CatTransactionStatus {
     String VALIDATE_SIGANATURE = "The siganature is not validated.";
     String VALIDATE_MERKLER = "The merkler root doesn't match it.";
@@ -51,7 +50,6 @@
     String TRANSACTION_VALIDATE_SIGNATURE_ERROR = "Miss sig or contract.";
     String BLOCK_VALIDATE_ERROR = "Block validate signature error.";
   }
-=======
->>>>>>> 0d30d955
+
 
 }