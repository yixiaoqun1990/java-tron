package org.tron.core.config;

public interface Parameter {

  interface ChainConstant {

    long TRANSFER_FEE = 0; // 1 drop
    long ASSET_ISSUE_FEE = 1024000000; // 1024 trx 1024*10^6
    long VOTE_WITNESS_FEE = 10000; // 10000 drop
    long CREATE_ACCOUNT_FEE = 10000; // 10000 drop
    long WITNESS_PAY_PER_BLOCK = 32000000;  // 32trx
    double SOLIDIFIED_THRESHOLD = 0.7;
    int PRIVATE_KEY_LENGTH = 64;
    int MAX_ACTIVE_WITNESS_NUM = 15;
    int TRXS_SIZE = 2_000_000; // < 2MiB
    int BLOCK_PRODUCED_INTERVAL = 5000; //ms,produce block period, must be divisible by 60. millisecond
    long CLOCK_MAX_DELAY = 3600 * 1000; //ms
  }

  interface NodeConstant {
    long SYNC_RETURN_BATCH_NUM = 1000;
    long SYNC_FETCH_BATCH_NUM = 500;
    long MAX_BLOCKS_IN_PROCESS = 400;
    long MAX_BLOCKS_ALREADY_FETCHED = 800;
    long MAX_BLOCKS_SYNC_FROM_ONE_PEER = 200;
    long SYNC_CHAIN_LIMIT_NUM = 500;
  }


  interface NetConstants {

    long ADV_TIME_OUT = 20000L;
    long SYNC_TIME_OUT = 5000L;
    long HEAD_NUM_MAX_DELTA = 1000L;
    long HEAD_NUM_CHECK_TIME = 60000L;
    long MAX_INVENTORY_SIZE_IN_MINUTES = 2L;
  }
<<<<<<< HEAD

  interface CatTransactionStatus {
    String VALIDATE_SIGANATURE = "The siganature is not validated.";
    String VALIDATE_MERKLER = "The merkler root doesn't match it.";
    String VALIDATE_WITNESS_SCHEDULE = "Witness schedule is not validated.";
    String LOWER_BLOCK = "Lower block.";
    String SWITCH_FORK = "Switch fork.";
    String REVOKING_STORE_ERROR = "Revoking store illegal state exception.";
    String GET_WITNESS_ERROR_SLOT = "CurrentSlot should be positive.";
    String GET_WITNESS_ERROR_NULL = "Active Witnesses is null.";
    String UNLINKED_BLOCK = "Unlinked block.";
    String UPDATE_LATEST_SOLIDIFIED_BLOCK_ERROR = "Update latest solidified block error.";
    String TRANSACTION_VALIDATE_SIGNATURE_ERROR = "Miss sig or contract.";
    String BLOCK_VALIDATE_ERROR = "Block validate signature error.";
    String BAD_BLOCK_EXCEPTION = "Bad block exception.";
    String TRON_EXCEPTION = "TRON exception.";
    String TRAITOR_PEER_EXCEPTION = "Traitor peer exception.";
    String BAD_TRANSACTION_EXCEPTION = "Bad transaction exception.";
    String ON_HANDLE_CHAIN_INVENTORY_MESSAGE_EXCEPTION = "On handle chain inventory message exception.";
  }


=======
>>>>>>> 140ab2db
}<|MERGE_RESOLUTION|>--- conflicted
+++ resolved
@@ -35,7 +35,6 @@
     long HEAD_NUM_CHECK_TIME = 60000L;
     long MAX_INVENTORY_SIZE_IN_MINUTES = 2L;
   }
-<<<<<<< HEAD
 
   interface CatTransactionStatus {
     String VALIDATE_SIGANATURE = "The siganature is not validated.";
@@ -58,6 +57,4 @@
   }
 
 
-=======
->>>>>>> 140ab2db
 }