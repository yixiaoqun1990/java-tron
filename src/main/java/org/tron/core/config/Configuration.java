--- conflicted
+++ resolved
@@ -40,23 +40,10 @@
       throw new IllegalArgumentException("Configuration path is required!");
     }
 
-<<<<<<< HEAD
-    //if (config == null) {
-
     File confFile = new File(configurationPath);
     if (confFile.exists()) {
-      logger.info("eee");
-      logger.info(configurationPath);
-
       config = ConfigFactory.parseFile(new File(configurationPath));
-      return config;
     } else {
-      logger.info("aaa");
-      logger.info(configurationPath);
-      config = ConfigFactory.load(configurationPath);
-      return config;
-=======
-    if (config == null) {
       config = ConfigFactory.load(configurationPath);
     }
     return config;
@@ -66,12 +53,7 @@
     if (!confFile.exists()) {
       throw new IllegalArgumentException("Configuration path is required!");
     }
-    if (config == null) {
-      config = ConfigFactory.parseFile(confFile);
->>>>>>> c5a48930
-    }
+    config = ConfigFactory.parseFile(confFile);
+    return config;
   }
-  //logger.info("fff");
-  //logger.info(configurationPath);
-  //return config;
 }
