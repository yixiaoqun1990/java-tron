--- conflicted
+++ resolved
@@ -199,11 +199,8 @@
   public void setInitialWitness(InitialWitness initialWitness) {
     this.initialWitness = initialWitness;
   }
-<<<<<<< HEAD
 
   public boolean isWitness() {
     return witness;
   }
-=======
->>>>>>> 96ae4827
 }