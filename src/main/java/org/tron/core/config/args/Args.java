package org.tron.core.config.args;

import com.beust.jcommander.JCommander;
import com.beust.jcommander.Parameter;
import com.typesafe.config.ConfigObject;
import java.io.File;
import java.util.ArrayList;
import java.util.List;
import java.util.Optional;
import java.util.stream.Collectors;
<<<<<<< HEAD
import lombok.Getter;
import lombok.NoArgsConstructor;
import lombok.Setter;
=======
>>>>>>> d7207fe0
import lombok.extern.slf4j.Slf4j;
import org.apache.commons.lang3.StringUtils;

@Slf4j
<<<<<<< HEAD
@NoArgsConstructor
public class Args {

=======
public class Args {
>>>>>>> d7207fe0
  private static final Args INSTANCE = new Args();

  @Parameter(names = {"-d", "--output-directory"}, description = "Directory")
  private String outputDirectory = "output-directory";

  @Getter
  @Parameter(names = {"-h", "--help"}, help = true, description = "HELP message")
  private boolean help = false;

  @Getter
  @Parameter(names = {"-w", "--witness"})
  private boolean witness = false;

  @Getter
  @Parameter(description = "--seed-nodes")
  private List<String> seedNodes = new ArrayList<>();

  @Getter
  @Parameter(names = {"-p", "--private-key"}, description = "private-key")
  private String privateKey = "";

  @Parameter(names = {"--storage-directory"}, description = "Storage directory")
  private String storageDirectory = "";

  @Parameter(names = {"--overlay-port"}, description = "Overlay port")
  private int overlayPort = 0;

  @Getter
  private Storage storage;

  @Getter
  private Overlay overlay;

  @Getter
  private SeedNode seedNode;

  @Getter
  private GenesisBlock genesisBlock;

  @Getter
  @Setter
  private String chainId;

  @Getter
  @Setter
  private LocalWitnesses localWitnesses;

  @Getter
  @Setter
  private long blockInterval;

  @Getter
  @Setter
  private boolean needSyncCheck;

  public static void clearParam() {
    INSTANCE.outputDirectory = "output-directory";
    INSTANCE.help = false;
    INSTANCE.witness = false;
    INSTANCE.seedNodes = new ArrayList<>();
    INSTANCE.privateKey = "";
    INSTANCE.storageDirectory = "";
    INSTANCE.overlayPort = 0;
    INSTANCE.storage = null;
    INSTANCE.overlay = null;
    INSTANCE.seedNode = null;
    INSTANCE.genesisBlock = null;
    INSTANCE.chainId = null;
    INSTANCE.localWitnesses = null;
    INSTANCE.blockInterval = 0L;
    INSTANCE.needSyncCheck = false;
  }

  /**
   * set parameters.
   */
  public static void setParam(final String[] args, final com.typesafe.config.Config config) {

    JCommander.newBuilder().addObject(INSTANCE).build().parse(args);
    if (StringUtils.isBlank(INSTANCE.privateKey) && config.hasPath("private.key")) {
      INSTANCE.privateKey = config.getString("private.key");

      if (INSTANCE.privateKey != null && INSTANCE.privateKey.toUpperCase().startsWith("0X")) {
        INSTANCE.privateKey = INSTANCE.privateKey.substring(2);
      }

      if (INSTANCE.privateKey != null && INSTANCE.privateKey.length() != 0
          && INSTANCE.privateKey.length() != 64) {
        throw new IllegalArgumentException(
            "Private key(" + INSTANCE.privateKey + ") must be 64-bits hex string.");
      }
    }
    logger.info("private.key = {}", INSTANCE.privateKey);

    INSTANCE.storage = new Storage();
    INSTANCE.storage.setDirectory(Optional.ofNullable(INSTANCE.storageDirectory)
        .filter(StringUtils::isNotEmpty)
        .orElse(config.getString("storage.directory")));

    INSTANCE.overlay = new Overlay();
    INSTANCE.overlay.setPort(Optional.ofNullable(INSTANCE.overlayPort)
        .filter(i -> 0 != i)
        .orElse(config.getInt("overlay.port")));

    INSTANCE.seedNode = new SeedNode();
    INSTANCE.seedNode.setIpList(Optional.ofNullable(INSTANCE.seedNodes)
        .filter(seedNode -> 0 != seedNode.size())
        .orElse(config.getStringList("seed.node.ip.list")));

    if (config.hasPath("localwitness")) {
      INSTANCE.localWitnesses = new LocalWitnesses();
      List<String> localwitness = config.getStringList("localwitness");
      if (localwitness.size() > 1) {
        logger.warn("localwitness size must be one, get the first one");
        localwitness = localwitness.subList(0, 1);
      }
      INSTANCE.localWitnesses.setPrivateKeys(localwitness);
    }

    if (config.hasPath("genesis.block")) {
      INSTANCE.genesisBlock = new GenesisBlock();

      INSTANCE.genesisBlock.setTimestamp(config.getString("genesis.block.timestamp"));
      INSTANCE.genesisBlock.setParentHash(config.getString("genesis.block.parentHash"));

      if (config.hasPath("genesis.block.assets")) {
        INSTANCE.genesisBlock.setAssets(getAccountsFromConfig(config));
      }
      if (config.hasPath("genesis.block.witnesses")) {
        INSTANCE.genesisBlock.setWitnesses(getWitnessesFromConfig(config));
      }
    } else {
      INSTANCE.genesisBlock = GenesisBlock.getDefault();
    }
    INSTANCE.blockInterval = config.getLong("block.interval");
    INSTANCE.needSyncCheck = config.getBoolean("block.needSyncCheck");
  }


  private static List<Witness> getWitnessesFromConfig(final com.typesafe.config.Config config) {
    return config.getObjectList("genesis.block.witnesses").stream()
        .map(Args::createWitness)
        .collect(Collectors.toCollection(ArrayList::new));
  }

  private static Witness createWitness(final ConfigObject witnessAccount) {
    final Witness witness = new Witness();
    witness.setAddress(witnessAccount.get("address").unwrapped().toString());
    witness.setUrl(witnessAccount.get("url").unwrapped().toString());
    witness.setVoteCount(witnessAccount.toConfig().getLong("voteCount"));
    return witness;
  }

  private static List<Account> getAccountsFromConfig(final com.typesafe.config.Config config) {
    return config.getObjectList("genesis.block.assets").stream()
        .map(Args::createAccount)
        .collect(Collectors.toCollection(ArrayList::new));
  }

  private static Account createAccount(final ConfigObject asset) {
    final Account account = new Account();
    account.setAccountName(asset.get("accountName").unwrapped().toString());
    account.setAccountType(asset.get("accountType").unwrapped().toString());
    account.setAddress(asset.get("address").unwrapped().toString());
    account.setBalance(asset.get("balance").unwrapped().toString());
    return account;
  }

  public static Args getInstance() {
    return INSTANCE;
  }

  /**
   * get output directory.
   */
  public String getOutputDirectory() {
    if (!this.outputDirectory.equals("") && !this.outputDirectory.endsWith(File.separator)) {
      return this.outputDirectory + File.separator;
    }
    return this.outputDirectory;
  }
}<|MERGE_RESOLUTION|>--- conflicted
+++ resolved
@@ -8,23 +8,15 @@
 import java.util.List;
 import java.util.Optional;
 import java.util.stream.Collectors;
-<<<<<<< HEAD
 import lombok.Getter;
 import lombok.NoArgsConstructor;
 import lombok.Setter;
-=======
->>>>>>> d7207fe0
 import lombok.extern.slf4j.Slf4j;
 import org.apache.commons.lang3.StringUtils;
 
 @Slf4j
-<<<<<<< HEAD
 @NoArgsConstructor
 public class Args {
-
-=======
-public class Args {
->>>>>>> d7207fe0
   private static final Args INSTANCE = new Args();
 
   @Parameter(names = {"-d", "--output-directory"}, description = "Directory")
