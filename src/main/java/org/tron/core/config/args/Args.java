--- conflicted
+++ resolved
@@ -331,11 +331,11 @@
 
   @Getter
   @Setter
-<<<<<<< HEAD
   private boolean isOpenPortMapper;
-=======
+
+  @Getter
+  @Setter
   private String logLevel;
->>>>>>> 1f03acec
 
   public static void clearParam() {
     INSTANCE.outputDirectory = "output-directory";
@@ -397,11 +397,8 @@
     INSTANCE.debug = false;
     INSTANCE.minTimeRatio = 0.6;
     INSTANCE.maxTimeRatio = 5.0;
-<<<<<<< HEAD
     INSTANCE.isOpenFullTcpDisconnect = true;
-=======
     INSTANCE.longRunningTime = 10;
->>>>>>> 1f03acec
   }
 
   /**
@@ -657,12 +654,10 @@
         config.getLong("node.receiveTcpMinDataLength") : 2048;
     INSTANCE.isOpenFullTcpDisconnect = config.hasPath("node.isOpenFullTcpDisconnect") && config
         .getBoolean("node.isOpenFullTcpDisconnect");
-<<<<<<< HEAD
     INSTANCE.isOpenPortMapper = config.hasPath("node.discovery.isOpenPortMapper") && config
         .getBoolean("node.discovery.isOpenPortMapper");
-=======
-    INSTANCE.logLevel = config.hasPath("log.level.root") ? config.getString("log.level.root") : "INFO";
->>>>>>> 1f03acec
+    INSTANCE.logLevel =
+        config.hasPath("log.level.root") ? config.getString("log.level.root") : "INFO";
 
     initBackupProperty(config);
 
