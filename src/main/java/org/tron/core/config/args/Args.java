package org.tron.core.config.args;

import com.beust.jcommander.JCommander;
import com.beust.jcommander.Parameter;
import com.typesafe.config.ConfigObject;
import java.io.File;
import java.util.ArrayList;
import java.util.List;
import java.util.Optional;
import java.util.stream.Collectors;
import org.apache.commons.lang3.StringUtils;
import org.slf4j.Logger;
import org.slf4j.LoggerFactory;

public class Args {

  private static final Logger logger = LoggerFactory.getLogger("Args");

  private static final Args INSTANCE = new Args();

  @Parameter(names = {"-d", "--output-directory"}, description = "Directory")
  private String outputDirectory = "output-directory";

  @Parameter(names = {"-h", "--help"}, help = true, description = "Directory")
  private boolean help = false;

  @Parameter(names = {"-w", "--witness"})
  private boolean witness = false;

  @Parameter(description = "--seed-nodes")
  private List<String> seedNodes = new ArrayList<>();

  @Parameter(names = {"-p", "--private-key"}, description = "private-key")
  private String privateKey = "";

  @Parameter(names = {"--storage-directory"}, description = "Storage directory")
  private String storageDirectory = "";

  @Parameter(names = {"--overlay-port"}, description = "Overlay port")
  private int overlayPort = 0;

  private Storage storage;
  private Overlay overlay;
  private SeedNode seedNode;
  private GenesisBlock genesisBlock;
  private String chainId;
  private LocalWitness localWitness;
  private long blockInterval;

  private Args() {

  }

  /**
   * set parameters.
   */
  public static void setParam(final String[] args, final com.typesafe.config.Config config) {
    JCommander.newBuilder().addObject(INSTANCE).build().parse(args);

    if (StringUtils.isBlank(INSTANCE.privateKey) && config.hasPath("private.key")) {
      INSTANCE.privateKey = config.getString("private.key");
    }
    logger.info("private.key = {}", INSTANCE.privateKey);

    INSTANCE.storage = new Storage();
    INSTANCE.storage.setDirectory(Optional.ofNullable(INSTANCE.storageDirectory)
        .filter(StringUtils::isNotEmpty)
        .orElse(config.getString("storage.directory")));

    INSTANCE.overlay = new Overlay();
    INSTANCE.overlay.setPort(Optional.ofNullable(INSTANCE.overlayPort)
        .filter(i -> 0 != i)
        .orElse(config.getInt("overlay.port")));

    INSTANCE.seedNode = new SeedNode();
    INSTANCE.seedNode.setIpList(Optional.ofNullable(INSTANCE.seedNodes)
        .filter(seedNode -> 0 != seedNode.size())
        .orElse(config.getStringList("seed.node.ip.list")));

    if (config.hasPath("localwitness")) {
      INSTANCE.localWitness = new LocalWitness();
      INSTANCE.localWitness.setPrivateKey(config.getString("localwitness.priveteKey"));
    }
    if (config.hasPath("genesis.block")) {
      INSTANCE.genesisBlock = new GenesisBlock();

      INSTANCE.genesisBlock.setTimeStamp(config.getString("genesis.block.timestamp"));
      INSTANCE.genesisBlock.setParentHash(config.getString("genesis.block.parentHash"));
      INSTANCE.genesisBlock.setHash(config.getString("genesis.block.hash"));
      INSTANCE.genesisBlock.setNumber(config.getString("genesis.block.number"));

      if (config.hasPath("genesis.block.assets")) {
        INSTANCE.genesisBlock.setAssets(getAccountsFromConfig(config));
      }
      if (config.hasPath("genesis.block.witnesses")) {
        INSTANCE.genesisBlock.setWitnesses(getWitnessesFromConfig(config));
      }
    } else {
      INSTANCE.genesisBlock = GenesisBlock.getDefault();
    }
    INSTANCE.blockInterval = config.getLong("block.interval");
  }


  private static List<Witness> getWitnessesFromConfig(final com.typesafe.config.Config config) {
    return config.getObjectList("genesis.block.witnesses").stream()
        .map(Args::createWitness)
        .collect(Collectors.toCollection(ArrayList::new));
  }

  private static Witness createWitness(final ConfigObject witnessAccount) {
    final Witness witness = new Witness();
    witness.setAddress(witnessAccount.get("address").unwrapped().toString());
    witness.setUrl(witnessAccount.get("url").unwrapped().toString());
    witness.setVoteCount(witnessAccount.toConfig().getLong("voteCount"));
    return witness;
  }

  private static List<Account> getAccountsFromConfig(final com.typesafe.config.Config config) {
    return config.getObjectList("genesis.block.assets").stream()
        .map(Args::createAccount)
        .collect(Collectors.toCollection(ArrayList::new));
  }

<<<<<<< HEAD
  private static Account createAccount(ConfigObject asset) {
    Account account = new Account();
    if (asset.containsKey("accountName")) {
      account.setAccountName(asset.get("accountName").unwrapped().toString());
    }

    if (asset.containsKey("accountType")) {
      account.setAccountType(asset.get("accountType").unwrapped().toString());
    }

    if (asset.containsKey("address")) {
      account.setAddress(asset.get("address").unwrapped().toString());
    }

    if (asset.containsKey("balance")) {
      account.setBalance(asset.get("balance").unwrapped().toString());
    }

=======
  private static Account createAccount(final ConfigObject asset) {
    final Account account = new Account();
    account.setAddress(asset.get("address").unwrapped().toString());
    account.setBalance(asset.get("balance").unwrapped().toString());
>>>>>>> aeca4bdd
    return account;
  }

  public static Args getInstance() {
    return INSTANCE;
  }

  /**
   * get output directory.
   */
  public String getOutputDirectory() {
    if (!this.outputDirectory.equals("") && !this.outputDirectory.endsWith(File.separator)) {
      return this.outputDirectory + File.separator;
    }
    return this.outputDirectory;
  }

  public boolean isHelp() {
    return this.help;
  }

  public List<String> getSeedNodes() {
    return this.seedNodes;
  }

  public String getPrivateKey() {
    return this.privateKey;
  }

  public Storage getStorage() {
    return this.storage;
  }

  public Overlay getOverlay() {
    return this.overlay;
  }

  public SeedNode getSeedNode() {
    return this.seedNode;
  }

  public GenesisBlock getGenesisBlock() {
    return this.genesisBlock;
  }

  public String getChainId() {
    return this.chainId;
  }

  public void setChainId(final String chainId) {
    this.chainId = chainId;
  }

  public boolean isWitness() {
    return this.witness;
  }

  public LocalWitness getLocalWitness() {
    return this.localWitness;
  }

  public void setLocalWitness(final LocalWitness localWitness) {
    this.localWitness = localWitness;
  }

  public long getBlockInterval() {
    return this.blockInterval;
  }

  public void setBlockInterval(final long blockInterval) {
    this.blockInterval = blockInterval;
  }
}<|MERGE_RESOLUTION|>--- conflicted
+++ resolved
@@ -122,31 +122,10 @@
         .collect(Collectors.toCollection(ArrayList::new));
   }
 
-<<<<<<< HEAD
-  private static Account createAccount(ConfigObject asset) {
-    Account account = new Account();
-    if (asset.containsKey("accountName")) {
-      account.setAccountName(asset.get("accountName").unwrapped().toString());
-    }
-
-    if (asset.containsKey("accountType")) {
-      account.setAccountType(asset.get("accountType").unwrapped().toString());
-    }
-
-    if (asset.containsKey("address")) {
-      account.setAddress(asset.get("address").unwrapped().toString());
-    }
-
-    if (asset.containsKey("balance")) {
-      account.setBalance(asset.get("balance").unwrapped().toString());
-    }
-
-=======
   private static Account createAccount(final ConfigObject asset) {
     final Account account = new Account();
     account.setAddress(asset.get("address").unwrapped().toString());
     account.setBalance(asset.get("balance").unwrapped().toString());
->>>>>>> aeca4bdd
     return account;
   }
 
