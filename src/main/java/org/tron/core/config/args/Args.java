package org.tron.core.config.args;

import static org.tron.common.crypto.Hash.sha3;

import com.beust.jcommander.JCommander;
import com.beust.jcommander.Parameter;
import com.typesafe.config.ConfigObject;
import java.io.BufferedReader;
import java.io.File;
import java.io.FileReader;
import java.io.FileWriter;
import java.io.IOException;
import java.io.InputStreamReader;
import java.io.Reader;
import java.io.Writer;
import java.net.InetAddress;
import java.net.Socket;
import java.net.URL;
import java.util.ArrayList;
import java.util.Collections;
import java.util.List;
import java.util.Optional;
import java.util.Properties;
import java.util.stream.Collectors;
import lombok.Getter;
import lombok.NoArgsConstructor;
import lombok.Setter;
import lombok.extern.slf4j.Slf4j;
import org.apache.commons.collections4.CollectionUtils;
import org.apache.commons.lang3.StringUtils;
import org.spongycastle.util.encoders.Hex;
import org.springframework.stereotype.Component;
import org.tron.common.crypto.ECKey;
import org.tron.common.overlay.discover.Node;

@Slf4j
@NoArgsConstructor
@Component
public class Args {

  private static final Args INSTANCE = new Args();

  @Parameter(names = {"-d", "--output-directory"}, description = "Directory")
  private String outputDirectory = "output-directory";

  @Getter
  @Parameter(names = {"-h", "--help"}, help = true, description = "HELP message")
  private boolean help = false;

  @Getter
  @Setter
  @Parameter(names = {"-w", "--witness"})
  private boolean witness = false;

  @Getter
  @Parameter(description = "--seed-nodes")
  private List<String> seedNodes = new ArrayList<>();

  @Parameter(names = {"-p", "--private-key"}, description = "private-key")
  private String privateKey = "";

  @Parameter(names = {"--storage-directory"}, description = "Storage directory")
  private String storageDirectory = "";

  @Parameter(names = {"--overlay-port"}, description = "Overlay port")
  private int overlayPort = 0;

  @Getter
  private Storage storage;

  @Getter
  private Overlay overlay;

  @Getter
  private SeedNode seedNode;

  @Getter
  private GenesisBlock genesisBlock;

  @Getter
  @Setter
  private String chainId;

  @Getter
  @Setter
  private LocalWitnesses localWitnesses = new LocalWitnesses();

  @Getter
  @Setter
  private long blockInterval;

  @Getter
  @Setter
  private boolean needSyncCheck;

  @Getter
  @Setter
  private boolean nodeDiscoveryEnable;

  @Getter
  @Setter
  private boolean nodeDiscoveryPersist;

  @Getter
  @Setter
  private int nodeConnectionTimeout;

  @Getter
  @Setter
  private List<Node> nodeActive;

  @Getter
  @Setter
  private int nodeChannelReadTimeout;

  @Getter
  @Setter
  private int nodeMaxActiveNodes;

  @Getter
  @Setter
  private int nodeListenPort;

  @Getter
  @Setter
  private String nodeDiscoveryBindIp;

  @Getter
  @Setter
  private String nodeExternalIp;

  @Getter
  @Setter
  private boolean nodeDiscoveryPublicHomeNode;

  @Getter
  @Setter
  private long nodeP2pPingInterval;

  @Getter
  @Setter
  private long syncNodeCount;

  @Getter
  @Setter
  private int nodeP2pVersion;

  public static void clearParam() {
    INSTANCE.outputDirectory = "output-directory";
    INSTANCE.help = false;
    INSTANCE.witness = false;
    INSTANCE.seedNodes = new ArrayList<>();
    INSTANCE.privateKey = "";
    INSTANCE.storageDirectory = "";
    INSTANCE.overlayPort = 0;
    INSTANCE.storage = null;
    INSTANCE.overlay = null;
    INSTANCE.seedNode = null;
    INSTANCE.genesisBlock = null;
    INSTANCE.chainId = null;
    INSTANCE.localWitnesses = null;
    INSTANCE.blockInterval = 0L;
    INSTANCE.needSyncCheck = false;
    INSTANCE.nodeDiscoveryEnable = false;
    INSTANCE.nodeDiscoveryPersist = false;
    INSTANCE.nodeConnectionTimeout = 0;
    INSTANCE.nodeActive = Collections.emptyList();
    INSTANCE.nodeChannelReadTimeout = 0;
    INSTANCE.nodeMaxActiveNodes = 0;
    INSTANCE.nodeListenPort = 0;
    INSTANCE.nodeDiscoveryBindIp = "";
    INSTANCE.nodeExternalIp = "";
    INSTANCE.nodeDiscoveryPublicHomeNode = false;
    INSTANCE.nodeP2pPingInterval = 0L;
    INSTANCE.syncNodeCount = 0;
    INSTANCE.nodeP2pVersion = 0;
  }

  /**
   * set parameters.
   */
  public static void setParam(final String[] args, final com.typesafe.config.Config config) {

    JCommander.newBuilder().addObject(INSTANCE).build().parse(args);
<<<<<<< HEAD
    if (StringUtils.isBlank(INSTANCE.privateKey)) {
      privateKey(config);
=======

    if (StringUtils.isNoneBlank(INSTANCE.privateKey)) {
      INSTANCE.setLocalWitnesses(new LocalWitnesses(INSTANCE.privateKey));
      logger.debug("Got privateKey from cmd");
    } else if (config.hasPath("localwitness")) {

      INSTANCE.localWitnesses = new LocalWitnesses();
      List<String> localwitness = config.getStringList("localwitness");
      if (localwitness.size() > 1) {
        logger.warn("localwitness size must be one, get the first one");
        localwitness = localwitness.subList(0, 1);
      }
      INSTANCE.localWitnesses.setPrivateKeys(localwitness);
      logger.debug("Got privateKey from config.conf");
    }

    if (INSTANCE.isWitness() && CollectionUtils.isEmpty(INSTANCE.localWitnesses.getPrivateKeys())) {
      logger.warn("This is a witness node,but localWitnesses is null");
>>>>>>> 032eb95e
    }

    INSTANCE.storage = new Storage();
    INSTANCE.storage.setDirectory(Optional.ofNullable(INSTANCE.storageDirectory)
        .filter(StringUtils::isNotEmpty)
        .orElse(config.getString("storage.directory")));

    INSTANCE.overlay = new Overlay();
    INSTANCE.overlay.setPort(Optional.ofNullable(INSTANCE.overlayPort)
        .filter(i -> 0 != i)
        .orElse(config.getInt("overlay.port")));

    INSTANCE.seedNode = new SeedNode();
    INSTANCE.seedNode.setIpList(Optional.ofNullable(INSTANCE.seedNodes)
        .filter(seedNode -> 0 != seedNode.size())
        .orElse(config.getStringList("seed.node.ip.list")));

    if (config.hasPath("genesis.block")) {
      INSTANCE.genesisBlock = new GenesisBlock();

      INSTANCE.genesisBlock.setTimestamp(config.getString("genesis.block.timestamp"));
      INSTANCE.genesisBlock.setParentHash(config.getString("genesis.block.parentHash"));

      if (config.hasPath("genesis.block.assets")) {
        INSTANCE.genesisBlock.setAssets(getAccountsFromConfig(config));
      }
      if (config.hasPath("genesis.block.witnesses")) {
        INSTANCE.genesisBlock.setWitnesses(getWitnessesFromConfig(config));
      }
    } else {
      INSTANCE.genesisBlock = GenesisBlock.getDefault();
    }

    INSTANCE.blockInterval =
        config.hasPath("block.interval") ? config.getLong("block.interval") : 0;

    INSTANCE.needSyncCheck =
        config.hasPath("block.needSyncCheck") && config.getBoolean("block.needSyncCheck");

    INSTANCE.nodeDiscoveryEnable =
        config.hasPath("node.discovery.enable") && config.getBoolean("node.discovery.enable");

    INSTANCE.nodeDiscoveryPersist =
        config.hasPath("node.discovery.persist") && config.getBoolean("node.discovery.persist");

    INSTANCE.nodeConnectionTimeout =
        config.hasPath("node.connection.timeout") ? config.getInt("node.connection.timeout") * 1000
            : 0;

    INSTANCE.nodeActive = nodeActive(config);

    INSTANCE.nodeChannelReadTimeout =
        config.hasPath("node.channel.read.timeout") ? config.getInt("node.channel.read.timeout")
            : 0;

    INSTANCE.nodeMaxActiveNodes =
        config.hasPath("node.maxActiveNodes") ? config.getInt("node.maxActiveNodes") : 0;

    INSTANCE.nodeListenPort =
        config.hasPath("node.listen.port") ? config.getInt("node.listen.port") : 0;

    bindIp(config);
    externalIp(config);

    INSTANCE.nodeDiscoveryPublicHomeNode =
        config.hasPath("node.discovery.public.home.node") && config
            .getBoolean("node.discovery.public.home.node");

    INSTANCE.nodeP2pPingInterval =
        config.hasPath("node.p2p.pingInterval") ? config.getLong("node.p2p.pingInterval") : 0;

    INSTANCE.syncNodeCount =
        config.hasPath("sync.node.count") ? config.getLong("sync.node.count") : 0;

    INSTANCE.nodeP2pVersion =
        config.hasPath("node.p2p.version") ? config.getInt("node.p2p.version") : 0;
  }


  private static List<Witness> getWitnessesFromConfig(final com.typesafe.config.Config config) {
    return config.getObjectList("genesis.block.witnesses").stream()
        .map(Args::createWitness)
        .collect(Collectors.toCollection(ArrayList::new));
  }

  private static Witness createWitness(final ConfigObject witnessAccount) {
    final Witness witness = new Witness();
    witness.setAddress(witnessAccount.get("address").unwrapped().toString());
    witness.setUrl(witnessAccount.get("url").unwrapped().toString());
    witness.setVoteCount(witnessAccount.toConfig().getLong("voteCount"));
    return witness;
  }

  private static List<Account> getAccountsFromConfig(final com.typesafe.config.Config config) {
    return config.getObjectList("genesis.block.assets").stream()
        .map(Args::createAccount)
        .collect(Collectors.toCollection(ArrayList::new));
  }

  private static Account createAccount(final ConfigObject asset) {
    final Account account = new Account();
    account.setAccountName(asset.get("accountName").unwrapped().toString());
    account.setAccountType(asset.get("accountType").unwrapped().toString());
    account.setAddress(asset.get("address").unwrapped().toString());
    account.setBalance(asset.get("balance").unwrapped().toString());
    return account;
  }

  public static Args getInstance() {
    return INSTANCE;
  }

  /**
   * get output directory.
   */
  public String getOutputDirectory() {
    if (!this.outputDirectory.equals("") && !this.outputDirectory.endsWith(File.separator)) {
      return this.outputDirectory + File.separator;
    }
    return this.outputDirectory;
  }

  private static List<Node> nodeActive(final com.typesafe.config.Config config) {
    if (!config.hasPath("node.active")) {
      return Collections.EMPTY_LIST;
    }
    List<Node> ret = new ArrayList<>();
    List<? extends ConfigObject> list = config.getObjectList("node.active");
    for (ConfigObject configObject : list) {
      Node n;
      if (configObject.get("url") != null) {
        String url = configObject.toConfig().getString("url");
        n = new Node(url.startsWith("enode://") ? url : "enode://" + url);
      } else if (configObject.get("ip") != null) {
        String ip = configObject.toConfig().getString("ip");
        int port = configObject.toConfig().getInt("port");
        byte[] nodeId;
        if (configObject.toConfig().hasPath("nodeId")) {
          nodeId = Hex.decode(configObject.toConfig().getString("nodeId").trim());
          if (nodeId.length != 64) {
            throw new RuntimeException("Invalid config nodeId '" + nodeId + "' at " + configObject);
          }
        } else {
          if (configObject.toConfig().hasPath("nodeName")) {
            String nodeName = configObject.toConfig().getString("nodeName").trim();
            // FIXME should be keccak-512 here ?
            nodeId = ECKey.fromPrivate(sha3(nodeName.getBytes())).getNodeId();
          } else {
            throw new RuntimeException(
                "Either nodeId or nodeName should be specified: " + configObject);
          }
        }
        n = new Node(nodeId, ip, port);
      } else {
        throw new RuntimeException(
            "Unexpected element within 'peer.active' config list: " + configObject);
      }
      ret.add(n);
    }
    return ret;
  }

  private static void privateKey(final com.typesafe.config.Config config) {
    if (config.hasPath("private.key")) {
      INSTANCE.privateKey = config.getString("private.key");
      if (INSTANCE.privateKey.length() != 64) {
        throw new RuntimeException(
            "The peer.privateKey needs to be Hex encoded and 32 byte length");
      }
    } else {
      INSTANCE.privateKey = getGeneratedNodePrivateKey();
    }
  }

  private static String getGeneratedNodePrivateKey() {
    String nodeId;
    try {
      File file = new File(INSTANCE.storageDirectory, "nodeId.properties");
      Properties props = new Properties();
      if (file.canRead()) {
        try (Reader r = new FileReader(file)) {
          props.load(r);
        }
      } else {
        ECKey key = new ECKey();
        props.setProperty("nodeIdPrivateKey", Hex.toHexString(key.getPrivKeyBytes()));
        props.setProperty("nodeId", Hex.toHexString(key.getNodeId()));
        file.getParentFile().mkdirs();
        try (Writer w = new FileWriter(file)) {
          props.store(w,
              "Generated NodeID. To use your own nodeId please refer to 'peer.privateKey' config option.");
        }
        logger.info("New nodeID generated: " + props.getProperty("nodeId"));
        logger.info("Generated nodeID and its private key stored in " + file);
      }
      nodeId = props.getProperty("nodeIdPrivateKey");
    } catch (IOException e) {
      throw new RuntimeException(e);
    }
    return nodeId;
  }

  private static void bindIp(final com.typesafe.config.Config config) {
    if (!config.hasPath("node.discovery.bind.ip") || config.getString("node.discovery.bind.ip")
        .trim().isEmpty()) {
      if (INSTANCE.nodeDiscoveryBindIp == null) {
        logger.info("Bind address wasn't set, Punching to identify it...");
        try {
          Socket s = new Socket("www.baidu.com", 80);
          INSTANCE.nodeDiscoveryBindIp = s.getLocalAddress().getHostAddress();
          logger.info("UDP local bound to: {}", INSTANCE.nodeDiscoveryBindIp);
        } catch (IOException e) {
          logger.warn("Can't get bind IP. Fall back to 0.0.0.0: " + e);
          INSTANCE.nodeDiscoveryBindIp = "0.0.0.0";
        }
      }
    } else {
      INSTANCE.nodeDiscoveryBindIp = config.getString("node.discovery.bind.ip").trim();
    }
  }

  private static void externalIp(final com.typesafe.config.Config config) {
    if (!config.hasPath("node.discovery.external.ip") || config
        .getString("node.discovery.external.ip").trim().isEmpty()) {
      if (INSTANCE.nodeExternalIp == null) {
        logger.info("External IP wasn't set, using checkip.amazonaws.com to identify it...");
        try {
          BufferedReader in = new BufferedReader(new InputStreamReader(
              new URL("http://checkip.amazonaws.com").openStream()));
          INSTANCE.nodeExternalIp = in.readLine();
          if (INSTANCE.nodeExternalIp == null || INSTANCE.nodeExternalIp.trim().isEmpty()) {
            throw new IOException("Invalid address: '" + INSTANCE.nodeExternalIp + "'");
          }
          try {
            InetAddress.getByName(INSTANCE.nodeExternalIp);
          } catch (Exception e) {
            throw new IOException("Invalid address: '" + INSTANCE.nodeExternalIp + "'");
          }
          logger.info("External address identified: {}", INSTANCE.nodeExternalIp);
        } catch (IOException e) {
          INSTANCE.nodeExternalIp = INSTANCE.nodeDiscoveryBindIp;
          logger.warn(
              "Can't get external IP. Fall back to peer.bind.ip: " + INSTANCE.nodeExternalIp + " :"
                  + e);
        }
      }
    } else {
      INSTANCE.nodeExternalIp = config.getString("node.discovery.external.ip").trim();
    }
  }

  public ECKey getMyKey() {
    return ECKey.fromPrivate(Hex.decode(INSTANCE.privateKey));
  }

  /**
   * Home NodeID calculated from 'peer.privateKey' property
   */
  public byte[] nodeId() {
    return getMyKey().getNodeId();
  }
}<|MERGE_RESOLUTION|>--- conflicted
+++ resolved
@@ -182,10 +182,6 @@
   public static void setParam(final String[] args, final com.typesafe.config.Config config) {
 
     JCommander.newBuilder().addObject(INSTANCE).build().parse(args);
-<<<<<<< HEAD
-    if (StringUtils.isBlank(INSTANCE.privateKey)) {
-      privateKey(config);
-=======
 
     if (StringUtils.isNoneBlank(INSTANCE.privateKey)) {
       INSTANCE.setLocalWitnesses(new LocalWitnesses(INSTANCE.privateKey));
@@ -204,7 +200,6 @@
 
     if (INSTANCE.isWitness() && CollectionUtils.isEmpty(INSTANCE.localWitnesses.getPrivateKeys())) {
       logger.warn("This is a witness node,but localWitnesses is null");
->>>>>>> 032eb95e
     }
 
     INSTANCE.storage = new Storage();
