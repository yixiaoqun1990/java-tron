package org.tron.core.config.args;

import com.beust.jcommander.JCommander;
import com.beust.jcommander.Parameter;
import com.typesafe.config.Config;
import com.typesafe.config.ConfigObject;
import java.io.BufferedReader;
import java.io.File;
import java.io.FileReader;
import java.io.FileWriter;
import java.io.IOException;
import java.io.InputStreamReader;
import java.io.Reader;
import java.io.Writer;
import java.net.InetAddress;
import java.net.Socket;
import java.net.URL;
import java.util.ArrayList;
import java.util.Collections;
import java.util.List;
import java.util.Optional;
import java.util.Properties;
import java.util.stream.Collectors;
import lombok.Getter;
import lombok.NoArgsConstructor;
import lombok.Setter;
import lombok.extern.slf4j.Slf4j;
import org.apache.commons.collections4.CollectionUtils;
import org.apache.commons.lang3.StringUtils;
import org.spongycastle.util.encoders.Hex;
import org.springframework.stereotype.Component;
import org.tron.common.crypto.ECKey;
import org.tron.common.overlay.discover.Node;
<<<<<<< HEAD
import org.tron.common.utils.ByteArray;
=======
import org.tron.core.Constant;
>>>>>>> c85c2f46
import org.tron.core.Wallet;
import org.tron.core.config.Configuration;
import org.tron.core.config.Parameter.ChainConstant;
import org.tron.core.db.AccountStore;
import org.tron.keystore.CipherException;
import org.tron.keystore.Credentials;
import org.tron.keystore.WalletUtils;

@Slf4j
@NoArgsConstructor
@Component
public class Args {

  private static final Args INSTANCE = new Args();

  @Parameter(names = {"-c", "--config"}, description = "Config File")
  private String shellConfFileName = "";

  @Parameter(names = {"-d", "--output-directory"}, description = "Directory")
  private String outputDirectory = "output-directory";

  @Getter
  @Parameter(names = {"-h", "--help"}, help = true, description = "HELP message")
  private boolean help = false;

  @Getter
  @Setter
  @Parameter(names = {"-w", "--witness"})
  private boolean witness = false;

  @Getter
  @Parameter(description = "--seed-nodes")
  private List<String> seedNodes = new ArrayList<>();

  @Parameter(names = {"-p", "--private-key"}, description = "private-key")
  private String privateKey = "";

  @Parameter(names = {"--password"}, description = "password")
  private String password = "";

  @Parameter(names = {"--storage-db-directory"}, description = "Storage db directory")
  private String storageDbDirectory = "";

  @Parameter(names = {"--storage-index-directory"}, description = "Storage index directory")
  private String storageIndexDirectory = "";

  @Getter
  private Storage storage;

  @Getter
  private Overlay overlay;

  @Getter
  private SeedNode seedNode;

  @Getter
  private GenesisBlock genesisBlock;

  @Getter
  @Setter
  private String chainId;

  @Getter
  @Setter
  private LocalWitnesses localWitnesses = new LocalWitnesses();

  @Getter
  @Setter
  private boolean needSyncCheck;

  @Getter
  @Setter
  private boolean nodeDiscoveryEnable;

  @Getter
  @Setter
  private boolean nodeDiscoveryPersist;

  @Getter
  @Setter
  private int nodeConnectionTimeout;

  @Getter
  @Setter
  private List<Node> nodeActive;

  @Getter
  @Setter
  private int nodeChannelReadTimeout;

  @Getter
  @Setter
  private int nodeMaxActiveNodes;

  @Getter
  @Setter
  private int minParticipationRate;

  @Getter
  @Setter
  private int nodeListenPort;

  @Getter
  @Setter
  private String nodeDiscoveryBindIp;

  @Getter
  @Setter
  private String nodeExternalIp;

  @Getter
  @Setter
  private boolean nodeDiscoveryPublicHomeNode;

  @Getter
  @Setter
  private long nodeP2pPingInterval;

//  @Getter
//  @Setter
//  private long syncNodeCount;

  @Getter
  @Setter
  private int nodeP2pVersion;

  @Getter
  @Setter
  private String p2pNodeId;

  @Getter
  @Setter
  //If you are running a solidity node for java tron, this flag is set to true
  private boolean solidityNode = false;

  @Getter
  @Setter
  private int rpcPort;

  @Getter
  @Setter
  @Parameter(names = {"--rpc-thread"}, description = "Num of gRPC thread")
  private int rpcThreadNum;

  @Getter
  @Setter
  @Parameter(names = {"--validate-sign-thread"}, description = "Num of validate thread")
  private int validateSignThreadNum;

  @Getter
  @Setter
  private long maintenanceTimeInterval; // (ms)

  @Getter
  @Setter
  private int tcpNettyWorkThreadNum;

  @Getter
  @Setter
  private int udpNettyWorkThreadNum;

  @Getter
  @Setter
  @Parameter(names = {"--trust-node"}, description = "Trust node addr")
  private String trustNodeAddr;

  @Getter
  @Setter
  private boolean walletExtensionApi;

  public static void clearParam() {
    INSTANCE.outputDirectory = "output-directory";
    INSTANCE.help = false;
    INSTANCE.witness = false;
    INSTANCE.seedNodes = new ArrayList<>();
    INSTANCE.privateKey = "";
    INSTANCE.storageDbDirectory = "";
    INSTANCE.storageIndexDirectory = "";

    // FIXME: INSTANCE.storage maybe null ?
    if (INSTANCE.storage != null) {
      // WARNING: WILL DELETE DB STORAGE PATHS
      INSTANCE.storage.deleteAllStoragePaths();
      INSTANCE.storage = null;
    }

    INSTANCE.overlay = null;
    INSTANCE.seedNode = null;
    INSTANCE.genesisBlock = null;
    INSTANCE.chainId = null;
    INSTANCE.localWitnesses = null;
    INSTANCE.needSyncCheck = false;
    INSTANCE.nodeDiscoveryEnable = false;
    INSTANCE.nodeDiscoveryPersist = false;
    INSTANCE.nodeConnectionTimeout = 0;
    INSTANCE.nodeActive = Collections.emptyList();
    INSTANCE.nodeChannelReadTimeout = 0;
    INSTANCE.nodeMaxActiveNodes = 0;
    INSTANCE.minParticipationRate = 0;
    INSTANCE.nodeListenPort = 0;
    INSTANCE.nodeDiscoveryBindIp = "";
    INSTANCE.nodeExternalIp = "";
    INSTANCE.nodeDiscoveryPublicHomeNode = false;
    INSTANCE.nodeP2pPingInterval = 0L;
    //INSTANCE.syncNodeCount = 0;
    INSTANCE.nodeP2pVersion = 0;
    INSTANCE.rpcPort = 0;
    INSTANCE.maintenanceTimeInterval = 0;
    INSTANCE.tcpNettyWorkThreadNum = 0;
    INSTANCE.udpNettyWorkThreadNum = 0;
    INSTANCE.p2pNodeId = "";
    INSTANCE.solidityNode = false;
    INSTANCE.trustNodeAddr = "";
    INSTANCE.walletExtensionApi = false;
  }

  /**
   * set parameters.
   */
  public static void setParam(final String[] args, final String confFileName) {
    JCommander.newBuilder().addObject(INSTANCE).build().parse(args);
    Config config = Configuration.getByFileName(INSTANCE.shellConfFileName, confFileName);
    if (StringUtils.isNoneBlank(INSTANCE.privateKey)) {
      INSTANCE.setLocalWitnesses(new LocalWitnesses(INSTANCE.privateKey));
      logger.debug("Got privateKey from cmd");
    } else if (config.hasPath("localwitness")) {
      INSTANCE.localWitnesses = new LocalWitnesses();
      List<String> localwitness = config.getStringList("localwitness");
      if (localwitness.size() > 1) {
        logger.warn("localwitness size must be one, get the first one");
        localwitness = localwitness.subList(0, 1);
      }
      INSTANCE.localWitnesses.setPrivateKeys(localwitness);
      logger.debug("Got privateKey from config.conf");
    } else if (config.hasPath("localwitnesskeystore")) {
      INSTANCE.localWitnesses = new LocalWitnesses();
      List<String> localwitness = config.getStringList("localwitnesskeystore");
      List<String> privateKeys = new ArrayList<String>();
      if (localwitness.size() > 0) {
        String fileName = System.getProperty("user.dir") + "/" + localwitness.get(0);
        if (StringUtils.isNoneBlank(INSTANCE.password)) {
          try {
            Credentials credentials = WalletUtils
                .loadCredentials(INSTANCE.password, new File(fileName));
            ECKey ecKeyPair = credentials.getEcKeyPair();
            String prikey = ByteArray.toHexString(ecKeyPair.getPrivKeyBytes());
            privateKeys.add(prikey);
          } catch (IOException e) {
            logger.warn(e.getMessage());
          } catch (CipherException e) {
            logger.warn(e.getMessage());
          }
        }
      }
      INSTANCE.localWitnesses.setPrivateKeys(privateKeys);
      logger.debug("Got privateKey from keystore");
    }

    if (INSTANCE.isWitness() && CollectionUtils.isEmpty(INSTANCE.localWitnesses.getPrivateKeys())) {
      logger.warn("This is a witness node,but localWitnesses is null");
    }

    INSTANCE.storage = new Storage();
    INSTANCE.storage.setDbDirectory(Optional.ofNullable(INSTANCE.storageDbDirectory)
        .filter(StringUtils::isNotEmpty)
        .orElse(config.getString("storage.db.directory")));

    INSTANCE.storage.setIndexDirectory(Optional.ofNullable(INSTANCE.storageIndexDirectory)
        .filter(StringUtils::isNotEmpty)
        .orElse(config.getString("storage.index.directory")));

    INSTANCE.storage.setPropertyMapFromConfig(config);

    INSTANCE.seedNode = new SeedNode();
    INSTANCE.seedNode.setIpList(Optional.ofNullable(INSTANCE.seedNodes)
        .filter(seedNode -> 0 != seedNode.size())
        .orElse(config.getStringList("seed.node.ip.list")));

    if (config.hasPath("net.type") && "mainnet".equalsIgnoreCase(config.getString("net.type"))) {
      Wallet.setAddressPreFixByte(Constant.ADD_PRE_FIX_BYTE_MAINNET);
      Wallet.setAddressPreFixString(Constant.ADD_PRE_FIX_STRING_MAINNET);
    } else {
      Wallet.setAddressPreFixByte(Constant.ADD_PRE_FIX_BYTE_TESTNET);
      Wallet.setAddressPreFixString(Constant.ADD_PRE_FIX_STRING_TESTNET);
    }
    
    if (config.hasPath("genesis.block")) {
      INSTANCE.genesisBlock = new GenesisBlock();

      INSTANCE.genesisBlock.setTimestamp(config.getString("genesis.block.timestamp"));
      INSTANCE.genesisBlock.setParentHash(config.getString("genesis.block.parentHash"));

      if (config.hasPath("genesis.block.assets")) {
        INSTANCE.genesisBlock.setAssets(getAccountsFromConfig(config));
        AccountStore.setAccount(config);
      }
      if (config.hasPath("genesis.block.witnesses")) {
        INSTANCE.genesisBlock.setWitnesses(getWitnessesFromConfig(config));
      }
    } else {
      INSTANCE.genesisBlock = GenesisBlock.getDefault();
    }

    INSTANCE.needSyncCheck =
        config.hasPath("block.needSyncCheck") && config.getBoolean("block.needSyncCheck");

    INSTANCE.nodeDiscoveryEnable =
        config.hasPath("node.discovery.enable") && config.getBoolean("node.discovery.enable");

    INSTANCE.nodeDiscoveryPersist =
        config.hasPath("node.discovery.persist") && config.getBoolean("node.discovery.persist");

    INSTANCE.nodeConnectionTimeout =
        config.hasPath("node.connection.timeout") ? config.getInt("node.connection.timeout") * 1000
            : 0;

    INSTANCE.nodeActive = nodeActive(config);

    INSTANCE.nodeChannelReadTimeout =
        config.hasPath("node.channel.read.timeout") ? config.getInt("node.channel.read.timeout")
            : 0;

    INSTANCE.nodeMaxActiveNodes =
        config.hasPath("node.maxActiveNodes") ? config.getInt("node.maxActiveNodes") : 0;

    INSTANCE.minParticipationRate =
        config.hasPath("node.minParticipationRate") ? config.getInt("node.minParticipationRate")
            : 0;

    INSTANCE.nodeListenPort =
        config.hasPath("node.listen.port") ? config.getInt("node.listen.port") : 0;

    bindIp(config);
    externalIp(config);

    INSTANCE.nodeDiscoveryPublicHomeNode =
        config.hasPath("node.discovery.public.home.node") && config
            .getBoolean("node.discovery.public.home.node");

    INSTANCE.nodeP2pPingInterval =
        config.hasPath("node.p2p.pingInterval") ? config.getLong("node.p2p.pingInterval") : 0;
//
//    INSTANCE.syncNodeCount =
//        config.hasPath("sync.node.count") ? config.getLong("sync.node.count") : 0;

    INSTANCE.nodeP2pVersion =
        config.hasPath("node.p2p.version") ? config.getInt("node.p2p.version") : 0;

    INSTANCE.rpcPort =
        config.hasPath("node.rpc.port") ? config.getInt("node.rpc.port") : 50051;

    INSTANCE.rpcThreadNum =
        config.hasPath("node.rpc.thread") ? config.getInt("node.rpc.thread")
            : Runtime.getRuntime().availableProcessors() / 2;

    INSTANCE.maintenanceTimeInterval =
        config.hasPath("block.maintenanceTimeInterval") ? config
            .getInt("block.maintenanceTimeInterval") : 21600000L;

    INSTANCE.tcpNettyWorkThreadNum = config.hasPath("node.tcpNettyWorkThreadNum") ? config
        .getInt("node.tcpNettyWorkThreadNum") : 0;

    INSTANCE.udpNettyWorkThreadNum = config.hasPath("node.udpNettyWorkThreadNum") ? config
        .getInt("node.udpNettyWorkThreadNum") : 1;

    if (StringUtils.isEmpty(INSTANCE.trustNodeAddr)) {
      INSTANCE.trustNodeAddr =
          config.hasPath("node.trustNode") ? config.getString("node.trustNode") : null;
    }

    INSTANCE.validateSignThreadNum = config.hasPath("node.validateSignThreadNum") ? config
        .getInt("node.validateSignThreadNum") : Runtime.getRuntime().availableProcessors() / 2;

    INSTANCE.walletExtensionApi =
        config.hasPath("node.walletExtensionApi") && config.getBoolean("node.walletExtensionApi");
  }


  private static List<Witness> getWitnessesFromConfig(final com.typesafe.config.Config config) {
    return config.getObjectList("genesis.block.witnesses").stream()
        .map(Args::createWitness)
        .collect(Collectors.toCollection(ArrayList::new));
  }

  private static Witness createWitness(final ConfigObject witnessAccount) {
    final Witness witness = new Witness();
    witness.setAddress(
        Wallet.decodeFromBase58Check(witnessAccount.get("address").unwrapped().toString()));
    witness.setUrl(witnessAccount.get("url").unwrapped().toString());
    witness.setVoteCount(witnessAccount.toConfig().getLong("voteCount"));
    return witness;
  }

  private static List<Account> getAccountsFromConfig(final com.typesafe.config.Config config) {
    return config.getObjectList("genesis.block.assets").stream()
        .map(Args::createAccount)
        .collect(Collectors.toCollection(ArrayList::new));
  }

  private static Account createAccount(final ConfigObject asset) {
    final Account account = new Account();
    account.setAccountName(asset.get("accountName").unwrapped().toString());
    account.setAccountType(asset.get("accountType").unwrapped().toString());
    account.setAddress(Wallet.decodeFromBase58Check(asset.get("address").unwrapped().toString()));
    account.setBalance(asset.get("balance").unwrapped().toString());
    return account;
  }

  public static Args getInstance() {
    return INSTANCE;
  }

  /**
   * Get storage path by name of database
   *
   * @param dbName name of database
   * @return path of that database
   */
  public String getOutputDirectoryByDbName(String dbName) {
    String path = storage.getPathByDbName(dbName);
    if (!StringUtils.isBlank(path)) {
      return path;
    }
    return getOutputDirectory();
  }

  /**
   * get output directory.
   */
  public String getOutputDirectory() {
    if (!this.outputDirectory.equals("") && !this.outputDirectory.endsWith(File.separator)) {
      return this.outputDirectory + File.separator;
    }
    return this.outputDirectory;
  }

  private static List<Node> nodeActive(final com.typesafe.config.Config config) {
    if (!config.hasPath("node.active")) {
      return Collections.EMPTY_LIST;
    }
    List<Node> ret = new ArrayList<>();
    List<String> list = config.getStringList("node.active");
    for (String configString : list) {
      Node n = Node.instanceOf(configString);
      ret.add(n);
    }
    return ret;
  }

  private static void privateKey(final com.typesafe.config.Config config) {
    if (config.hasPath("private.key")) {
      INSTANCE.privateKey = config.getString("private.key");
      if (INSTANCE.privateKey.length() != ChainConstant.PRIVATE_KEY_LENGTH) {
        throw new RuntimeException(
            "The peer.privateKey needs to be Hex encoded and 32 byte length");
      }
    } else {
      INSTANCE.privateKey = getGeneratedNodePrivateKey();
    }
  }

  private static String getGeneratedNodePrivateKey() {
    String nodeId;
    try {
      File file = new File(
          INSTANCE.outputDirectory + File.separator + INSTANCE.storage.getDbDirectory(),
          "nodeId.properties");
      Properties props = new Properties();
      if (file.canRead()) {
        try (Reader r = new FileReader(file)) {
          props.load(r);
        }
      } else {
        ECKey key = new ECKey();
        props.setProperty("nodeIdPrivateKey", Hex.toHexString(key.getPrivKeyBytes()));
        props.setProperty("nodeId", Hex.toHexString(key.getNodeId()));
        file.getParentFile().mkdirs();
        try (Writer w = new FileWriter(file)) {
          props.store(w,
              "Generated NodeID. To use your own nodeId please refer to 'peer.privateKey' config option.");
        }
        logger.info("New nodeID generated: " + props.getProperty("nodeId"));
        logger.info("Generated nodeID and its private key stored in " + file);
      }
      nodeId = props.getProperty("nodeIdPrivateKey");
    } catch (IOException e) {
      throw new RuntimeException(e);
    }
    return nodeId;
  }

  private static void bindIp(final com.typesafe.config.Config config) {
    if (!config.hasPath("node.discovery.bind.ip") || config.getString("node.discovery.bind.ip")
        .trim().isEmpty()) {
      if (INSTANCE.nodeDiscoveryBindIp == null) {
        logger.info("Bind address wasn't set, Punching to identify it...");
        try (Socket s = new Socket("www.baidu.com", 80)) {
          INSTANCE.nodeDiscoveryBindIp = s.getLocalAddress().getHostAddress();
          logger.info("UDP local bound to: {}", INSTANCE.nodeDiscoveryBindIp);
        } catch (IOException e) {
          logger.warn("Can't get bind IP. Fall back to 0.0.0.0: " + e);
          INSTANCE.nodeDiscoveryBindIp = "0.0.0.0";
        }
      }
    } else {
      INSTANCE.nodeDiscoveryBindIp = config.getString("node.discovery.bind.ip").trim();
    }
  }

  private static void externalIp(final com.typesafe.config.Config config) {
    if (!config.hasPath("node.discovery.external.ip") || config
        .getString("node.discovery.external.ip").trim().isEmpty()) {
      if (INSTANCE.nodeExternalIp == null) {
        logger.info("External IP wasn't set, using checkip.amazonaws.com to identify it...");
        try (BufferedReader in = new BufferedReader(new InputStreamReader(
            new URL("http://checkip.amazonaws.com").openStream()))) {
          INSTANCE.nodeExternalIp = in.readLine();
          if (INSTANCE.nodeExternalIp == null || INSTANCE.nodeExternalIp.trim().isEmpty()) {
            throw new IOException("Invalid address: '" + INSTANCE.nodeExternalIp + "'");
          }
          try {
            InetAddress.getByName(INSTANCE.nodeExternalIp);
          } catch (Exception e) {
            throw new IOException("Invalid address: '" + INSTANCE.nodeExternalIp + "'");
          }
          logger.info("External address identified: {}", INSTANCE.nodeExternalIp);
        } catch (IOException e) {
          INSTANCE.nodeExternalIp = INSTANCE.nodeDiscoveryBindIp;
          logger.warn(
              "Can't get external IP. Fall back to peer.bind.ip: " + INSTANCE.nodeExternalIp + " :"
                  + e);
        }
      }
    } else {
      INSTANCE.nodeExternalIp = config.getString("node.discovery.external.ip").trim();
    }
  }

  public ECKey getMyKey() {
    if (StringUtils.isEmpty(INSTANCE.p2pNodeId)) {
      INSTANCE.p2pNodeId = getGeneratedNodePrivateKey();
    }

    return ECKey.fromPrivate(Hex.decode(INSTANCE.p2pNodeId));
  }
}<|MERGE_RESOLUTION|>--- conflicted
+++ resolved
@@ -31,11 +31,8 @@
 import org.springframework.stereotype.Component;
 import org.tron.common.crypto.ECKey;
 import org.tron.common.overlay.discover.Node;
-<<<<<<< HEAD
 import org.tron.common.utils.ByteArray;
-=======
 import org.tron.core.Constant;
->>>>>>> c85c2f46
 import org.tron.core.Wallet;
 import org.tron.core.config.Configuration;
 import org.tron.core.config.Parameter.ChainConstant;
@@ -262,6 +259,7 @@
       INSTANCE.setLocalWitnesses(new LocalWitnesses(INSTANCE.privateKey));
       logger.debug("Got privateKey from cmd");
     } else if (config.hasPath("localwitness")) {
+
       INSTANCE.localWitnesses = new LocalWitnesses();
       List<String> localwitness = config.getStringList("localwitness");
       if (localwitness.size() > 1) {
@@ -321,7 +319,7 @@
       Wallet.setAddressPreFixByte(Constant.ADD_PRE_FIX_BYTE_TESTNET);
       Wallet.setAddressPreFixString(Constant.ADD_PRE_FIX_STRING_TESTNET);
     }
-    
+
     if (config.hasPath("genesis.block")) {
       INSTANCE.genesisBlock = new GenesisBlock();
 
