--- conflicted
+++ resolved
@@ -1,218 +1,215 @@
-/*
- * java-tron is free software: you can redistribute it and/or modify
- * it under the terms of the GNU General Public License as published by
- * the Free Software Foundation, either version 3 of the License, or
- * (at your option) any later version.
- *
- * java-tron is distributed in the hope that it will be useful,
- * but WITHOUT ANY WARRANTY; without even the implied warranty of
- * MERCHANTABILITY or FITNESS FOR A PARTICULAR PURPOSE.  See the
- * GNU General Public License for more details.
- *
- * You should have received a copy of the GNU General Public License
- * along with this program.  If not, see <http://www.gnu.org/licenses/>.
- */
-
-package org.tron.core.capsule;
-
-import com.google.protobuf.ByteString;
-import com.google.protobuf.InvalidProtocolBufferException;
-import java.util.Vector;
-import org.slf4j.Logger;
-import org.slf4j.LoggerFactory;
-import org.spongycastle.util.encoders.Hex;
-import org.tron.common.crypto.ECKey;
-import org.tron.common.crypto.ECKey.ECDSASignature;
-import org.tron.core.Sha256Hash;
-import org.tron.core.peer.Validator;
-import org.tron.protos.Protocal.Block;
-import org.tron.protos.Protocal.BlockHeader;
-import org.tron.protos.Protocal.Transaction;
-
-
-public class BlockCapsule {
-
-  protected static final Logger logger = LoggerFactory.getLogger("BlockCapsule");
-
-  private byte[] data;
-
-  private Block block;
-
-  private Sha256Hash hash;
-
-
-  private boolean unpacked;
-
-  private synchronized void unPack() {
-    if (unpacked) {
-      return;
-    }
-
-    try {
-      this.block = Block.parseFrom(data);
-    } catch (InvalidProtocolBufferException e) {
-      logger.debug(e.getMessage());
-    }
-
-    unpacked = true;
-  }
-
-
-  public BlockCapsule(long number, ByteString hash, long when, ByteString witnessAddress) {
-    // blockheader raw
-    BlockHeader.raw.Builder blockHeaderRawBuild = BlockHeader.raw.newBuilder();
-    BlockHeader.raw blockHeaderRaw = blockHeaderRawBuild
-        .setNumber(number + 1)
-        .setParentHash(hash)
-        .setTimestamp(when)
-        .setWitnessAddress(witnessAddress).build();
-
-    // block header
-    BlockHeader.Builder blockHeaderBuild = BlockHeader.newBuilder();
-    BlockHeader blockHeader = blockHeaderBuild.setRawData(blockHeaderRaw).build();
-
-    // block
-    Block.Builder blockBuild = Block.newBuilder();
-    this.block = blockBuild.setBlockHeader(blockHeader).build();
-
-  }
-
-  public void addTransaction(Transaction pendingTrx) {
-    this.block = this.block.toBuilder().addTransactions(pendingTrx).build();
-  }
-
-  public void sign(String privateKey) {
-
-    // TODO private_key == null
-    ECKey ecKey = ECKey.fromPrivate(Hex.decode(privateKey));
-<<<<<<< HEAD
-
-=======
->>>>>>> c92fc34a
-    ECDSASignature signature = ecKey.sign(getHash().getBytes());
-    ByteString sig = ByteString.copyFrom(signature.toByteArray());
-
-    BlockHeader blockHeader = this.block.getBlockHeader().toBuilder().setWitnessSignature(sig)
-        .build();
-
-    this.block = this.block.toBuilder().setBlockHeader(blockHeader).build();
-  }
-
-
-  // TODO
-  public boolean validateSigner() {
-    return true;
-  }
-
-  public Sha256Hash getHash() {
-    pack();
-    return Sha256Hash.of(this.block.getBlockHeader().getRawData().toByteArray());
-  }
-
-  public void calcMerkleRoot() {
-    BlockHeader.raw blockHeaderRaw;
-    if (this.block.getTransactionsList().size() == 0) {
-
-      blockHeaderRaw = this.block.getBlockHeader().getRawData().toBuilder()
-          .setTxTrieRoot(Sha256Hash.ZERO_HASH.getByteString()).build();
-
-      this.block.toBuilder().setBlockHeader(
-          this.block.getBlockHeader().toBuilder().setRawData(blockHeaderRaw));
-      return;
-    }
-
-    for (Transaction trx : this.block.getTransactionsList()) {
-
-    }
-    Vector<Sha256Hash> ids = new Vector<Sha256Hash>();
-    this.block.getTransactionsList().forEach(trx -> {
-      TransactionCapsule transactionCapsule = new TransactionCapsule(trx);
-      ids.add(transactionCapsule.getHash());
-    });
-
-    int hashNum = ids.size();
-
-    while (hashNum > 1) {
-      int max = hashNum - (hashNum & 1);
-      int k = 0;
-      for (int i = 0; i < max; i += 2) {
-        ids.set(k++, Sha256Hash
-            .of((ids.get(i).getByteString().concat(ids.get(i + 1).getByteString())).toByteArray()));
-      }
-
-      if (hashNum % 2 == 1) {
-        ids.set(k++, ids.get(max));
-      }
-    }
-
-    blockHeaderRaw = this.block.getBlockHeader().getRawData().toBuilder()
-        .setTxTrieRoot((ids.firstElement().getByteString())).build();
-
-    this.block.toBuilder().setBlockHeader(
-        this.block.getBlockHeader().toBuilder().setRawData(blockHeaderRaw));
-  }
-
-  private void pack() {
-    if (data == null) {
-      this.data = this.block.toByteArray();
-      this.hash = Sha256Hash.of(this.data);
-    }
-  }
-
-  public boolean validate() {
-    unPack();
-    return Validator.validate(this.block);
-  }
-
-  public BlockCapsule(Block block) {
-    this.block = block;
-    unpacked = true;
-  }
-
-  public BlockCapsule(byte[] data) {
-    this.data = data;
-    this.hash = Sha256Hash.of(this.data);
-    unPack();
-
-  }
-
-  public byte[] getData() {
-    pack();
-    return data;
-  }
-
-  public Sha256Hash getParentHash() {
-    unPack();
-    return Sha256Hash.wrap(this.block.getBlockHeader().getRawData().getParentHash());
-  }
-
-  public ByteString getParentHashStr() {
-    unPack();
-    return this.block.getBlockHeader().getRawData().getParentHash();
-  }
-
-<<<<<<< HEAD
-  public Sha256Hash getHash() {
-    pack();
-    return Sha256Hash.of(data);
-  }
-=======
->>>>>>> c92fc34a
-
-  public ByteString getHashStr() {
-    pack();
-    return this.getHash().getByteString();
-  }
-
-
-  public long getNum() {
-    unPack();
-    return this.block.getBlockHeader().getRawData().getNumber();
-  }
-
-  public long getTimeStamp() {
-    unPack();
-    return this.block.getBlockHeader().getRawData().getTimestamp();
-  }
-
-}
+/*
+ * java-tron is free software: you can redistribute it and/or modify
+ * it under the terms of the GNU General Public License as published by
+ * the Free Software Foundation, either version 3 of the License, or
+ * (at your option) any later version.
+ *
+ * java-tron is distributed in the hope that it will be useful,
+ * but WITHOUT ANY WARRANTY; without even the implied warranty of
+ * MERCHANTABILITY or FITNESS FOR A PARTICULAR PURPOSE.  See the
+ * GNU General Public License for more details.
+ *
+ * You should have received a copy of the GNU General Public License
+ * along with this program.  If not, see <http://www.gnu.org/licenses/>.
+ */
+
+package org.tron.core.capsule;
+
+import com.google.protobuf.ByteString;
+import com.google.protobuf.InvalidProtocolBufferException;
+import java.util.Vector;
+import org.slf4j.Logger;
+import org.slf4j.LoggerFactory;
+import org.spongycastle.util.encoders.Hex;
+import org.tron.common.crypto.ECKey;
+import org.tron.common.crypto.ECKey.ECDSASignature;
+import org.tron.core.Sha256Hash;
+import org.tron.protos.Protocal.Block;
+import org.tron.protos.Protocal.BlockHeader;
+import org.tron.protos.Protocal.Transaction;
+
+
+public class BlockCapsule {
+
+  protected static final Logger logger = LoggerFactory.getLogger("BlockCapsule");
+
+  private byte[] data;
+
+  private Block block;
+
+  private Sha256Hash hash;
+
+
+  private boolean unpacked;
+
+  private synchronized void unPack() {
+    if (unpacked) {
+      return;
+    }
+
+    try {
+      this.block = Block.parseFrom(data);
+    } catch (InvalidProtocolBufferException e) {
+      logger.debug(e.getMessage());
+    }
+
+    unpacked = true;
+  }
+
+
+  public BlockCapsule(long number, ByteString hash, long when, ByteString witnessAddress) {
+    // blockheader raw
+    BlockHeader.raw.Builder blockHeaderRawBuild = BlockHeader.raw.newBuilder();
+    BlockHeader.raw blockHeaderRaw = blockHeaderRawBuild
+        .setNumber(number + 1)
+        .setParentHash(hash)
+        .setTimestamp(when)
+        .setWitnessAddress(witnessAddress).build();
+
+    // block header
+    BlockHeader.Builder blockHeaderBuild = BlockHeader.newBuilder();
+    BlockHeader blockHeader = blockHeaderBuild.setRawData(blockHeaderRaw).build();
+
+    // block
+    Block.Builder blockBuild = Block.newBuilder();
+    this.block = blockBuild.setBlockHeader(blockHeader).build();
+
+  }
+
+  public void addTransaction(Transaction pendingTrx) {
+    this.block = this.block.toBuilder().addTransactions(pendingTrx).build();
+  }
+
+  public void sign(String privateKey) {
+
+    // TODO private_key == null
+    ECKey ecKey = ECKey.fromPrivate(Hex.decode(privateKey));
+    ECDSASignature signature = ecKey.sign(getRawHash().getBytes());
+    ByteString sig = ByteString.copyFrom(signature.toByteArray());
+
+    BlockHeader blockHeader = this.block.getBlockHeader().toBuilder().setWitnessSignature(sig)
+        .build();
+
+    this.block = this.block.toBuilder().setBlockHeader(blockHeader).build();
+  }
+
+  private Sha256Hash getRawHash() {
+    unPack();
+    return Sha256Hash.of(block.getBlockHeader().getRawData().toByteArray());
+  }
+
+
+  // TODO
+  public boolean validateSigner() {
+    return true;
+  }
+
+  public Sha256Hash getBlockId() {
+    pack();
+    return Sha256Hash.of(this.block.getBlockHeader().getRawData().toByteArray());
+  }
+
+  public void calcMerkleRoot() {
+    BlockHeader.raw blockHeaderRaw;
+    if (this.block.getTransactionsList().size() == 0) {
+
+      blockHeaderRaw = this.block.getBlockHeader().getRawData().toBuilder()
+          .setTxTrieRoot(Sha256Hash.ZERO_HASH.getByteString()).build();
+
+      this.block.toBuilder().setBlockHeader(
+          this.block.getBlockHeader().toBuilder().setRawData(blockHeaderRaw));
+      return;
+    }
+
+    for (Transaction trx : this.block.getTransactionsList()) {
+
+    }
+    Vector<Sha256Hash> ids = new Vector<Sha256Hash>();
+    this.block.getTransactionsList().forEach(trx -> {
+      TransactionCapsule transactionCapsule = new TransactionCapsule(trx);
+      ids.add(transactionCapsule.getHash());
+    });
+
+    int hashNum = ids.size();
+
+    while (hashNum > 1) {
+      int max = hashNum - (hashNum & 1);
+      int k = 0;
+      for (int i = 0; i < max; i += 2) {
+        ids.set(k++, Sha256Hash
+            .of((ids.get(i).getByteString().concat(ids.get(i + 1).getByteString())).toByteArray()));
+      }
+
+      if (hashNum % 2 == 1) {
+        ids.set(k++, ids.get(max));
+      }
+    }
+
+    blockHeaderRaw = this.block.getBlockHeader().getRawData().toBuilder()
+        .setTxTrieRoot((ids.firstElement().getByteString())).build();
+
+    this.block.toBuilder().setBlockHeader(
+        this.block.getBlockHeader().toBuilder().setRawData(blockHeaderRaw));
+  }
+
+  private void pack() {
+    if (data == null) {
+      this.data = this.block.toByteArray();
+      this.hash = Sha256Hash.of(this.data);
+    }
+  }
+
+  public boolean validate() {
+    unPack();
+    return true;
+  }
+
+  public BlockCapsule(Block block) {
+    this.block = block;
+    unpacked = true;
+  }
+
+  public BlockCapsule(byte[] data) {
+    this.data = data;
+    this.hash = Sha256Hash.of(this.data);
+    unPack();
+
+  }
+
+  public byte[] getData() {
+    pack();
+    return data;
+  }
+
+  public Sha256Hash getParentHash() {
+    unPack();
+    return Sha256Hash.wrap(this.block.getBlockHeader().getRawData().getParentHash());
+  }
+
+  public ByteString getParentHashStr() {
+    unPack();
+    return this.block.getBlockHeader().getRawData().getParentHash();
+  }
+
+//  public Sha256Hash getBlockId() {
+//    pack();
+//    return Sha256Hash.of(data);
+//  }
+
+//  public ByteString getHashStr() {
+//    pack();
+//    return this.getBlockId().getByteString();
+//  }
+
+
+  public long getNum() {
+    unPack();
+    return this.block.getBlockHeader().getRawData().getNumber();
+  }
+
+  public long getTimeStamp() {
+    unPack();
+    return this.block.getBlockHeader().getRawData().getTimestamp();
+  }
+
+}