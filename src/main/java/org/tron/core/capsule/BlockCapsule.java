/*
 * java-tron is free software: you can redistribute it and/or modify
 * it under the terms of the GNU General Public License as published by
 * the Free Software Foundation, either version 3 of the License, or
 * (at your option) any later version.
 *
 * java-tron is distributed in the hope that it will be useful,
 * but WITHOUT ANY WARRANTY; without even the implied warranty of
 * MERCHANTABILITY or FITNESS FOR A PARTICULAR PURPOSE.  See the
 * GNU General Public License for more details.
 *
 * You should have received a copy of the GNU General Public License
 * along with this program.  If not, see <http://www.gnu.org/licenses/>.
 */

package org.tron.core.capsule;

import java.security.SignatureException;
import java.util.Arrays;
import java.util.List;
import java.util.Vector;
import java.util.stream.Collectors;
import org.apache.commons.collections4.CollectionUtils;
import org.slf4j.Logger;
import org.slf4j.LoggerFactory;
import org.tron.common.crypto.ECKey;
import org.tron.common.crypto.ECKey.ECDSASignature;
import org.tron.common.utils.Sha256Hash;
import org.tron.core.capsule.utils.MerkleTree;
import org.tron.core.exception.ValidateSignatureException;
import org.tron.protos.Protocol.Block;
import org.tron.protos.Protocol.BlockHeader;
import org.tron.protos.Protocol.Transaction;
import com.google.protobuf.ByteString;
import com.google.protobuf.InvalidProtocolBufferException;

public class BlockCapsule implements ProtoCapsule<Block> {

  public static class BlockId extends Sha256Hash {

    private static final long serialVersionUID = 640048834186654213L;

    @Override
    public boolean equals(Object o) {
      if (this == o) {
        return true;
      }
      if (o == null || (getClass() != o.getClass() && !o.getClass().equals(Sha256Hash.class))) {
        return false;
      }
      return Arrays.equals(getBytes(), ((Sha256Hash) o).getBytes());
    }

    @Override
    public String toString() {
      return super.toString();
    }

    @Override
    public int hashCode() {
      return super.hashCode();
    }

    @Override
    public int compareTo(Sha256Hash other) {
      if (other.getClass().equals(BlockId.class)) {
        long otherNum = ((BlockId) other).getNum();
        if (num > otherNum) {
          return 1;
        } else if (otherNum < num) {
          return -1;
        }
      }
      return super.compareTo(other);
    }

    private long num;

    public BlockId() {
      super(Sha256Hash.ZERO_HASH.getBytes());
      num = 0;
    }

    /**
     * Use {@link #wrap(byte[])} instead.
     */
    public BlockId(Sha256Hash hash, long num) {
      super(hash.getBytes());
      this.num = num;
    }

    public BlockId(byte[] hash, long num) {
      super(hash);
      this.num = num;
    }

    public BlockId(ByteString hash, long num) {
      super(hash.toByteArray());
      this.num = num;
    }

    public long getNum() {
      return num;
    }
  }

  private BlockId blockId = new BlockId(Sha256Hash.ZERO_HASH, 0);

  protected static final Logger logger = LoggerFactory.getLogger("BlockCapsule");

  private byte[] data;

  private Block block;

  private boolean unpacked;

  public boolean generatedByMyself = false;

  private synchronized void unPack() {
    if (unpacked) {
      return;
    }

    try {
      this.block = Block.parseFrom(data);
    } catch (InvalidProtocolBufferException e) {
      logger.debug(e.getMessage());
    }

    unpacked = true;
  }

  public BlockCapsule(long number, ByteString hash, long when, ByteString witnessAddress) {
    // blockheader raw
    BlockHeader.raw.Builder blockHeaderRawBuild = BlockHeader.raw.newBuilder();
    BlockHeader.raw blockHeaderRaw = blockHeaderRawBuild
        .setNumber(number)
        .setParentHash(hash)
        .setTimestamp(when)
        .setWitnessAddress(witnessAddress).build();

    // block header
    BlockHeader.Builder blockHeaderBuild = BlockHeader.newBuilder();
    BlockHeader blockHeader = blockHeaderBuild.setRawData(blockHeaderRaw).build();

    // block
    Block.Builder blockBuild = Block.newBuilder();
    this.block = blockBuild.setBlockHeader(blockHeader).build();
    unpacked = true;
  }

  public BlockCapsule(long timestamp, ByteString parentHash, long number,
      List<Transaction> transactionList) {
    // blockheader raw
    BlockHeader.raw.Builder blockHeaderRawBuild = BlockHeader.raw.newBuilder();
    BlockHeader.raw blockHeaderRaw = blockHeaderRawBuild
        .setTimestamp(timestamp)
        .setParentHash(parentHash)
        .setNumber(number)
        .build();

    // block header
    BlockHeader.Builder blockHeaderBuild = BlockHeader.newBuilder();
    BlockHeader blockHeader = blockHeaderBuild.setRawData(blockHeaderRaw).build();

    // block
    Block.Builder blockBuild = Block.newBuilder();
    transactionList.forEach(trx -> blockBuild.addTransactions(trx));
    this.block = blockBuild.setBlockHeader(blockHeader).build();
    unpacked = true;
  }

  public void addTransaction(TransactionCapsule pendingTrx) {
    this.block = this.block.toBuilder().addTransactions(pendingTrx.getInstance()).build();
  }

  public List<TransactionCapsule> getTransactions() {
    return this.block.getTransactionsList().stream()
        .map(trx -> new TransactionCapsule(trx))
        .collect(Collectors.toList());
  }

  public void sign(byte[] privateKey) {
    // TODO private_key == null
    ECKey ecKey = ECKey.fromPrivate(privateKey);
    ECDSASignature signature = ecKey.sign(getRawHash().getBytes());
    ByteString sig = ByteString.copyFrom(signature.toBase64().getBytes());

    BlockHeader blockHeader = this.block.getBlockHeader().toBuilder().setWitnessSignature(sig)
        .build();

    this.block = this.block.toBuilder().setBlockHeader(blockHeader).build();
  }

  private Sha256Hash getRawHash() {
    unPack();
    return Sha256Hash.of(this.block.getBlockHeader().getRawData().toByteArray());
  }

  public boolean validateSignature() throws ValidateSignatureException {
    try {
      return Arrays
          .equals(ECKey.signatureToAddress(getRawHash().getBytes(),
              block.getBlockHeader().getWitnessSignature().toStringUtf8()),
              block.getBlockHeader().getRawData().getWitnessAddress().toByteArray());
    } catch (SignatureException e) {
      throw new ValidateSignatureException(e.getMessage());
    }
  }

  public BlockId getBlockId() {
    unPack();
    if (blockId.equals(Sha256Hash.ZERO_HASH)) {
      blockId = new BlockId(Sha256Hash.of(this.block.getBlockHeader().toByteArray()), getNum());
    }

    return blockId;
//    return blockId.equals(Sha256Hash.ZERO_HASH)
//        ? blockId = new BlockId(Sha256Hash.of(this.block.getBlockHeader().toByteArray()), getNum())
//        : blockId;
  }

  public Sha256Hash calcMerkleRoot() {
    List<Transaction> transactionsList = this.block.getTransactionsList();

    if (CollectionUtils.isEmpty(transactionsList)) {
      return Sha256Hash.ZERO_HASH;
    }

<<<<<<< HEAD
    Vector<Sha256Hash> ids = new Vector<Sha256Hash>();
    this.block.getTransactionsList().forEach(trx -> {
      TransactionCapsule transactionCapsule = new TransactionCapsule(trx);
      ids.add(transactionCapsule.getHash());
    });

    int hashNum = ids.size();

    while (hashNum > 1) {
      int max = hashNum - (hashNum & 1);
      int k = 0;
      for (int i = 0; i < max; i += 2) {
        ids.set(k++, Sha256Hash
            .of((ids.get(i).getByteString().concat(ids.get(i + 1).getByteString()))
                .toByteArray()));
      }

      if (hashNum % 2 != 0) {
        ids.set(k++, ids.get(max));
      }
      hashNum = k;
    }
=======
    Vector<Sha256Hash> ids = transactionsList.stream()
            .map(TransactionCapsule::new)
            .map(TransactionCapsule::getHash)
            .collect(Collectors.toCollection(Vector::new));
>>>>>>> e6d19451

    return MerkleTree.getInstance().createTree(ids).getRoot().getHash();
  }

  public void setMerkleRoot() {
    BlockHeader.raw blockHeaderRaw =
            this.block.getBlockHeader().getRawData().toBuilder()
                    .setTxTrieRoot(calcMerkleRoot().getByteString()).build();

    this.block = this.block.toBuilder().setBlockHeader(
        this.block.getBlockHeader().toBuilder().setRawData(blockHeaderRaw)).build();
  }

  public Sha256Hash getMerkleRoot() {
    unPack();
    return Sha256Hash.wrap(this.block.getBlockHeader().getRawData().getTxTrieRoot());
  }


  private void pack() {
    if (data == null) {
      this.data = this.block.toByteArray();
    }
  }

  public boolean validate() {
    unPack();
    return true;
  }

  public BlockCapsule(Block block) {
    this.block = block;
    unpacked = true;
  }

  public BlockCapsule(byte[] data) {
    this.data = data;
    unPack();
  }

  @Override
  public byte[] getData() {
    pack();
    return data;
  }

  @Override
  public Block getInstance() {
    return this.block;
  }

  public Sha256Hash getParentHash() {
    unPack();
    return Sha256Hash.wrap(this.block.getBlockHeader().getRawData().getParentHash());
  }

  public ByteString getParentHashStr() {
    unPack();
    return this.block.getBlockHeader().getRawData().getParentHash();
  }

  public long getNum() {
    unPack();
    return this.block.getBlockHeader().getRawData().getNumber();
  }

  public long getTimeStamp() {
    unPack();
    return this.block.getBlockHeader().getRawData().getTimestamp();
  }

  @Override
  public String toString() {
    unPack();
    return "BlockCapsule{" +
        "blockId=" + blockId +
        ", num=" + getNum() +
        ", parentId=" + getParentHash() +
        ", generatedByMyself=" + generatedByMyself +
        '}';
  }
}
<|MERGE_RESOLUTION|>--- conflicted
+++ resolved
@@ -1,340 +1,313 @@
-/*
- * java-tron is free software: you can redistribute it and/or modify
- * it under the terms of the GNU General Public License as published by
- * the Free Software Foundation, either version 3 of the License, or
- * (at your option) any later version.
- *
- * java-tron is distributed in the hope that it will be useful,
- * but WITHOUT ANY WARRANTY; without even the implied warranty of
- * MERCHANTABILITY or FITNESS FOR A PARTICULAR PURPOSE.  See the
- * GNU General Public License for more details.
- *
- * You should have received a copy of the GNU General Public License
- * along with this program.  If not, see <http://www.gnu.org/licenses/>.
- */
-
-package org.tron.core.capsule;
-
-import java.security.SignatureException;
-import java.util.Arrays;
-import java.util.List;
-import java.util.Vector;
-import java.util.stream.Collectors;
-import org.apache.commons.collections4.CollectionUtils;
-import org.slf4j.Logger;
-import org.slf4j.LoggerFactory;
-import org.tron.common.crypto.ECKey;
-import org.tron.common.crypto.ECKey.ECDSASignature;
-import org.tron.common.utils.Sha256Hash;
-import org.tron.core.capsule.utils.MerkleTree;
-import org.tron.core.exception.ValidateSignatureException;
-import org.tron.protos.Protocol.Block;
-import org.tron.protos.Protocol.BlockHeader;
-import org.tron.protos.Protocol.Transaction;
-import com.google.protobuf.ByteString;
-import com.google.protobuf.InvalidProtocolBufferException;
-
-public class BlockCapsule implements ProtoCapsule<Block> {
-
-  public static class BlockId extends Sha256Hash {
-
-    private static final long serialVersionUID = 640048834186654213L;
-
-    @Override
-    public boolean equals(Object o) {
-      if (this == o) {
-        return true;
-      }
-      if (o == null || (getClass() != o.getClass() && !o.getClass().equals(Sha256Hash.class))) {
-        return false;
-      }
-      return Arrays.equals(getBytes(), ((Sha256Hash) o).getBytes());
-    }
-
-    @Override
-    public String toString() {
-      return super.toString();
-    }
-
-    @Override
-    public int hashCode() {
-      return super.hashCode();
-    }
-
-    @Override
-    public int compareTo(Sha256Hash other) {
-      if (other.getClass().equals(BlockId.class)) {
-        long otherNum = ((BlockId) other).getNum();
-        if (num > otherNum) {
-          return 1;
-        } else if (otherNum < num) {
-          return -1;
-        }
-      }
-      return super.compareTo(other);
-    }
-
-    private long num;
-
-    public BlockId() {
-      super(Sha256Hash.ZERO_HASH.getBytes());
-      num = 0;
-    }
-
-    /**
-     * Use {@link #wrap(byte[])} instead.
-     */
-    public BlockId(Sha256Hash hash, long num) {
-      super(hash.getBytes());
-      this.num = num;
-    }
-
-    public BlockId(byte[] hash, long num) {
-      super(hash);
-      this.num = num;
-    }
-
-    public BlockId(ByteString hash, long num) {
-      super(hash.toByteArray());
-      this.num = num;
-    }
-
-    public long getNum() {
-      return num;
-    }
-  }
-
-  private BlockId blockId = new BlockId(Sha256Hash.ZERO_HASH, 0);
-
-  protected static final Logger logger = LoggerFactory.getLogger("BlockCapsule");
-
-  private byte[] data;
-
-  private Block block;
-
-  private boolean unpacked;
-
-  public boolean generatedByMyself = false;
-
-  private synchronized void unPack() {
-    if (unpacked) {
-      return;
-    }
-
-    try {
-      this.block = Block.parseFrom(data);
-    } catch (InvalidProtocolBufferException e) {
-      logger.debug(e.getMessage());
-    }
-
-    unpacked = true;
-  }
-
-  public BlockCapsule(long number, ByteString hash, long when, ByteString witnessAddress) {
-    // blockheader raw
-    BlockHeader.raw.Builder blockHeaderRawBuild = BlockHeader.raw.newBuilder();
-    BlockHeader.raw blockHeaderRaw = blockHeaderRawBuild
-        .setNumber(number)
-        .setParentHash(hash)
-        .setTimestamp(when)
-        .setWitnessAddress(witnessAddress).build();
-
-    // block header
-    BlockHeader.Builder blockHeaderBuild = BlockHeader.newBuilder();
-    BlockHeader blockHeader = blockHeaderBuild.setRawData(blockHeaderRaw).build();
-
-    // block
-    Block.Builder blockBuild = Block.newBuilder();
-    this.block = blockBuild.setBlockHeader(blockHeader).build();
-    unpacked = true;
-  }
-
-  public BlockCapsule(long timestamp, ByteString parentHash, long number,
-      List<Transaction> transactionList) {
-    // blockheader raw
-    BlockHeader.raw.Builder blockHeaderRawBuild = BlockHeader.raw.newBuilder();
-    BlockHeader.raw blockHeaderRaw = blockHeaderRawBuild
-        .setTimestamp(timestamp)
-        .setParentHash(parentHash)
-        .setNumber(number)
-        .build();
-
-    // block header
-    BlockHeader.Builder blockHeaderBuild = BlockHeader.newBuilder();
-    BlockHeader blockHeader = blockHeaderBuild.setRawData(blockHeaderRaw).build();
-
-    // block
-    Block.Builder blockBuild = Block.newBuilder();
-    transactionList.forEach(trx -> blockBuild.addTransactions(trx));
-    this.block = blockBuild.setBlockHeader(blockHeader).build();
-    unpacked = true;
-  }
-
-  public void addTransaction(TransactionCapsule pendingTrx) {
-    this.block = this.block.toBuilder().addTransactions(pendingTrx.getInstance()).build();
-  }
-
-  public List<TransactionCapsule> getTransactions() {
-    return this.block.getTransactionsList().stream()
-        .map(trx -> new TransactionCapsule(trx))
-        .collect(Collectors.toList());
-  }
-
-  public void sign(byte[] privateKey) {
-    // TODO private_key == null
-    ECKey ecKey = ECKey.fromPrivate(privateKey);
-    ECDSASignature signature = ecKey.sign(getRawHash().getBytes());
-    ByteString sig = ByteString.copyFrom(signature.toBase64().getBytes());
-
-    BlockHeader blockHeader = this.block.getBlockHeader().toBuilder().setWitnessSignature(sig)
-        .build();
-
-    this.block = this.block.toBuilder().setBlockHeader(blockHeader).build();
-  }
-
-  private Sha256Hash getRawHash() {
-    unPack();
-    return Sha256Hash.of(this.block.getBlockHeader().getRawData().toByteArray());
-  }
-
-  public boolean validateSignature() throws ValidateSignatureException {
-    try {
-      return Arrays
-          .equals(ECKey.signatureToAddress(getRawHash().getBytes(),
-              block.getBlockHeader().getWitnessSignature().toStringUtf8()),
-              block.getBlockHeader().getRawData().getWitnessAddress().toByteArray());
-    } catch (SignatureException e) {
-      throw new ValidateSignatureException(e.getMessage());
-    }
-  }
-
-  public BlockId getBlockId() {
-    unPack();
-    if (blockId.equals(Sha256Hash.ZERO_HASH)) {
-      blockId = new BlockId(Sha256Hash.of(this.block.getBlockHeader().toByteArray()), getNum());
-    }
-
-    return blockId;
-//    return blockId.equals(Sha256Hash.ZERO_HASH)
-//        ? blockId = new BlockId(Sha256Hash.of(this.block.getBlockHeader().toByteArray()), getNum())
-//        : blockId;
-  }
-
-  public Sha256Hash calcMerkleRoot() {
-    List<Transaction> transactionsList = this.block.getTransactionsList();
-
-    if (CollectionUtils.isEmpty(transactionsList)) {
-      return Sha256Hash.ZERO_HASH;
-    }
-
-<<<<<<< HEAD
-    Vector<Sha256Hash> ids = new Vector<Sha256Hash>();
-    this.block.getTransactionsList().forEach(trx -> {
-      TransactionCapsule transactionCapsule = new TransactionCapsule(trx);
-      ids.add(transactionCapsule.getHash());
-    });
-
-    int hashNum = ids.size();
-
-    while (hashNum > 1) {
-      int max = hashNum - (hashNum & 1);
-      int k = 0;
-      for (int i = 0; i < max; i += 2) {
-        ids.set(k++, Sha256Hash
-            .of((ids.get(i).getByteString().concat(ids.get(i + 1).getByteString()))
-                .toByteArray()));
-      }
-
-      if (hashNum % 2 != 0) {
-        ids.set(k++, ids.get(max));
-      }
-      hashNum = k;
-    }
-=======
-    Vector<Sha256Hash> ids = transactionsList.stream()
-            .map(TransactionCapsule::new)
-            .map(TransactionCapsule::getHash)
-            .collect(Collectors.toCollection(Vector::new));
->>>>>>> e6d19451
-
-    return MerkleTree.getInstance().createTree(ids).getRoot().getHash();
-  }
-
-  public void setMerkleRoot() {
-    BlockHeader.raw blockHeaderRaw =
-            this.block.getBlockHeader().getRawData().toBuilder()
-                    .setTxTrieRoot(calcMerkleRoot().getByteString()).build();
-
-    this.block = this.block.toBuilder().setBlockHeader(
-        this.block.getBlockHeader().toBuilder().setRawData(blockHeaderRaw)).build();
-  }
-
-  public Sha256Hash getMerkleRoot() {
-    unPack();
-    return Sha256Hash.wrap(this.block.getBlockHeader().getRawData().getTxTrieRoot());
-  }
-
-
-  private void pack() {
-    if (data == null) {
-      this.data = this.block.toByteArray();
-    }
-  }
-
-  public boolean validate() {
-    unPack();
-    return true;
-  }
-
-  public BlockCapsule(Block block) {
-    this.block = block;
-    unpacked = true;
-  }
-
-  public BlockCapsule(byte[] data) {
-    this.data = data;
-    unPack();
-  }
-
-  @Override
-  public byte[] getData() {
-    pack();
-    return data;
-  }
-
-  @Override
-  public Block getInstance() {
-    return this.block;
-  }
-
-  public Sha256Hash getParentHash() {
-    unPack();
-    return Sha256Hash.wrap(this.block.getBlockHeader().getRawData().getParentHash());
-  }
-
-  public ByteString getParentHashStr() {
-    unPack();
-    return this.block.getBlockHeader().getRawData().getParentHash();
-  }
-
-  public long getNum() {
-    unPack();
-    return this.block.getBlockHeader().getRawData().getNumber();
-  }
-
-  public long getTimeStamp() {
-    unPack();
-    return this.block.getBlockHeader().getRawData().getTimestamp();
-  }
-
-  @Override
-  public String toString() {
-    unPack();
-    return "BlockCapsule{" +
-        "blockId=" + blockId +
-        ", num=" + getNum() +
-        ", parentId=" + getParentHash() +
-        ", generatedByMyself=" + generatedByMyself +
-        '}';
-  }
-}
+/*
+ * java-tron is free software: you can redistribute it and/or modify
+ * it under the terms of the GNU General Public License as published by
+ * the Free Software Foundation, either version 3 of the License, or
+ * (at your option) any later version.
+ *
+ * java-tron is distributed in the hope that it will be useful,
+ * but WITHOUT ANY WARRANTY; without even the implied warranty of
+ * MERCHANTABILITY or FITNESS FOR A PARTICULAR PURPOSE.  See the
+ * GNU General Public License for more details.
+ *
+ * You should have received a copy of the GNU General Public License
+ * along with this program.  If not, see <http://www.gnu.org/licenses/>.
+ */
+
+package org.tron.core.capsule;
+
+import com.google.protobuf.ByteString;
+import com.google.protobuf.InvalidProtocolBufferException;
+import java.security.SignatureException;
+import java.util.Arrays;
+import java.util.List;
+import java.util.Vector;
+import java.util.stream.Collectors;
+import org.apache.commons.collections4.CollectionUtils;
+import org.slf4j.Logger;
+import org.slf4j.LoggerFactory;
+import org.tron.common.crypto.ECKey;
+import org.tron.common.crypto.ECKey.ECDSASignature;
+import org.tron.common.utils.Sha256Hash;
+import org.tron.core.capsule.utils.MerkleTree;
+import org.tron.core.exception.ValidateSignatureException;
+import org.tron.protos.Protocol.Block;
+import org.tron.protos.Protocol.BlockHeader;
+import org.tron.protos.Protocol.Transaction;
+
+public class BlockCapsule implements ProtoCapsule<Block> {
+
+  public static class BlockId extends Sha256Hash {
+
+    @Override
+    public boolean equals(Object o) {
+      if (this == o) {
+        return true;
+      }
+      if (o == null || (getClass() != o.getClass() && !o.getClass().equals(Sha256Hash.class))) {
+        return false;
+      }
+      return Arrays.equals(getBytes(), ((Sha256Hash) o).getBytes());
+    }
+
+    @Override
+    public String toString() {
+      return super.toString();
+    }
+
+    @Override
+    public int hashCode() {
+      return super.hashCode();
+    }
+
+    @Override
+    public int compareTo(Sha256Hash other) {
+      if (other.getClass().equals(BlockId.class)) {
+        long otherNum = ((BlockId) other).getNum();
+        if (num > otherNum) {
+          return 1;
+        } else if (otherNum < num) {
+          return -1;
+        }
+      }
+      return super.compareTo(other);
+    }
+
+    private long num;
+
+    public BlockId() {
+      super(Sha256Hash.ZERO_HASH.getBytes());
+      num = 0;
+    }
+
+    /**
+     * Use {@link #wrap(byte[])} instead.
+     */
+    public BlockId(Sha256Hash hash, long num) {
+      super(hash.getBytes());
+      this.num = num;
+    }
+
+    public BlockId(byte[] hash, long num) {
+      super(hash);
+      this.num = num;
+    }
+
+    public BlockId(ByteString hash, long num) {
+      super(hash.toByteArray());
+      this.num = num;
+    }
+
+    public long getNum() {
+      return num;
+    }
+  }
+
+  private BlockId blockId = new BlockId(Sha256Hash.ZERO_HASH, 0);
+
+  protected static final Logger logger = LoggerFactory.getLogger("BlockCapsule");
+
+  private byte[] data;
+
+  private Block block;
+
+  private boolean unpacked;
+
+  public boolean generatedByMyself = false;
+
+  private synchronized void unPack() {
+    if (unpacked) {
+      return;
+    }
+
+    try {
+      this.block = Block.parseFrom(data);
+    } catch (InvalidProtocolBufferException e) {
+      logger.debug(e.getMessage());
+    }
+
+    unpacked = true;
+  }
+
+  public BlockCapsule(long number, ByteString hash, long when, ByteString witnessAddress) {
+    // blockheader raw
+    BlockHeader.raw.Builder blockHeaderRawBuild = BlockHeader.raw.newBuilder();
+    BlockHeader.raw blockHeaderRaw = blockHeaderRawBuild
+        .setNumber(number)
+        .setParentHash(hash)
+        .setTimestamp(when)
+        .setWitnessAddress(witnessAddress).build();
+
+    // block header
+    BlockHeader.Builder blockHeaderBuild = BlockHeader.newBuilder();
+    BlockHeader blockHeader = blockHeaderBuild.setRawData(blockHeaderRaw).build();
+
+    // block
+    Block.Builder blockBuild = Block.newBuilder();
+    this.block = blockBuild.setBlockHeader(blockHeader).build();
+    unpacked = true;
+  }
+
+  public BlockCapsule(long timestamp, ByteString parentHash, long number,
+      List<Transaction> transactionList) {
+    // blockheader raw
+    BlockHeader.raw.Builder blockHeaderRawBuild = BlockHeader.raw.newBuilder();
+    BlockHeader.raw blockHeaderRaw = blockHeaderRawBuild
+        .setTimestamp(timestamp)
+        .setParentHash(parentHash)
+        .setNumber(number)
+        .build();
+
+    // block header
+    BlockHeader.Builder blockHeaderBuild = BlockHeader.newBuilder();
+    BlockHeader blockHeader = blockHeaderBuild.setRawData(blockHeaderRaw).build();
+
+    // block
+    Block.Builder blockBuild = Block.newBuilder();
+    transactionList.forEach(trx -> blockBuild.addTransactions(trx));
+    this.block = blockBuild.setBlockHeader(blockHeader).build();
+    unpacked = true;
+  }
+
+  public void addTransaction(TransactionCapsule pendingTrx) {
+    this.block = this.block.toBuilder().addTransactions(pendingTrx.getInstance()).build();
+  }
+
+  public List<TransactionCapsule> getTransactions() {
+    return this.block.getTransactionsList().stream()
+        .map(trx -> new TransactionCapsule(trx))
+        .collect(Collectors.toList());
+  }
+
+  public void sign(byte[] privateKey) {
+    // TODO private_key == null
+    ECKey ecKey = ECKey.fromPrivate(privateKey);
+    ECDSASignature signature = ecKey.sign(getRawHash().getBytes());
+    ByteString sig = ByteString.copyFrom(signature.toBase64().getBytes());
+
+    BlockHeader blockHeader = this.block.getBlockHeader().toBuilder().setWitnessSignature(sig)
+        .build();
+
+    this.block = this.block.toBuilder().setBlockHeader(blockHeader).build();
+  }
+
+  private Sha256Hash getRawHash() {
+    unPack();
+    return Sha256Hash.of(this.block.getBlockHeader().getRawData().toByteArray());
+  }
+
+  public boolean validateSignature() throws ValidateSignatureException {
+    try {
+      return Arrays
+          .equals(ECKey.signatureToAddress(getRawHash().getBytes(),
+              block.getBlockHeader().getWitnessSignature().toStringUtf8()),
+              block.getBlockHeader().getRawData().getWitnessAddress().toByteArray());
+    } catch (SignatureException e) {
+      throw new ValidateSignatureException(e.getMessage());
+    }
+  }
+
+  public BlockId getBlockId() {
+    unPack();
+    if (blockId.equals(Sha256Hash.ZERO_HASH)) {
+      blockId = new BlockId(Sha256Hash.of(this.block.getBlockHeader().toByteArray()), getNum());
+    }
+
+    return blockId;
+//    return blockId.equals(Sha256Hash.ZERO_HASH)
+//        ? blockId = new BlockId(Sha256Hash.of(this.block.getBlockHeader().toByteArray()), getNum())
+//        : blockId;
+  }
+
+  public Sha256Hash calcMerkleRoot() {
+    List<Transaction> transactionsList = this.block.getTransactionsList();
+
+    if (CollectionUtils.isEmpty(transactionsList)) {
+      return Sha256Hash.ZERO_HASH;
+    }
+
+    Vector<Sha256Hash> ids = transactionsList.stream()
+            .map(TransactionCapsule::new)
+            .map(TransactionCapsule::getHash)
+            .collect(Collectors.toCollection(Vector::new));
+
+    return MerkleTree.getInstance().createTree(ids).getRoot().getHash();
+  }
+
+  public void setMerkleRoot() {
+    BlockHeader.raw blockHeaderRaw =
+            this.block.getBlockHeader().getRawData().toBuilder()
+                    .setTxTrieRoot(calcMerkleRoot().getByteString()).build();
+
+    this.block = this.block.toBuilder().setBlockHeader(
+        this.block.getBlockHeader().toBuilder().setRawData(blockHeaderRaw)).build();
+  }
+
+  public Sha256Hash getMerkleRoot() {
+    unPack();
+    return Sha256Hash.wrap(this.block.getBlockHeader().getRawData().getTxTrieRoot());
+  }
+
+
+  private void pack() {
+    if (data == null) {
+      this.data = this.block.toByteArray();
+    }
+  }
+
+  public boolean validate() {
+    unPack();
+    return true;
+  }
+
+  public BlockCapsule(Block block) {
+    this.block = block;
+    unpacked = true;
+  }
+
+  public BlockCapsule(byte[] data) {
+    this.data = data;
+    unPack();
+  }
+
+  @Override
+  public byte[] getData() {
+    pack();
+    return data;
+  }
+
+  @Override
+  public Block getInstance() {
+    return this.block;
+  }
+
+  public Sha256Hash getParentHash() {
+    unPack();
+    return Sha256Hash.wrap(this.block.getBlockHeader().getRawData().getParentHash());
+  }
+
+  public ByteString getParentHashStr() {
+    unPack();
+    return this.block.getBlockHeader().getRawData().getParentHash();
+  }
+
+  public long getNum() {
+    unPack();
+    return this.block.getBlockHeader().getRawData().getNumber();
+  }
+
+  public long getTimeStamp() {
+    unPack();
+    return this.block.getBlockHeader().getRawData().getTimestamp();
+  }
+
+  @Override
+  public String toString() {
+    unPack();
+    return "BlockCapsule{" +
+        "blockId=" + blockId +
+        ", num=" + getNum() +
+        ", parentId=" + getParentHash() +
+        ", generatedByMyself=" + generatedByMyself +
+        '}';
+  }
+}