package org.tron.core.capsule;

import org.tron.common.utils.Sha256Hash;
import org.tron.protos.Protocol.ResourceReceipt;

public class ReceiptCapsule {

  private ResourceReceipt receipt;

  private Sha256Hash receiptAddress;

  public ReceiptCapsule(ResourceReceipt data, Sha256Hash receiptAddress) {
    this.receipt = data;
    this.receiptAddress = receiptAddress;
  }

  public ReceiptCapsule(Sha256Hash receiptAddress) {
    this.receipt = ResourceReceipt.newBuilder().build();
    this.receiptAddress = receiptAddress;
  }

  public void setReceipt(ResourceReceipt receipt) {
    this.receipt = receipt;
  }

  public ResourceReceipt getReceipt() {
    return this.receipt;
  }

  public Sha256Hash getReceiptAddress() {
    return this.receiptAddress;
  }

  public void setCpuUsage(long usage) {
<<<<<<< HEAD
    receipt = receipt.toBuilder().setCpuUsage(usage).build();
  }

  public long getCpuUsage() {
    return receipt.getCpuUsage();
  }

  public void setCpuFee(long fee) {
    receipt = receipt.toBuilder().setCpuFee(fee).build();
  }

  public long getCpuFee() {
    return receipt.getCpuFee();
=======
    this.receipt = this.receipt.toBuilder().setCpuUsage(usage).build();
  }

  public long getCpuUsage() {
    return this.receipt.getCpuUsage();
  }

  public void setCpuFee(long cpuFee) {
    this.receipt = this.receipt.toBuilder().setCpuFee(cpuFee).build();
  }

  public long getCpuFee() {
    return this.receipt.getCpuFee();
  }

  public void setNetUsage(long netUsage) {
    this.receipt = this.receipt.toBuilder().setNetUsage(netUsage).build();
  }

  public long getNetUsage() {
    return this.receipt.getNetUsage();
  }

  public void setNetFee(long netFee) {
    this.receipt = this.receipt.toBuilder().setNetFee(netFee).build();
  }

  public long getNetFee() {
    return this.receipt.getNetFee();
>>>>>>> 9a639452
  }

  public void calculateCpuFee() {
    //TODO: calculate
  }

  public void setStorageDelta(long delta) {
<<<<<<< HEAD
    receipt = receipt.toBuilder().setStorageDelta(delta).build();
  }

  public long getStorageDelta() {
    return receipt.getStorageDelta();
  }

  public void setStorageFee(long fee) {
    receipt = receipt.toBuilder().setStorageFee(fee).build();
  }

  public long getStorageFee() {
    return receipt.getStorageFee();
  }

  public void setNetUsage(long usage) {
    receipt = receipt.toBuilder().setNetUsage(usage).build();
  }

  public long getNetUsage() {
    return receipt.getNetUsage();
  }

  public void setNetFee(long fee) {
    receipt = receipt.toBuilder().setNetFee(fee).build();
  }

  public long getNetFee() {
    return receipt.getNetFee();
=======
    this.receipt = this.receipt.toBuilder().setStorageDelta(delta).build();
  }

  public long getStorageDelta() {
    return this.receipt.getStorageDelta();
  }

  public void setStorageFee(long storageFee) {
    this.receipt = this.receipt.toBuilder().setStorageFee(storageFee).build();
  }

  public long getStorageFee() {
    return this.receipt.getStorageFee();
>>>>>>> 9a639452
  }

  public void payCpuBill() {
    //TODO: pay cpu bill
    if (0 == receipt.getCpuUsage()) {
      return;
    }
  }

  public void payStorageBill() {
    //TODO: pay storage bill
    if (0 == receipt.getSerializedSize()) {
      return;
    }
  }

  public void buyStorage(long storage) {
    //TODO: buy the min storage
  }

  public static ResourceReceipt copyReceipt(ReceiptCapsule origin) {
    return origin.getReceipt().toBuilder().build();
  }
}<|MERGE_RESOLUTION|>--- conflicted
+++ resolved
@@ -32,7 +32,6 @@
   }
 
   public void setCpuUsage(long usage) {
-<<<<<<< HEAD
     receipt = receipt.toBuilder().setCpuUsage(usage).build();
   }
 
@@ -40,19 +39,7 @@
     return receipt.getCpuUsage();
   }
 
-  public void setCpuFee(long fee) {
-    receipt = receipt.toBuilder().setCpuFee(fee).build();
-  }
 
-  public long getCpuFee() {
-    return receipt.getCpuFee();
-=======
-    this.receipt = this.receipt.toBuilder().setCpuUsage(usage).build();
-  }
-
-  public long getCpuUsage() {
-    return this.receipt.getCpuUsage();
-  }
 
   public void setCpuFee(long cpuFee) {
     this.receipt = this.receipt.toBuilder().setCpuFee(cpuFee).build();
@@ -76,7 +63,6 @@
 
   public long getNetFee() {
     return this.receipt.getNetFee();
->>>>>>> 9a639452
   }
 
   public void calculateCpuFee() {
@@ -84,8 +70,8 @@
   }
 
   public void setStorageDelta(long delta) {
-<<<<<<< HEAD
     receipt = receipt.toBuilder().setStorageDelta(delta).build();
+    this.receipt = this.receipt.toBuilder().setStorageDelta(delta).build();
   }
 
   public long getStorageDelta() {
@@ -100,36 +86,6 @@
     return receipt.getStorageFee();
   }
 
-  public void setNetUsage(long usage) {
-    receipt = receipt.toBuilder().setNetUsage(usage).build();
-  }
-
-  public long getNetUsage() {
-    return receipt.getNetUsage();
-  }
-
-  public void setNetFee(long fee) {
-    receipt = receipt.toBuilder().setNetFee(fee).build();
-  }
-
-  public long getNetFee() {
-    return receipt.getNetFee();
-=======
-    this.receipt = this.receipt.toBuilder().setStorageDelta(delta).build();
-  }
-
-  public long getStorageDelta() {
-    return this.receipt.getStorageDelta();
-  }
-
-  public void setStorageFee(long storageFee) {
-    this.receipt = this.receipt.toBuilder().setStorageFee(storageFee).build();
-  }
-
-  public long getStorageFee() {
-    return this.receipt.getStorageFee();
->>>>>>> 9a639452
-  }
 
   public void payCpuBill() {
     //TODO: pay cpu bill
