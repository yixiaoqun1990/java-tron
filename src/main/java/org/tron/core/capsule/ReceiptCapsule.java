--- conflicted
+++ resolved
@@ -95,11 +95,7 @@
     if (cpuProcessor.getAccountLeftCpuInUsFromFreeze(account) >= usage) {
       cpuProcessor.useCpu(account, usage, now);
     } else {
-<<<<<<< HEAD
-      accountCapsule.setBalance(accountCapsule.getBalance() - usage * Constant.SUN_PER_GAS);
-=======
-      account.setBalance(account.getBalance() - usage * Constant.DROP_PER_CPU_US);
->>>>>>> 5b753980
+      account.setBalance(account.getBalance() - usage * Constant.SUN_PER_GAS);
     }
 
     manager.getAccountStore().put(account.getAddress().toByteArray(), account);
