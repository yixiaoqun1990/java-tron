--- conflicted
+++ resolved
@@ -141,14 +141,8 @@
     return this.account.toString();
   }
 
-<<<<<<< HEAD
   public void addVotes(final ByteString voteAddress, final long voteAdd) {
     this.unPack();
-=======
-
-  public void addVotes(ByteString voteAddress, long voteAdd) {
-    unPack();
->>>>>>> b2325f56
     this.account = this.account.toBuilder()
         .addVotes(Vote.newBuilder().setVoteAddress(voteAddress).setVoteCount(voteAdd).build())
         .build();
