/*
 * java-tron is free software: you can redistribute it and/or modify
 * it under the terms of the GNU General Public License as published by
 * the Free Software Foundation, either version 3 of the License, or
 * (at your option) any later version.
 *
 * java-tron is distributed in the hope that it will be useful,
 * but WITHOUT ANY WARRANTY; without even the implied warranty of
 * MERCHANTABILITY or FITNESS FOR A PARTICULAR PURPOSE.  See the
 * GNU General Public License for more details.
 *
 * You should have received a copy of the GNU General Public License
 * along with this program.  If not, see <http://www.gnu.org/licenses/>.
 */

package org.tron.core.capsule;

import static org.tron.protos.Contract.AssetIssueContract;
import static org.tron.protos.Contract.VoteAssetContract;
import static org.tron.protos.Contract.VoteWitnessContract;
import static org.tron.protos.Contract.WitnessCreateContract;
import static org.tron.protos.Contract.WitnessUpdateContract;

import com.google.protobuf.Any;
import com.google.protobuf.ByteString;
import com.google.protobuf.InvalidProtocolBufferException;
import java.security.SignatureException;
import java.util.Arrays;
import java.util.List;
import java.util.concurrent.atomic.AtomicInteger;
import lombok.Setter;
import lombok.extern.slf4j.Slf4j;
import org.tron.common.crypto.ECKey;
import org.tron.common.crypto.ECKey.ECDSASignature;
import org.tron.common.utils.ByteArray;
import org.tron.common.utils.Sha256Hash;
import org.tron.core.Wallet;
import org.tron.core.db.AccountStore;
import org.tron.core.exception.BadItemException;
import org.tron.core.exception.ValidateSignatureException;
import org.tron.protos.Contract;
import org.tron.protos.Contract.AccountCreateContract;
import org.tron.protos.Contract.AccountUpdateContract;
import org.tron.protos.Contract.BuyStorageContract;
import org.tron.protos.Contract.CreateSmartContract;
import org.tron.protos.Contract.FreezeBalanceContract;
import org.tron.protos.Contract.ParticipateAssetIssueContract;
import org.tron.protos.Contract.ProposalApproveContract;
import org.tron.protos.Contract.ProposalCreateContract;
import org.tron.protos.Contract.ProposalDeleteContract;
import org.tron.protos.Contract.SellStorageContract;
import org.tron.protos.Contract.SetAccountIdContract;
import org.tron.protos.Contract.TransferAssetContract;
import org.tron.protos.Contract.TransferContract;
import org.tron.protos.Contract.TriggerSmartContract;
import org.tron.protos.Contract.UnfreezeAssetContract;
import org.tron.protos.Contract.UnfreezeBalanceContract;
import org.tron.protos.Contract.UpdateAssetContract;
import org.tron.protos.Contract.WithdrawBalanceContract;
import org.tron.protos.Protocol.Transaction;
import org.tron.protos.Protocol.Transaction.Contract.ContractType;

@Slf4j
public class TransactionCapsule implements ProtoCapsule<Transaction> {

  private Transaction transaction;
  @Setter
  private boolean isVerified = false;

  /**
   * constructor TransactionCapsule.
   */
  public TransactionCapsule(Transaction trx) {
    this.transaction = trx;
  }

  /**
   * get account from bytes data.
   */
  public TransactionCapsule(byte[] data) throws BadItemException {
    try {
      this.transaction = Transaction.parseFrom(data);
    } catch (InvalidProtocolBufferException e) {
      throw new BadItemException("Transaction proto data parse exception");
    }
  }

  /*lll
  public TransactionCapsule(byte[] key, long value) throws IllegalArgumentException {
    if (!Wallet.addressValid(key)) {
      throw new IllegalArgumentException("Invalid address");
    }
    TransferContract transferContract = TransferContract.newBuilder()
        .setAmount(value)
        .setOwnerAddress(ByteString.copyFrom("0x0000000000000000000".getBytes()))
        .setToAddress(ByteString.copyFrom(key))
        .build();
    Transaction.raw.Builder transactionBuilder = Transaction.raw.newBuilder().addContract(
        Transaction.Contract.newBuilder().setType(ContractType.TransferContract).setParameter(
            Any.pack(transferContract)).build());
    logger.info("Transaction create succeeded！");
    transaction = Transaction.newBuilder().setRawData(transactionBuilder.build()).build();
  }*/

  public TransactionCapsule(AccountCreateContract contract, AccountStore accountStore) {
    AccountCapsule account = accountStore.get(contract.getOwnerAddress().toByteArray());
    if (account != null && account.getType() == contract.getType()) {
      return; // Account isexit
    }

    createTransaction(contract, ContractType.AccountCreateContract);
  }

  public TransactionCapsule(TransferContract contract, AccountStore accountStore) {
    Transaction.Contract.Builder contractBuilder = Transaction.Contract.newBuilder();

    AccountCapsule owner = accountStore.get(contract.getOwnerAddress().toByteArray());
    if (owner == null || owner.getBalance() < contract.getAmount()) {
      return; //The balance is not enough
    }

    createTransaction(contract, ContractType.TransferContract);
  }

  public TransactionCapsule(VoteWitnessContract voteWitnessContract) {
    createTransaction(voteWitnessContract, ContractType.VoteWitnessContract);
  }

  public TransactionCapsule(WitnessCreateContract witnessCreateContract) {
    createTransaction(witnessCreateContract, ContractType.WitnessCreateContract);
  }

  public TransactionCapsule(WitnessUpdateContract witnessUpdateContract) {
    createTransaction(witnessUpdateContract, ContractType.WitnessUpdateContract);
  }

  public TransactionCapsule(TransferAssetContract transferAssetContract) {
    createTransaction(transferAssetContract, ContractType.TransferAssetContract);
  }

  public TransactionCapsule(ParticipateAssetIssueContract participateAssetIssueContract) {
    createTransaction(participateAssetIssueContract, ContractType.ParticipateAssetIssueContract);
  }

  public void resetResult() {
    if (this.getInstance().getRetCount() > 0) {
      this.transaction = this.getInstance().toBuilder().clearRet().build();
    }
  }

  public void setResult(TransactionResultCapsule transactionResultCapsule) {
    this.transaction = this.getInstance().toBuilder().addRet(transactionResultCapsule.getInstance())
        .build();
  }

  public void setReference(long blockNum, byte[] blockHash) {
    byte[] refBlockNum = ByteArray.fromLong(blockNum);
    Transaction.raw rawData = this.transaction.getRawData().toBuilder()
        .setRefBlockHash(ByteString.copyFrom(ByteArray.subArray(blockHash, 8, 16)))
        .setRefBlockBytes(ByteString.copyFrom(ByteArray.subArray(refBlockNum, 6, 8)))
        .build();
    this.transaction = this.transaction.toBuilder().setRawData(rawData).build();
  }

  /**
   * @param expiration must be in milliseconds format
   */
  public void setExpiration(long expiration) {
    Transaction.raw rawData = this.transaction.getRawData().toBuilder().setExpiration(expiration)
        .build();
    this.transaction = this.transaction.toBuilder().setRawData(rawData).build();
  }

  public long getExpiration() {
    return transaction.getRawData().getExpiration();
  }

  public void setTimestamp() {
    Transaction.raw rawData = this.transaction.getRawData().toBuilder()
        .setTimestamp(System.currentTimeMillis())
        .build();
    this.transaction = this.transaction.toBuilder().setRawData(rawData).build();
  }

  public long getTimestamp() {
    return transaction.getRawData().getTimestamp();
  }

  @Deprecated
  public TransactionCapsule(AssetIssueContract assetIssueContract) {
    createTransaction(assetIssueContract, ContractType.AssetIssueContract);
  }

  public TransactionCapsule(com.google.protobuf.Message message, ContractType contractType) {
    Transaction.raw.Builder transactionBuilder = Transaction.raw.newBuilder().addContract(
        Transaction.Contract.newBuilder().setType(contractType).setParameter(
            Any.pack(message)).build());
    transaction = Transaction.newBuilder().setRawData(transactionBuilder.build()).build();
  }

  @Deprecated
  public void createTransaction(com.google.protobuf.Message message, ContractType contractType) {
    Transaction.raw.Builder transactionBuilder = Transaction.raw.newBuilder().addContract(
        Transaction.Contract.newBuilder().setType(contractType).setParameter(
            Any.pack(message)).build());
    transaction = Transaction.newBuilder().setRawData(transactionBuilder.build()).build();
  }

  public Sha256Hash getMerkleHash() {
    byte[] transBytes = this.transaction.toByteArray();
    return Sha256Hash.of(transBytes);
  }

  private Sha256Hash getRawHash() {
    return Sha256Hash.of(this.transaction.getRawData().toByteArray());
  }

  /**
   * check balance of the address.
   */
  public boolean checkBalance(byte[] address, byte[] to, long amount, long balance) {
    if (!Wallet.addressValid(address)) {
      logger.error("address invalid");
      return false;
    }

    if (!Wallet.addressValid(to)) {
      logger.error("address invalid");
      return false;
    }

    if (amount <= 0) {
      logger.error("amount required a positive number");
      return false;
    }

    if (amount > balance) {
      logger.error("don't have enough money");
      return false;
    }

    return true;
  }

  public void sign(byte[] privateKey) {
    ECKey ecKey = ECKey.fromPrivate(privateKey);
    ECDSASignature signature = ecKey.sign(getRawHash().getBytes());
    ByteString sig = ByteString.copyFrom(signature.toByteArray());
    this.transaction = this.transaction.toBuilder().addSignature(sig).build();
  }

  // todo mv this static function to capsule util
  public static byte[] getOwner(Transaction.Contract contract) {
    ByteString owner;
    try {
      Any contractParameter = contract.getParameter();
      switch (contract.getType()) {
        case AccountCreateContract:
          owner = contractParameter.unpack(AccountCreateContract.class).getOwnerAddress();
          break;
        case TransferContract:
          owner = contractParameter.unpack(TransferContract.class).getOwnerAddress();
          break;
        case TransferAssetContract:
          owner = contractParameter.unpack(TransferAssetContract.class).getOwnerAddress();
          break;
        case VoteAssetContract:
          owner = contractParameter.unpack(VoteAssetContract.class).getOwnerAddress();
          break;
        case VoteWitnessContract:
          owner = contractParameter.unpack(VoteWitnessContract.class).getOwnerAddress();
          break;
        case WitnessCreateContract:
          owner = contractParameter.unpack(WitnessCreateContract.class).getOwnerAddress();
          break;
        case AssetIssueContract:
          owner = contractParameter.unpack(AssetIssueContract.class).getOwnerAddress();
          break;
        case WitnessUpdateContract:
          owner = contractParameter.unpack(WitnessUpdateContract.class).getOwnerAddress();
          break;
        case ParticipateAssetIssueContract:
          owner = contractParameter.unpack(ParticipateAssetIssueContract.class).getOwnerAddress();
          break;
        case AccountUpdateContract:
          owner = contractParameter.unpack(AccountUpdateContract.class).getOwnerAddress();
          break;
        case FreezeBalanceContract:
          owner = contractParameter.unpack(FreezeBalanceContract.class).getOwnerAddress();
          break;
        case UnfreezeBalanceContract:
          owner = contractParameter.unpack(UnfreezeBalanceContract.class).getOwnerAddress();
          break;
        case UnfreezeAssetContract:
          owner = contractParameter.unpack(UnfreezeAssetContract.class).getOwnerAddress();
          break;
        case WithdrawBalanceContract:
          owner = contractParameter.unpack(WithdrawBalanceContract.class).getOwnerAddress();
          break;
        case CreateSmartContract:
          owner = contractParameter.unpack(Contract.CreateSmartContract.class).getOwnerAddress();
          break;
        case TriggerSmartContract:
          owner = contractParameter.unpack(Contract.TriggerSmartContract.class).getOwnerAddress();
          break;
        case UpdateAssetContract:
          owner = contractParameter.unpack(UpdateAssetContract.class).getOwnerAddress();
          break;
        case ProposalCreateContract:
          owner = contractParameter.unpack(ProposalCreateContract.class).getOwnerAddress();
          break;
        case ProposalApproveContract:
          owner = contractParameter.unpack(ProposalApproveContract.class).getOwnerAddress();
          break;
        case ProposalDeleteContract:
          owner = contractParameter.unpack(ProposalDeleteContract.class).getOwnerAddress();
          break;
        case SetAccountIdContract:
          owner = contractParameter.unpack(SetAccountIdContract.class).getOwnerAddress();
          break;
        case BuyStorageContract:
          owner = contractParameter.unpack(BuyStorageContract.class).getOwnerAddress();
          break;
        case SellStorageContract:
          owner = contractParameter.unpack(SellStorageContract.class).getOwnerAddress();
          break;
        // todo add other contract
        default:
          return null;
      }
      return owner.toByteArray();
    } catch (Exception ex) {
      logger.error(ex.getMessage());
      return null;
    }
  }

  // todo mv this static function to capsule util
  public static byte[] getToAddress(Transaction.Contract contract) {
    ByteString to;
    try {
      Any contractParameter = contract.getParameter();
      switch (contract.getType()) {
        case TransferContract:
          to = contractParameter.unpack(TransferContract.class).getToAddress();
          break;
        case TransferAssetContract:
          to = contractParameter.unpack(TransferAssetContract.class).getToAddress();
          break;
        case ParticipateAssetIssueContract:
          to = contractParameter.unpack(ParticipateAssetIssueContract.class).getToAddress();
          break;
        // todo add other contract

        default:
          return null;
      }
      return to.toByteArray();
    } catch (Exception ex) {
      logger.error(ex.getMessage());
      return null;
    }
  }

  // todo mv this static function to capsule util
  public static long getCallValue(Transaction.Contract contract) {
    int cpuForTrx;
    try {
      Any contractParameter = contract.getParameter();
      long callValue;
      switch (contract.getType()) {
        case TriggerSmartContract:
          return contractParameter.unpack(TriggerSmartContract.class).getCallValue();

        case CreateSmartContract:
          return contractParameter.unpack(CreateSmartContract.class).getNewContract()
              .getCallValue();
        default:
          return 0L;
      }
    } catch (Exception ex) {
      logger.error(ex.getMessage());
      return 0L;
    }
  }

  public static String getBase64FromByteString(ByteString sign) {
    byte[] r = sign.substring(0, 32).toByteArray();
    byte[] s = sign.substring(32, 64).toByteArray();
    byte v = sign.byteAt(64);
    if (v < 27) {
      v += 27; //revId -> v
    }
    ECDSASignature signature = ECDSASignature.fromComponents(r, s, v);
    return signature.toBase64();
  }


  /**
   * validate signature
   */
  public boolean validateSignature() throws ValidateSignatureException {
    if (isVerified == true) {
      return true;
    }

    if (this.getInstance().getSignatureCount() !=
        this.getInstance().getRawData().getContractCount()) {
      throw new ValidateSignatureException("miss sig or contract");
    }

    List<Transaction.Contract> listContract = this.transaction.getRawData().getContractList();
    for (int i = 0; i < this.transaction.getSignatureCount(); ++i) {
      try {
        Transaction.Contract contract = listContract.get(i);
        byte[] owner = getOwner(contract);
        byte[] address = ECKey.signatureToAddress(getRawHash().getBytes(),
            getBase64FromByteString(this.transaction.getSignature(i)));
        if (!Arrays.equals(owner, address)) {
          isVerified = false;
          throw new ValidateSignatureException("sig error");
        }
      } catch (SignatureException e) {
        isVerified = false;
        throw new ValidateSignatureException(e.getMessage());
      }
    }

    isVerified = true;
    return true;
  }

  public Sha256Hash getTransactionId() {
    return getRawHash();
  }

  @Override
  public byte[] getData() {
    return this.transaction.toByteArray();
  }

  public long getSerializedSize() {
    return this.transaction.getSerializedSize();
  }

<<<<<<< HEAD
=======
  public long getTransactionResultEstimatedSize(TransactionCapsule trx){
    if(trx.getInstance().getRetCount() == trx.getInstance().getRawData().getContractCount()){
      return 0;
    }
    List<Transaction.Contract> contracts =
        trx.getInstance().getRawData().getContractList();
    long resultBytesSize = 0;
    for(Transaction.Contract contract: contracts){
//      if (contract.getType() != ContractType.CreateSmartContract &&
//          contract.getType() != ContractType.TriggerSmartContract){
//        // code bytes + fee bytes
//        resultBytesSize += 8;
//      }
//      else{
        // code bytes + fee bytes + receipt bytes
        resultBytesSize += 28;
//      }
    }
    return resultBytesSize;
  }

  public long getEstimatedTransactionSize(){
    return this.transaction.getSerializedSize() + getTransactionResultEstimatedSize(this);
  }

>>>>>>> c969b3e2
  @Override
  public Transaction getInstance() {
    return this.transaction;
  }

  private StringBuffer toStringBuff = new StringBuffer();

  @Override
  public String toString() {

    toStringBuff.setLength(0);
    toStringBuff.append("TransactionCapsule \n[ ");

    toStringBuff.append("hash=").append(getTransactionId()).append("\n");
    AtomicInteger i = new AtomicInteger();
    if (!getInstance().getRawData().getContractList().isEmpty()) {
      toStringBuff.append("contract list:{ ");
      getInstance().getRawData().getContractList().forEach(contract -> {
        toStringBuff.append("[" + i + "] ").append("type: ").append(contract.getType())
            .append("\n");
        toStringBuff.append("from address=").append(getOwner(contract)).append("\n");
        toStringBuff.append("to address=").append(getToAddress(contract)).append("\n");
        if (contract.getType().equals(ContractType.TransferContract)) {
          TransferContract transferContract;
          try {
            transferContract = contract.getParameter()
                .unpack(TransferContract.class);
            toStringBuff.append("transfer amount=").append(transferContract.getAmount())
                .append("\n");
          } catch (InvalidProtocolBufferException e) {
            e.printStackTrace();
          }
        } else if (contract.getType().equals(ContractType.TransferAssetContract)) {
          TransferAssetContract transferAssetContract;
          try {
            transferAssetContract = contract.getParameter()
                .unpack(TransferAssetContract.class);
            toStringBuff.append("transfer asset=").append(transferAssetContract.getAssetName())
                .append("\n");
            toStringBuff.append("transfer amount=").append(transferAssetContract.getAmount())
                .append("\n");
          } catch (InvalidProtocolBufferException e) {
            e.printStackTrace();
          }
        }
        if (this.transaction.getSignatureList().size() >= i.get() + 1) {
          toStringBuff.append("sign=").append(getBase64FromByteString(
              this.transaction.getSignature(i.getAndIncrement()))).append("\n");
        }
      });
      toStringBuff.append("}\n");
    } else {
      toStringBuff.append("contract list is empty\n");
    }

    toStringBuff.append("]");
    return toStringBuff.toString();
  }
}<|MERGE_RESOLUTION|>--- conflicted
+++ resolved
@@ -443,8 +443,6 @@
     return this.transaction.getSerializedSize();
   }
 
-<<<<<<< HEAD
-=======
   public long getTransactionResultEstimatedSize(TransactionCapsule trx){
     if(trx.getInstance().getRetCount() == trx.getInstance().getRawData().getContractCount()){
       return 0;
@@ -470,7 +468,6 @@
     return this.transaction.getSerializedSize() + getTransactionResultEstimatedSize(this);
   }
 
->>>>>>> c969b3e2
   @Override
   public Transaction getInstance() {
     return this.transaction;
