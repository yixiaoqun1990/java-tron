--- conflicted
+++ resolved
@@ -1,296 +1,290 @@
-/*
- * java-tron is free software: you can redistribute it and/or modify
- * it under the terms of the GNU General Public License as published by
- * the Free Software Foundation, either version 3 of the License, or
- * (at your option) any later version.
- *
- * java-tron is distributed in the hope that it will be useful,
- * but WITHOUT ANY WARRANTY; without even the implied warranty of
- * MERCHANTABILITY or FITNESS FOR A PARTICULAR PURPOSE.  See the
- * GNU General Public License for more details.
- *
- * You should have received a copy of the GNU General Public License
- * along with this program.  If not, see <http://www.gnu.org/licenses/>.
- */
-
-package org.tron.core.capsule;
-
-import com.google.protobuf.Any;
-import com.google.protobuf.ByteString;
-import java.security.SignatureException;
-import java.util.ArrayList;
-import java.util.Arrays;
-import java.util.List;
-import java.util.Map;
-import java.util.Map.Entry;
-import java.util.Set;
-
-import org.slf4j.Logger;
-import org.slf4j.LoggerFactory;
-import org.tron.common.crypto.ECKey;
-import org.tron.common.crypto.ECKey.ECDSASignature;
-import org.tron.common.utils.ByteArray;
-import org.tron.core.Sha256Hash;
-import org.tron.core.actuator.Actuator;
-import org.tron.core.actuator.ActuatorFactory;
-import org.tron.core.capsule.utils.TxInputUtil;
-import org.tron.core.capsule.utils.TxOutputUtil;
-import org.tron.core.db.AccountStore;
-import org.tron.core.db.UtxoStore;
-<<<<<<< HEAD
-import org.tron.protos.Contract.AccountCreateContract;
-import org.tron.protos.Contract.TransferContract;
-=======
-import org.tron.protos.Contract.VoteWitnessContract;
-import org.tron.protos.Contract.WitnessCreateContract;
->>>>>>> 250845d6
-import org.tron.protos.Protocal.Account;
-import org.tron.protos.Protocal.TXInput;
-import org.tron.protos.Protocal.TXOutput;
-import org.tron.protos.Protocal.Transaction;
-import org.tron.protos.Protocal.Transaction.Contract.ContractType;
-import org.tron.protos.Protocal.Transaction.TranscationType;
-
-public class TransactionCapsule {
-
-  private static final Logger logger = LoggerFactory.getLogger("Transaction");
-
-  private Transaction transaction;
-
-  /**
-   * constructor TransactionCapsule.
-   */
-  public TransactionCapsule(Transaction trx) {
-    this.transaction = trx;
-  }
-
-  public TransactionCapsule(String key, int value) {
-    TXInput.raw rawData = TXInput.raw.newBuilder()
-        .setTxID(ByteString.copyFrom(new byte[]{}))
-        .setVout(-1).build();
-
-    TXInput txi = TXInput.newBuilder()
-        .setSignature(ByteString.copyFrom(new byte[]{}))
-        .setRawData(rawData).build();
-
-    TXOutput txo = TXOutput.newBuilder()
-        .setValue(value)
-        .setPubKeyHash(ByteString.copyFrom(ByteArray.fromHexString(key)))
-        .build();
-
-    Transaction.raw.Builder rawCoinbaseTransaction = Transaction.raw.newBuilder()
-        .addVin(txi)
-        .addVout(txo);
-    this.transaction = Transaction.newBuilder().setRawData(rawCoinbaseTransaction.build()).build();
-
-  }
-
-  /**
-   * constructor TransactionCapsule.
-   */
-  public TransactionCapsule(
-      byte[] address,
-      String to,
-      long amount,
-      long balance,
-      UtxoStore utxoStore
-  ) {
-
-    Transaction.raw.Builder transactionBuilder = Transaction.raw.newBuilder().addContract(
-        Transaction.Contract.newBuilder().setType(ContractType.TransferContract).build());
-    List<TXInput> txInputs = new ArrayList<>();
-    List<TXOutput> txOutputs = new ArrayList<>();
-    long spendableOutputs = balance;
-
-    Set<Entry<String, long[]>> entrySet = utxoStore.findSpendableOutputs(address, amount)
-        .getUnspentOutputs().entrySet();
-    for (Map.Entry<String, long[]> entry : entrySet) {
-      String txId = entry.getKey();
-      long[] outs = entry.getValue();
-      for (long out : outs) {
-        TXInput txInput = TxInputUtil
-            .newTxInput(ByteArray.fromHexString(txId), out, null, address);
-        txInputs.add(txInput);
-      }
-    }
-
-    txOutputs.add(TxOutputUtil.newTxOutput(amount, to));
-    txOutputs
-        .add(
-            TxOutputUtil.newTxOutput(spendableOutputs - amount, ByteArray.toHexString(address)));
-
-    if (checkBalance(address, to, amount, balance)) {
-      for (TXInput txInput : txInputs) {
-        transactionBuilder.addVin(txInput);
-      }
-      for (TXOutput txOutput : txOutputs) {
-        transactionBuilder.addVout(txOutput);
-      }
-      logger.info("Transaction create succeeded！");
-      transaction = Transaction.newBuilder().setRawData(transactionBuilder.build()).build();
-    } else {
-      logger.error("Transaction create failed！");
-      transaction = null;
-    }
-  }
-
-  // TODO
-  public TransactionCapsule(byte[] address, Account account) {
-    Transaction.raw.Builder transactionBuilder = Transaction.raw.newBuilder()
-        .addContract(
-            Transaction.Contract.newBuilder().setType(ContractType.AccountCreateContract).build());
-    //.setParameter(Any.pack(account));
-  }
-
-<<<<<<< HEAD
-  public TransactionCapsule(AccountCreateContract contract, AccountStore accountStore) {
-    Account account = accountStore.getAccount(contract.getOwnerAddress().toByteArray());
-    if (account != null && account.getType() == contract.getType()) {
-      return; // Account isexit
-    }
-
-    Transaction.Contract.Builder contractBuilder = Transaction.Contract.newBuilder();
-    try {
-      Any any = Any.pack(contract);
-      contractBuilder.setParameter(any);
-    } catch (Exception ex) {
-      ex.printStackTrace();
-      return;
-    }
-
-    contractBuilder.setType(Transaction.Contract.ContractType.AccountCreateContract);
-    Transaction.Builder transactionBuilder = Transaction.newBuilder();
-    transactionBuilder.getRawDataBuilder().addContract(contractBuilder);
-    transactionBuilder.getRawDataBuilder().setType(Transaction.TranscationType.ContractType);
-
-    transaction = transactionBuilder.build();
-  }
-
-  public TransactionCapsule(TransferContract contract, AccountStore accountStore) {
-    Transaction.Contract.Builder contractBuilder = Transaction.Contract.newBuilder();
-
-    Account owner = accountStore.getAccount(contract.getOwnerAddress().toByteArray());
-    if (owner == null || owner.getBalance() < contract.getAmount()) {
-      return; //The balance is not enough
-    }
-
-    Account to = accountStore.getAccount(contract.getToAddress().toByteArray());
-
-    if (to == null) {
-      return; //to is invalid
-    }
-
-    try {
-      Any any = Any.pack(contract);
-      contractBuilder.setParameter(any);
-    } catch (Exception ex) {
-      ex.printStackTrace();
-      return;
-    }
-
-    contractBuilder.setType(Transaction.Contract.ContractType.TransferContract);
-    Transaction.Builder transactionBuilder = Transaction.newBuilder();
-    transactionBuilder.getRawDataBuilder().addContract(contractBuilder);
-    transactionBuilder.getRawDataBuilder().setType(Transaction.TranscationType.ContractType);
-    transaction = transactionBuilder.build();
-=======
-  public TransactionCapsule(VoteWitnessContract voteWitnessContract) {
-
-    Transaction.raw.Builder transactionBuilder = Transaction.raw.newBuilder().setType(
-        TranscationType.ContractType).addContract(
-        Transaction.Contract.newBuilder().setType(ContractType.VoteWitnessContract).setParameter(
-            Any.pack(voteWitnessContract)).build());
-    logger.info("Transaction create succeeded！");
-    transaction = Transaction.newBuilder().setRawData(transactionBuilder.build()).build();
-
-  }
-
-  public TransactionCapsule(WitnessCreateContract witnessCreateContract) {
-
-    Transaction.raw.Builder transactionBuilder = Transaction.raw.newBuilder().setType(
-        TranscationType.ContractType).addContract(
-        Transaction.Contract.newBuilder().setType(ContractType.VoteWitnessContract).setParameter(
-            Any.pack(witnessCreateContract)).build());
-    logger.info("Transaction create succeeded！");
-    transaction = Transaction.newBuilder().setRawData(transactionBuilder.build()).build();
->>>>>>> 250845d6
-  }
-
-  public Sha256Hash getHash() {
-    byte[] transBytes = this.transaction.toByteArray();
-    return Sha256Hash.of(transBytes);
-  }
-
-  public Sha256Hash getRawHash() {
-    return Sha256Hash.of(this.transaction.getRawData().toByteArray());
-  }
-
-  /**
-   * cheack balance of the address.
-   */
-  public boolean checkBalance(byte[] address, String to, long amount, long balance) {
-
-    if (to.length() != 40) {
-      logger.error("address invalid");
-      return false;
-    }
-
-    if (amount <= 0) {
-      logger.error("amount required a positive number");
-      return false;
-    }
-
-    if (amount > balance) {
-      logger.error("don't have enough money");
-      return false;
-    }
-
-    return true;
-  }
-
-  public Transaction getTransaction() {
-    return transaction;
-  }
-
-  public void sign(byte[] privateKey) {
-    ECKey ecKey = ECKey.fromPrivate(privateKey);
-    ECDSASignature signature = ecKey.sign(getRawHash().getBytes());
-    ByteString sig = ByteString.copyFrom(signature.toByteArray());
-    this.transaction = this.transaction.toBuilder().addSignature(sig).build();
-  }
-
-
-  /**
-   * TODO validateSignature.
-   */
-  public boolean validateSignature() {
-    assert (this.getTransaction().getSignatureCount() ==
-        this.getTransaction().getRawData().getContractCount());
-    List<Actuator> actuatorList = ActuatorFactory.createActuator(this, null);
-    for (int i = 0; i < this.transaction.getSignatureCount(); ++i) {
-      try {
-        Arrays.equals(ECKey.signatureToAddress(getRawHash().getBytes(),
-            this.transaction.getSignature(i).toStringUtf8()),
-            actuatorList.get(i).getOwnerAddress().toByteArray());
-      } catch (SignatureException e) {
-        e.printStackTrace();
-        return false;
-      }
-    }
-    return true;
-  }
-
-
-  public Sha256Hash getTransactionId() {
-    return Sha256Hash.of(this.transaction.toByteArray());
-  }
-
-  public byte[] getData() {
-    return this.transaction.toByteArray();
-  }
-
-  @Override
-  public String toString() {
-    return this.transaction.toString();
-  }
-}
+/*
+ * java-tron is free software: you can redistribute it and/or modify
+ * it under the terms of the GNU General Public License as published by
+ * the Free Software Foundation, either version 3 of the License, or
+ * (at your option) any later version.
+ *
+ * java-tron is distributed in the hope that it will be useful,
+ * but WITHOUT ANY WARRANTY; without even the implied warranty of
+ * MERCHANTABILITY or FITNESS FOR A PARTICULAR PURPOSE.  See the
+ * GNU General Public License for more details.
+ *
+ * You should have received a copy of the GNU General Public License
+ * along with this program.  If not, see <http://www.gnu.org/licenses/>.
+ */
+
+package org.tron.core.capsule;
+
+import com.google.protobuf.Any;
+import com.google.protobuf.ByteString;
+import java.security.SignatureException;
+import java.util.ArrayList;
+import java.util.Arrays;
+import java.util.List;
+import java.util.Map;
+import java.util.Map.Entry;
+import java.util.Set;
+
+import org.slf4j.Logger;
+import org.slf4j.LoggerFactory;
+import org.tron.common.crypto.ECKey;
+import org.tron.common.crypto.ECKey.ECDSASignature;
+import org.tron.common.utils.ByteArray;
+import org.tron.core.Sha256Hash;
+import org.tron.core.actuator.Actuator;
+import org.tron.core.actuator.ActuatorFactory;
+import org.tron.core.capsule.utils.TxInputUtil;
+import org.tron.core.capsule.utils.TxOutputUtil;
+import org.tron.core.db.AccountStore;
+import org.tron.core.db.UtxoStore;
+import org.tron.protos.Contract;
+import org.tron.protos.Contract.AccountCreateContract;
+import org.tron.protos.Contract.TransferContract;
+import org.tron.protos.Protocal.Account;
+import org.tron.protos.Protocal.TXInput;
+import org.tron.protos.Protocal.TXOutput;
+import org.tron.protos.Protocal.Transaction;
+import org.tron.protos.Protocal.Transaction.Contract.ContractType;
+import org.tron.protos.Protocal.Transaction.TranscationType;
+
+public class TransactionCapsule {
+
+  private static final Logger logger = LoggerFactory.getLogger("Transaction");
+
+  private Transaction transaction;
+
+  /**
+   * constructor TransactionCapsule.
+   */
+  public TransactionCapsule(Transaction trx) {
+    this.transaction = trx;
+  }
+
+  public TransactionCapsule(String key, int value) {
+    TXInput.raw rawData = TXInput.raw.newBuilder()
+        .setTxID(ByteString.copyFrom(new byte[]{}))
+        .setVout(-1).build();
+
+    TXInput txi = TXInput.newBuilder()
+        .setSignature(ByteString.copyFrom(new byte[]{}))
+        .setRawData(rawData).build();
+
+    TXOutput txo = TXOutput.newBuilder()
+        .setValue(value)
+        .setPubKeyHash(ByteString.copyFrom(ByteArray.fromHexString(key)))
+        .build();
+
+    Transaction.raw.Builder rawCoinbaseTransaction = Transaction.raw.newBuilder()
+        .addVin(txi)
+        .addVout(txo);
+    this.transaction = Transaction.newBuilder().setRawData(rawCoinbaseTransaction.build()).build();
+
+  }
+
+  /**
+   * constructor TransactionCapsule.
+   */
+  public TransactionCapsule(
+      byte[] address,
+      String to,
+      long amount,
+      long balance,
+      UtxoStore utxoStore
+  ) {
+
+    Transaction.raw.Builder transactionBuilder = Transaction.raw.newBuilder().addContract(
+        Transaction.Contract.newBuilder().setType(ContractType.TransferContract).build());
+    List<TXInput> txInputs = new ArrayList<>();
+    List<TXOutput> txOutputs = new ArrayList<>();
+    long spendableOutputs = balance;
+
+    Set<Entry<String, long[]>> entrySet = utxoStore.findSpendableOutputs(address, amount)
+        .getUnspentOutputs().entrySet();
+    for (Map.Entry<String, long[]> entry : entrySet) {
+      String txId = entry.getKey();
+      long[] outs = entry.getValue();
+      for (long out : outs) {
+        TXInput txInput = TxInputUtil
+            .newTxInput(ByteArray.fromHexString(txId), out, null, address);
+        txInputs.add(txInput);
+      }
+    }
+
+    txOutputs.add(TxOutputUtil.newTxOutput(amount, to));
+    txOutputs
+        .add(
+            TxOutputUtil.newTxOutput(spendableOutputs - amount, ByteArray.toHexString(address)));
+
+    if (checkBalance(address, to, amount, balance)) {
+      for (TXInput txInput : txInputs) {
+        transactionBuilder.addVin(txInput);
+      }
+      for (TXOutput txOutput : txOutputs) {
+        transactionBuilder.addVout(txOutput);
+      }
+      logger.info("Transaction create succeeded！");
+      transaction = Transaction.newBuilder().setRawData(transactionBuilder.build()).build();
+    } else {
+      logger.error("Transaction create failed！");
+      transaction = null;
+    }
+  }
+
+  // TODO
+  public TransactionCapsule(byte[] address, Account account) {
+    Transaction.raw.Builder transactionBuilder = Transaction.raw.newBuilder()
+        .addContract(
+            Transaction.Contract.newBuilder().setType(ContractType.AccountCreateContract).build());
+    //.setParameter(Any.pack(account));
+  }
+
+  public TransactionCapsule(AccountCreateContract contract, AccountStore accountStore) {
+    Account account = accountStore.getAccount(contract.getOwnerAddress().toByteArray());
+    if (account != null && account.getType() == contract.getType()) {
+      return; // Account isexit
+    }
+
+    Transaction.Contract.Builder contractBuilder = Transaction.Contract.newBuilder();
+    try {
+      Any any = Any.pack(contract);
+      contractBuilder.setParameter(any);
+    } catch (Exception ex) {
+      ex.printStackTrace();
+      return;
+    }
+
+    contractBuilder.setType(Transaction.Contract.ContractType.AccountCreateContract);
+    Transaction.Builder transactionBuilder = Transaction.newBuilder();
+    transactionBuilder.getRawDataBuilder().addContract(contractBuilder);
+    transactionBuilder.getRawDataBuilder().setType(Transaction.TranscationType.ContractType);
+
+    transaction = transactionBuilder.build();
+  }
+
+  public TransactionCapsule(TransferContract contract, AccountStore accountStore) {
+    Transaction.Contract.Builder contractBuilder = Transaction.Contract.newBuilder();
+
+    Account owner = accountStore.getAccount(contract.getOwnerAddress().toByteArray());
+    if (owner == null || owner.getBalance() < contract.getAmount()) {
+      return; //The balance is not enough
+    }
+
+    Account to = accountStore.getAccount(contract.getToAddress().toByteArray());
+
+    if (to == null) {
+      return; //to is invalid
+    }
+
+    try {
+      Any any = Any.pack(contract);
+      contractBuilder.setParameter(any);
+    } catch (Exception ex) {
+      ex.printStackTrace();
+      return;
+    }
+
+    contractBuilder.setType(Transaction.Contract.ContractType.TransferContract);
+    Transaction.Builder transactionBuilder = Transaction.newBuilder();
+    transactionBuilder.getRawDataBuilder().addContract(contractBuilder);
+    transactionBuilder.getRawDataBuilder().setType(Transaction.TranscationType.ContractType);
+    transaction = transactionBuilder.build();
+  }
+
+  public TransactionCapsule(Contract.VoteWitnessContract voteWitnessContract) {
+
+    Transaction.raw.Builder transactionBuilder = Transaction.raw.newBuilder().setType(
+        TranscationType.ContractType).addContract(
+        Transaction.Contract.newBuilder().setType(ContractType.VoteWitnessContract).setParameter(
+            Any.pack(voteWitnessContract)).build());
+    logger.info("Transaction create succeeded！");
+    transaction = Transaction.newBuilder().setRawData(transactionBuilder.build()).build();
+
+  }
+
+  public TransactionCapsule(Contract.WitnessCreateContract witnessCreateContract) {
+
+    Transaction.raw.Builder transactionBuilder = Transaction.raw.newBuilder().setType(
+        TranscationType.ContractType).addContract(
+        Transaction.Contract.newBuilder().setType(ContractType.VoteWitnessContract).setParameter(
+            Any.pack(witnessCreateContract)).build());
+    logger.info("Transaction create succeeded！");
+    transaction = Transaction.newBuilder().setRawData(transactionBuilder.build()).build();
+  }
+  public Sha256Hash getHash() {
+    byte[] transBytes = this.transaction.toByteArray();
+    return Sha256Hash.of(transBytes);
+  }
+
+  public Sha256Hash getRawHash() {
+    return Sha256Hash.of(this.transaction.getRawData().toByteArray());
+  }
+
+  /**
+   * cheack balance of the address.
+   */
+  public boolean checkBalance(byte[] address, String to, long amount, long balance) {
+
+    if (to.length() != 40) {
+      logger.error("address invalid");
+      return false;
+    }
+
+    if (amount <= 0) {
+      logger.error("amount required a positive number");
+      return false;
+    }
+
+    if (amount > balance) {
+      logger.error("don't have enough money");
+      return false;
+    }
+
+    return true;
+  }
+
+  public Transaction getTransaction() {
+    return transaction;
+  }
+
+  public void sign(byte[] privateKey) {
+    ECKey ecKey = ECKey.fromPrivate(privateKey);
+    ECDSASignature signature = ecKey.sign(getRawHash().getBytes());
+    ByteString sig = ByteString.copyFrom(signature.toByteArray());
+    this.transaction = this.transaction.toBuilder().addSignature(sig).build();
+  }
+
+
+  /**
+   * TODO validateSignature.
+   */
+  public boolean validateSignature() {
+    assert (this.getTransaction().getSignatureCount() ==
+        this.getTransaction().getRawData().getContractCount());
+    List<Actuator> actuatorList = ActuatorFactory.createActuator(this, null);
+    for (int i = 0; i < this.transaction.getSignatureCount(); ++i) {
+      try {
+        Arrays.equals(ECKey.signatureToAddress(getRawHash().getBytes(),
+            this.transaction.getSignature(i).toStringUtf8()),
+            actuatorList.get(i).getOwnerAddress().toByteArray());
+      } catch (SignatureException e) {
+        e.printStackTrace();
+        return false;
+      }
+    }
+    return true;
+  }
+
+
+  public Sha256Hash getTransactionId() {
+    return Sha256Hash.of(this.transaction.toByteArray());
+  }
+
+  public byte[] getData() {
+    return this.transaction.toByteArray();
+  }
+
+  @Override
+  public String toString() {
+    return this.transaction.toString();
+  }
+}