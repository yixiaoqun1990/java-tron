/*
 * java-tron is free software: you can redistribute it and/or modify
 * it under the terms of the GNU General Public License as published by
 * the Free Software Foundation, either version 3 of the License, or
 * (at your option) any later version.
 *
 * java-tron is distributed in the hope that it will be useful,
 * but WITHOUT ANY WARRANTY; without even the implied warranty of
 * MERCHANTABILITY or FITNESS FOR A PARTICULAR PURPOSE.  See the
 * GNU General Public License for more details.
 *
 * You should have received a copy of the GNU General Public License
 * along with this program.  If not, see <http://www.gnu.org/licenses/>.
 */

package org.tron.core;

import org.tron.common.utils.ByteArray;

public class Constant {

  // whole
  public static final byte[] LAST_HASH = ByteArray.fromString("lastHash");
  public static final String DIFFICULTY = "2001";

  // DB
  public static final String BLOCK_DB_NAME = "block_data";
  public static final String TRANSACTION_DB_NAME = "transaction_data";

  //config for testnet, mainnet, beta
  public static final String TESTNET_CONF = "config.conf";

  //config for junit test
  public static final String TEST_CONF = "config-test.conf";
  
  public static final String DATABASE_DIR = "storage.directory";

  public static final byte ADD_PRE_FIX_BYTE_MAINNET = (byte) 0x41;   //41 + address
  public static final String ADD_PRE_FIX_STRING_MAINNET = "41";
  public static final byte ADD_PRE_FIX_BYTE_TESTNET = (byte) 0xa0;   //a0 + address
  public static final String ADD_PRE_FIX_STRING_TESTNET = "a0";
  public static final int ADDRESS_SIZE = 42;

  // config for transaction
<<<<<<< HEAD
  public static final long TRANSACTION_MAX_BYTE_SIZE = 500 * 1024;
  public static final long MAXIMUM_TIME_UNTIL_EXPIRATION = 24 * 60 * 60 * 1000; //one day
  public static final long TRANSACTION_DEFAULT_EXPIRATION_TIME = 3600 * 24 * 1000; //1 day
=======
  public static final long TRANSACTION_MAX_BYTE_SIZE = 500 * 1_024L;
  public static final long MAXIMUM_TIME_UNTIL_EXPIRATION = 24 * 60 * 60 * 1_000L; //one day
  public static final long TRANSACTION_DEFAULT_EXPIRATION_TIME = 60 * 1_000L; //60 seconds
>>>>>>> 2c751a30
}
<|MERGE_RESOLUTION|>--- conflicted
+++ resolved
@@ -42,13 +42,7 @@
   public static final int ADDRESS_SIZE = 42;
 
   // config for transaction
-<<<<<<< HEAD
-  public static final long TRANSACTION_MAX_BYTE_SIZE = 500 * 1024;
-  public static final long MAXIMUM_TIME_UNTIL_EXPIRATION = 24 * 60 * 60 * 1000; //one day
-  public static final long TRANSACTION_DEFAULT_EXPIRATION_TIME = 3600 * 24 * 1000; //1 day
-=======
   public static final long TRANSACTION_MAX_BYTE_SIZE = 500 * 1_024L;
   public static final long MAXIMUM_TIME_UNTIL_EXPIRATION = 24 * 60 * 60 * 1_000L; //one day
   public static final long TRANSACTION_DEFAULT_EXPIRATION_TIME = 60 * 1_000L; //60 seconds
->>>>>>> 2c751a30
-}
+}