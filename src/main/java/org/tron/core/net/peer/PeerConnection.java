--- conflicted
+++ resolved
@@ -3,19 +3,13 @@
 import java.util.Deque;
 import java.util.HashMap;
 import java.util.HashSet;
-<<<<<<< HEAD
 import java.util.Queue;
 import java.util.Set;
 import java.util.concurrent.ConcurrentLinkedDeque;
-=======
 import java.util.Iterator;
-import java.util.LinkedList;
 import java.util.Map;
 import java.util.Map.Entry;
-import java.util.Queue;
-import java.util.Set;
 import java.util.concurrent.ConcurrentHashMap;
->>>>>>> e8f3e7f7
 import java.util.concurrent.LinkedBlockingQueue;
 import javafx.util.Pair;
 import lombok.extern.slf4j.Slf4j;
@@ -31,7 +25,7 @@
 @Slf4j
 @Component
 @Scope("prototype")
-public class PeerConnection extends Channel{
+public class PeerConnection extends Channel {
 
   @Override
   public int hashCode() {
@@ -141,7 +135,8 @@
 
 
   public void cleanInvGarbage() {
-    long oldestTimestamp = Time.getCurrentMillis() - NetConstants.MAX_INVENTORY_SIZE_IN_MINUTES * 60 * 1000;
+    long oldestTimestamp =
+        Time.getCurrentMillis() - NetConstants.MAX_INVENTORY_SIZE_IN_MINUTES * 60 * 1000;
 
     Iterator<Entry<Sha256Hash, Long>> iterator = this.advObjSpreadToUs.entrySet().iterator();
 
@@ -241,7 +236,7 @@
             + "blockInPorc:%d\n",
         this.getNode().getHost() + ":" + this.getNode().getPort(),
         this.getPeerIdShort(),
-        (int)this.getPeerStats().getAvgLatency(),
+        (int) this.getPeerStats().getAvgLatency(),
         Time.getTimeString(getConnectTime()),
         headBlockWeBothHave.getNum(),
         isNeedSyncFromPeer(),
