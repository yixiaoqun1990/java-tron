--- conflicted
+++ resolved
@@ -216,13 +216,9 @@
   }
 
   public void sendMessage(Message message) {
-<<<<<<< HEAD
     if (message.getType().equals(MessageTypes.SYNC_BLOCK_CHAIN)) {
-      logger.info("nodeimpl send message" + message);
+      logger.info("1231321");
     }
-=======
-    //logger.info("nodeimpl send message" + message);
->>>>>>> 72f9d9c1
     msgQueue.sendMessage(message);
     nodeStatistics.ethOutbound.add();
   }
