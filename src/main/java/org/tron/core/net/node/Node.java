--- conflicted
+++ resolved
@@ -17,9 +17,4 @@
   void syncFrom(Sha256Hash myHeadBlockHash);
 
   void close() throws InterruptedException;
-<<<<<<< HEAD
-=======
-
-  Map<String, NodeHandler> getActiveNodes();
->>>>>>> 75807321
 }