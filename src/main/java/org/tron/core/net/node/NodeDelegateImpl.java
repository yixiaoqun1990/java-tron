--- conflicted
+++ resolved
@@ -124,7 +124,6 @@
     //todo: limit the count of block to send peer by one time.
     long unForkedBlockIdNum = unForkedBlockId.getNum();
     long len = Longs
-<<<<<<< HEAD
         .min(dbManager.getHeadBlockNum(), unForkedBlockIdNum + NodeConstant.SYNC_FETCH_BATCH_NUM);
 
     LinkedList<BlockId> blockIds = new LinkedList<>();
@@ -139,16 +138,11 @@
       }
     }
     return blockIds;
-=======
-        .min(dbManager.getHeadBlockNum(), unForkedBlockIdNum + NodeConstant.SYNC_RETURN_BATCH_NUM);
-    return LongStream.rangeClosed(unForkedBlockIdNum, len)
-        .mapToObj(num -> dbManager.getBlockIdByNum(num))
-        .collect(Collectors.toCollection(LinkedList::new));
->>>>>>> 3e46f59c
-  }
-
-  @Override
-  public Deque<BlockId> getBlockChainSummary (BlockId beginBLockId, Deque<BlockId> blockIdsToFetch) throws UnLinkedBlockException {
+  }
+
+  @Override
+  public Deque<BlockId> getBlockChainSummary(BlockId beginBLockId, Deque<BlockId> blockIdsToFetch)
+      throws UnLinkedBlockException {
 
     Deque<BlockId> retSummary = new LinkedList<>();
     List<BlockId> blockIds = new ArrayList<>(blockIdsToFetch);
