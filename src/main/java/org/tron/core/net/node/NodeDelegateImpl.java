--- conflicted
+++ resolved
@@ -13,17 +13,15 @@
 import org.tron.core.db.DynamicPropertiesStore;
 import org.tron.core.db.Manager;
 import org.tron.core.exception.BadBlockException;
-<<<<<<< HEAD
 import org.tron.core.exception.ContractExeException;
 import org.tron.core.exception.ContractValidateException;
-=======
 import org.tron.core.exception.UnReachBlockException;
->>>>>>> 9622b920
 import org.tron.core.exception.ValidateSignatureException;
 import org.tron.core.net.message.BlockMessage;
 import org.tron.core.net.message.Message;
 import org.tron.core.net.message.MessageTypes;
 import org.tron.core.net.message.TransactionMessage;
+
 
 public class NodeDelegateImpl implements NodeDelegate {
 
@@ -68,16 +66,11 @@
   }
 
   @Override
-<<<<<<< HEAD
-  public List<BlockId> getLostBlockIds(List<BlockId> blockChainSummary) {
-    //TODO: return the blocks it should be have.
-=======
+
   public List<BlockId> getLostBlockIds(List<BlockId> blockChainSummary)
       throws UnReachBlockException {
     //todo: return the remain block count.
     //todo: return the blocks it should be have.
->>>>>>> 9622b920
-
     List<BlockId> retBlockIds = new ArrayList<>();
     if (dbManager.getHeadBlockNum() == 0) {
       return retBlockIds;
