--- conflicted
+++ resolved
@@ -151,20 +151,12 @@
         highNoForkBlkNum = highBlkNum;
       } else {
         forkList = dbManager.getBlockChainHashesOnFork(beginBLockId);
-<<<<<<< HEAD
-        int forkListSize = forkList.size();
-        BlockId blockId = forkList.get(forkListSize - 1);
-        highNoForkBlkNum = dbManager.getBlockNumById(blockId);
-        forkList.remove(blockId);
-        highBlkNum = highNoForkBlkNum + forkListSize;
-=======
         highNoForkBlkNum = forkList.peekLast().getNum();
         forkList.pollLast();
         Collections.reverse(forkList);
         highBlkNum = highNoForkBlkNum + forkList.size();
         logger.info("highNum: " + highBlkNum);
         logger.info("forkLastNum: " + forkList.peekLast().getNum());
->>>>>>> 738cc7c8
       }
     } else {
       highBlkNum = dbManager.getHeadBlockNum();
