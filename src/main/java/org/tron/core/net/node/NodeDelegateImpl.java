--- conflicted
+++ resolved
@@ -121,18 +121,10 @@
       dbManager.getTransactionIdCache().put(trx.getTransactionId(), true);
     }
     try {
-<<<<<<< HEAD
+      long jack_handleTransaction_start = System.nanoTime() / 1000000;
       dbManager.pushTransactions(trx, -1);
-=======
-
-      long jack_handleTransaction_start = System.nanoTime() / 1000000;
-
-      dbManager.pushTransactions(trx);
-
       logger.error("in onMessage handleTransaction one tx consume: {} ms",
           System.nanoTime() / 1000000 - jack_handleTransaction_start);
-
->>>>>>> c38ca473
     } catch (ContractSizeNotEqualToOneException e) {
       logger.info("Contract validate failed" + e.getMessage());
       throw new BadTransactionException();
