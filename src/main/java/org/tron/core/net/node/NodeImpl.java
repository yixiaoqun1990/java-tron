--- conflicted
+++ resolved
@@ -872,25 +872,14 @@
   }
 
   private void onHandleFetchDataMessage(PeerConnection peer, FetchInvDataMessage fetchInvDataMsg) {
-<<<<<<< HEAD
     Session session = JMonitor.newSession("Net", "OnHandleFetchDataMessage");
     session.setStatus(Session.SUCCESS);
 
     try {
-      logger.info("on handle fetch block message");
       MessageTypes type = fetchInvDataMsg.getInvMessageType();
-=======
-
-    MessageTypes type = fetchInvDataMsg.getInvMessageType();
-
-    BlockCapsule block = null;
-
-    for (Sha256Hash hash : fetchInvDataMsg.getHashList()) {
->>>>>>> 33f7addf
-
-      //TODO:maybe can use message cache here
+
       BlockCapsule block = null;
-      //get data and send it one by one
+
       for (Sha256Hash hash : fetchInvDataMsg.getHashList()) {
 
         Message msg;
