--- conflicted
+++ resolved
@@ -1233,17 +1233,10 @@
       peer.setSyncChainRequested(
           new Pair<>(chainSummary, System.currentTimeMillis()));
       peer.sendMessage(new SyncBlockChainMessage((LinkedList<BlockId>) chainSummary));
-<<<<<<< HEAD
-    } catch (TronException e) { //TODO: use tron exception here
-      logger.info(e.getMessage());
-      logger.debug(e.getMessage(), e);
-      disconnectPeer(peer, ReasonCode.FORKED);//TODO: unlink?
-=======
     } catch (TronException e) {
       logger.error("Peer {} sync next batch chainIds failed, error: {}", peer.getNode().getHost(),
           e.getMessage());
       disconnectPeer(peer, ReasonCode.FORKED);
->>>>>>> 29dc091e
     }
   }
 
