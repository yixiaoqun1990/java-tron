package org.tron.core.net.node;

import com.google.common.collect.Iterables;
import io.netty.util.internal.ConcurrentSet;
import java.util.ArrayList;
import java.util.Collection;
import java.util.Deque;
import java.util.HashMap;
import java.util.HashSet;
import java.util.LinkedList;
import java.util.List;
import java.util.Map.Entry;
import java.util.Queue;
import java.util.Set;
import java.util.concurrent.ConcurrentHashMap;
import java.util.concurrent.ConcurrentLinkedQueue;
import java.util.concurrent.Executors;
import java.util.concurrent.ScheduledExecutorService;
import java.util.concurrent.TimeUnit;
import javafx.util.Pair;
import lombok.extern.slf4j.Slf4j;
import org.springframework.beans.factory.annotation.Autowired;
import org.springframework.stereotype.Component;
import org.tron.common.overlay.discover.NodeHandler;
import org.tron.common.overlay.message.Message;
import org.tron.common.overlay.message.ReasonCode;
import org.tron.common.overlay.server.Channel.TronState;
import org.tron.common.overlay.server.SyncPool;
import org.tron.common.utils.ExecutorLoop;
import org.tron.common.utils.Sha256Hash;
import org.tron.common.utils.Time;
import org.tron.core.capsule.BlockCapsule;
import org.tron.core.capsule.BlockCapsule.BlockId;
import org.tron.core.config.Parameter;
import org.tron.core.config.Parameter.BlockConstant;
import org.tron.core.config.Parameter.NetConstants;
import org.tron.core.config.Parameter.NodeConstant;
import org.tron.core.exception.BadBlockException;
import org.tron.core.exception.BadTransactionException;
import org.tron.core.exception.TraitorPeerException;
import org.tron.core.exception.TronException;
import org.tron.core.exception.UnLinkedBlockException;
import org.tron.core.exception.UnReachBlockException;
import org.tron.core.net.message.BlockInventoryMessage;
import org.tron.core.net.message.BlockMessage;
import org.tron.core.net.message.ChainInventoryMessage;
import org.tron.core.net.message.FetchInvDataMessage;
import org.tron.core.net.message.InventoryMessage;
import org.tron.core.net.message.ItemNotFound;
import org.tron.core.net.message.MessageTypes;
import org.tron.core.net.message.SyncBlockChainMessage;
import org.tron.core.net.message.TransactionMessage;
import org.tron.core.net.message.TronMessage;
import org.tron.core.net.peer.PeerConnection;
import org.tron.core.net.peer.PeerConnectionDelegate;
import org.tron.protos.Protocol.Inventory.InventoryType;

@Slf4j
@Component
public class NodeImpl extends PeerConnectionDelegate implements Node {

  @Autowired
  private SyncPool pool;

  class InvToSend {

    private HashMap<PeerConnection, HashMap<InventoryType, LinkedList<Sha256Hash>>> send
        = new HashMap<>();

    public void clear() {
      this.send.clear();
    }

    public void add(Entry<Sha256Hash, InventoryType> id, PeerConnection peer) {
      if (send.containsKey(peer) && send.get(peer).containsKey(id.getValue())) {
        send.get(peer).get(id.getValue()).offer(id.getKey());
      } else if (send.containsKey(peer)) {
        send.get(peer).put(id.getValue(), new LinkedList<>());
        send.get(peer).get(id.getValue()).offer(id.getKey());
      } else {
        send.put(peer, new HashMap<>());
        send.get(peer).put(id.getValue(), new LinkedList<>());
        send.get(peer).get(id.getValue()).offer(id.getKey());
      }
    }

    public void sendInv() {
      send.forEach((peer, ids) ->
          ids.forEach((key, value) -> peer.sendMessage(new InventoryMessage(value, key))));
    }

    public void sendFetch() {
      send.forEach((peer, ids) ->
          ids.forEach((key, value) -> peer.sendMessage(new FetchInvDataMessage(value, key))));
    }
  }

  private final List<Sha256Hash> trxToAdvertise = new ArrayList<>();

  private final List<BlockId> blockToAdvertise = new ArrayList<>();

  private ScheduledExecutorService logExecutor = Executors.newSingleThreadScheduledExecutor();

  //public
  //TODO:need auto erase oldest block

  private Queue<BlockId> freshBlockId = new ConcurrentLinkedQueue<BlockId>() {
    @Override
    public boolean offer(BlockId blockId) {
      if (size() > 200) {
        super.poll();
      }
      return super.offer(blockId);
    }
  };

  private ConcurrentHashMap<Sha256Hash, PeerConnection> syncMap = new ConcurrentHashMap<>();

  private ConcurrentHashMap<Sha256Hash, PeerConnection> fetchMap = new ConcurrentHashMap<>();

  private NodeDelegate del;

  private volatile boolean isAdvertiseActive;

  private volatile boolean isFetchActive;

  private volatile boolean isHandleSyncBlockActive;

  private ScheduledExecutorService disconnectInactiveExecutor = Executors
      .newSingleThreadScheduledExecutor();

  private ScheduledExecutorService cleanInventoryExecutor = Executors.newSingleThreadScheduledExecutor();

  //broadcast
  private ConcurrentHashMap<Sha256Hash, InventoryType> advObjToSpread = new ConcurrentHashMap<>();

  private HashMap<Sha256Hash, Long> advObjWeRequested = new HashMap<>();

  private ConcurrentHashMap<Sha256Hash, InventoryType> advObjToFetch = new ConcurrentHashMap<>();

  private Thread advertiseLoopThread;

  private Thread advObjFetchLoopThread;

  private HashMap<Sha256Hash, Long> badAdvObj = new HashMap<>(); //TODO:need auto erase oldest obj

  //sync
  private HashMap<BlockId, Long> syncBlockIdWeRequested = new HashMap<>();

  private Long unSyncNum = 0L;

  private Thread handleSyncBlockLoop;

  private Set<BlockMessage> blockWaitToProc = new ConcurrentSet<>();

  private Set<BlockMessage> blockWaitToProcBak = new ConcurrentSet<>();

  private Set<BlockMessage> blockInProc = new ConcurrentSet<>();

  ExecutorLoop<SyncBlockChainMessage> loopSyncBlockChain;

  ExecutorLoop<FetchInvDataMessage> loopFetchBlocks;

  ExecutorLoop<Message> loopAdvertiseInv;

  @Override
  public void onMessage(PeerConnection peer, TronMessage msg) {
    logger.info("Handle Message: " + msg);
    switch (msg.getType()) {
      case BLOCK:
        onHandleBlockMessage(peer, (BlockMessage) msg);
        break;
      case TRX:
        onHandleTransactionMessage(peer, (TransactionMessage) msg);
        break;
      case SYNC_BLOCK_CHAIN:
        onHandleSyncBlockChainMessage(peer, (SyncBlockChainMessage) msg);
        break;
      case FETCH_INV_DATA:
        onHandleFetchDataMessage(peer, (FetchInvDataMessage) msg);
        break;
      case BLOCK_INVENTORY:
        onHandleBlockInventoryMessage(peer, (BlockInventoryMessage) msg);
        break;
      case BLOCK_CHAIN_INVENTORY:
        onHandleChainInventoryMessage(peer, (ChainInventoryMessage) msg);
        break;
      case INVENTORY:
        onHandleInventoryMessage(peer, (InventoryMessage) msg);
        break;
      default:
        throw new IllegalArgumentException("No such message");
    }
  }

  @Override
  public Message getMessage(Sha256Hash msgId) {
    return null;
  }


  @Override
  public void setNodeDelegate(NodeDelegate nodeDel) {
    this.del = nodeDel;
  }

  /**
   * broadcast msg.
   *
   * @param msg msg to bradcast
   */
  public void broadcast(Message msg) {
    InventoryType type;
    if (msg instanceof BlockMessage) {
      logger.info("Ready to broadcast a block, Its hash is " + msg.getMessageId());
      freshBlockId.offer(((BlockMessage) msg).getBlockId());
      blockToAdvertise.add(((BlockMessage) msg).getBlockId());
      type = InventoryType.BLOCK;
    } else if (msg instanceof TransactionMessage) {
      trxToAdvertise.add(msg.getMessageId());
      type = InventoryType.TRX;
    } else {
      return;
    }
    //TODO: here need to cache fresh message to let peer fetch these data not from DB
    advObjToSpread.put(msg.getMessageId(), type);
  }

  @Override
  public void listen() {
    isAdvertiseActive = true;
    isFetchActive = true;
    isHandleSyncBlockActive = true;
    activeTronPump();
  }

  @Override
  public void close() throws InterruptedException {
    loopFetchBlocks.join();
    loopSyncBlockChain.join();
    loopAdvertiseInv.join();
    isAdvertiseActive = false;
    isFetchActive = true;
    advertiseLoopThread.join();
    advObjFetchLoopThread.join();
    handleSyncBlockLoop.join();
    disconnectInactiveExecutor.shutdown();
    cleanInventoryExecutor.shutdown();
  }

  @Override
  public List<NodeHandler> getActiveNodes() {
    return this.pool.getActiveNodes();
  }

  private void activeTronPump() {
    // broadcast inv
    loopAdvertiseInv = new ExecutorLoop<>(2, 10, b -> {
      //logger.info("loop advertise inv");
      for (PeerConnection peer : getActivePeer()) {
        if (!peer.isNeedSyncFromUs()) {
          logger.info("Advertise adverInv to " + peer);
          peer.sendMessage(b);
        }
      }
    }, throwable -> logger.error("Unhandled exception: ", throwable));

    // fetch blocks
    loopFetchBlocks = new ExecutorLoop<>(2, 10, c -> {
      logger.info("loop fetch blocks");
      if (fetchMap.containsKey(c.getMessageId())) {
        fetchMap.get(c.getMessageId()).sendMessage(c);
      }
    }, throwable -> logger.error("Unhandled exception: ", throwable));

    // sync block chain
    loopSyncBlockChain = new ExecutorLoop<>(2, 10, d -> {
      //logger.info("loop sync block chain");
      if (syncMap.containsKey(d.getMessageId())) {
        syncMap.get(d.getMessageId()).sendMessage(d);
      }
    }, throwable -> logger.error("Unhandled exception: ", throwable));

    advertiseLoopThread = new Thread(() -> {
      while (isAdvertiseActive) {
        if (advObjToSpread.isEmpty()) {
          try {
            Thread.sleep(1000);
            continue;
          } catch (InterruptedException e) {
            logger.debug(e.getMessage(), e);
          }
        }

        synchronized (advObjToSpread) {
          HashMap<Sha256Hash, InventoryType> spread = new HashMap<>();
          InvToSend sendPackage = new InvToSend();
          spread.putAll(advObjToSpread);
          advObjToSpread.clear();

          getActivePeer().stream()
              .filter(peer -> !peer.isNeedSyncFromUs())
              .forEach(peer -> {
                spread.entrySet().stream()
                    .filter(idToSpread ->
                        !peer.getAdvObjSpreadToUs().containsKey(idToSpread.getKey())
                            && !peer.getAdvObjWeSpread().containsKey(idToSpread.getKey()))
                    .forEach(idToSpread -> {
                      peer.getAdvObjWeSpread().put(idToSpread.getKey(), Time.getCurrentMillis());
                      sendPackage.add(idToSpread, peer);
                    });
//                peer.cleanInvGarbage();
              });

          sendPackage.sendInv();
        }
      }
    });

    advObjFetchLoopThread = new Thread(() -> {
      while (isFetchActive) {
        if (advObjToFetch.isEmpty()) {
          try {
            Thread.sleep(1000);
            continue;
          } catch (InterruptedException e) {
            logger.debug(e.getMessage(), e);
          }
        }

        synchronized (advObjToFetch) {
          InvToSend sendPackage = new InvToSend();
          advObjToFetch.entrySet()
              .forEach(idToFetch -> {
                getActivePeer().stream().filter(peer -> !peer.isBusy()
                    && peer.getAdvObjSpreadToUs().containsKey(idToFetch.getKey()))
                    .findFirst()
                    .ifPresent(peer -> {
                      //TODO: don't fetch too much obj from only one peer
                      sendPackage.add(idToFetch, peer);
                      advObjToFetch.remove(idToFetch.getKey());
                      peer.getAdvObjWeRequested()
                          .put(idToFetch.getKey(), Time.getCurrentMillis());
                    });
              });
          sendPackage.sendFetch();
        }
      }
    });

    handleSyncBlockLoop = new Thread(() -> {
      while (isHandleSyncBlockActive) {
        if (blockWaitToProcBak.isEmpty()) {
          try {
            Thread.sleep(1000);
            continue;
          } catch (InterruptedException e) {
            logger.debug(e.getMessage(), e);
          }
        }

        final boolean[] isBlockProc = {false};

        do {
          synchronized (blockWaitToProcBak) {
            blockWaitToProc.addAll(blockWaitToProcBak);
            //need lock here
            blockWaitToProcBak.clear();
          }

          isBlockProc[0] = false;
          Set<BlockMessage> pool = new HashSet<>();
          pool.addAll(blockWaitToProc);
          pool.forEach(msg -> {
            final boolean[] isFound = {false};
            getActivePeer().stream()
                .filter(peer ->
                    !peer.getSyncBlockToFetch().isEmpty()
                        && peer.getSyncBlockToFetch().peek().equals(msg.getBlockId()))
                .forEach(peer -> {
                  peer.getSyncBlockToFetch().pop();
                  peer.getBlockInProc().add(msg.getBlockId());
                  isFound[0] = true;
                });

            if (isFound[0]) {
              if (!freshBlockId.contains(msg.getBlockId())) {
                blockWaitToProc.remove(msg);
                processSyncBlock(msg.getBlockCapsule());
                isBlockProc[0] = true;
              }
            }
          });
        } while (isBlockProc[0]);
      }

    });

    //TODO: wait to refactor these threads.
    advertiseLoopThread.start();
    advObjFetchLoopThread.start();
    handleSyncBlockLoop.start();

    //terminate inactive loop
    disconnectInactiveExecutor.scheduleWithFixedDelay(() -> {
      try {
        disconnectInactive();
      } catch (Throwable t) {
        logger.error("Unhandled exception", t);
      }
    }, 30000, BlockConstant.BLOCK_INTERVAL / 2, TimeUnit.MILLISECONDS);

<<<<<<< HEAD
    logExecutor.scheduleWithFixedDelay(() -> {
      try {
        logNodeStatus();
      } catch (Throwable t) {
        logger.error("Exception in log worker", t);
      }
    }, 10, 10, TimeUnit.SECONDS);
=======
    cleanInventoryExecutor.scheduleWithFixedDelay(() -> {
      try {
        getActivePeer().forEach(p -> p.cleanInvGarbage());
      } catch (Throwable t) {
        logger.error("Unhandled exception", t);
      }
    }, 2, NetConstants.MAX_INVENTORY_SIZE_IN_MINUTES / 2, TimeUnit.MINUTES);

>>>>>>> e8f3e7f7
  }

  private synchronized void logNodeStatus() {
    StringBuilder sb = new StringBuilder("LocalNode stats:\n");
    sb.append("============\n");

    sb.append(String.format(
              "MyHeadBlockNum: %d\n"
            + "advToSpreadNum: %d\n"
            + "advObjectToFetchNum: %d\n"
            + "advObjWeRequestedNum: %d\n"
            + "unSyncNum: %d\n"
            + "blockWaitToProcess: %d\n"
            + "syncBlockIdWeRequested: %d\n"
            + "badAdvObjSize: %d\n",
        del.getHeadBlockId().getNum(),
        advObjToSpread.size(),
        advObjToFetch.size(),
        advObjWeRequested.size(),
        getUnSyncNum(),
        blockWaitToProc.size(),
        syncBlockIdWeRequested.size(),
        badAdvObj.size()
    ));

    logger.info(sb.toString());
  }

  private synchronized void disconnectInactive() {
    getActivePeer().forEach(peer -> {
      final boolean[] isDisconnected = {false};

      peer.getAdvObjWeRequested().values().stream()
          .filter(time -> time < Time.getCurrentMillis() - NetConstants.ADV_TIME_OUT)
          .findFirst().ifPresent(time -> isDisconnected[0] = true);

      if (!isDisconnected[0]) {
        peer.getSyncBlockRequested().values().stream()
            .filter(time -> time < Time.getCurrentMillis() - NetConstants.SYNC_TIME_OUT)
            .findFirst().ifPresent(time -> isDisconnected[0] = true);
      }

      //TODO:optimize here
      if (!isDisconnected[0]) {
        if (del.getHeadBlockId().getNum() - peer.getHeadBlockWeBothHave().getNum()
            > 2 * NetConstants.HEAD_NUM_CHECK_TIME / BlockConstant.BLOCK_INTERVAL
            && peer.getConnectTime() < Time.getCurrentMillis() - NetConstants.HEAD_NUM_CHECK_TIME
            && peer.getSyncBlockRequested().isEmpty()) {
          isDisconnected[0] = true;
        }
      }

      if (isDisconnected[0]) {
        //TODO use new reason
        disconnectPeer(peer, ReasonCode.USER_REASON);
      }
    });
  }


  private void onHandleInventoryMessage(PeerConnection peer, InventoryMessage msg) {
    //logger.info("on handle advertise inventory message");
//    peer.cleanInvGarbage();

    msg.getHashList().forEach(id -> {
      final boolean[] spreaded = {false};
      final boolean[] requested = {false};
      getActivePeer().forEach(p -> {
        if (p.getAdvObjWeSpread().containsKey(id)) {
          spreaded[0] = true;
        }
        if (p.getAdvObjWeRequested().containsKey(id)) {
          requested[0] = true;
        }
      });

      if (!spreaded[0]) {
        //TODO: avoid TRX flood attack here.
        peer.getAdvObjSpreadToUs().put(id, System.currentTimeMillis());
        if (!requested[0]) {
          //TODO: make a error cache here, Don't handle error TRX or BLK repeatedly.
          if (!badAdvObj.containsKey(id)) {
            this.advObjToFetch.put(id, msg.getInventoryType());
          }
        }
      }
    });
  }

  @Override
  public void syncFrom(Sha256Hash myHeadBlockHash) {
    //List<Sha256Hash> hashList = del.getBlockChainSummary(myHeadBlockHash, 100);

    try {
      while (getActivePeer().isEmpty()) {
        logger.info("other peer is nil, please wait ... ");
        Thread.sleep(10000L);
      }
    } catch (InterruptedException e) {
      logger.debug(e.getMessage(), e);
    }

    logger.info("wait end");

    //loopSyncBlockChain.push(new SyncBlockChainMessage(hashList));
  }


  private void onHandleBlockMessage(PeerConnection peer, BlockMessage blkMsg) {
    //logger.info("on handle block message");
    //peer.setLastBlockPeerKnow((BlockId) blkMsg.getMessageId());

    HashMap<Sha256Hash, Long> advObjWeRequested = peer.getAdvObjWeRequested();
    HashMap<BlockId, Long> syncBlockRequested = peer.getSyncBlockRequested();
    BlockId blockId = blkMsg.getBlockId();
    //logger.info("Block number is " + blkMsg.getBlockId().getNum());

    if (advObjWeRequested.containsKey(blockId)) {
      //broadcast mode
      advObjWeRequested.remove(blockId);
      processAdvBlock(peer, blkMsg.getBlockCapsule());
      startFetchItem();
    } else if (syncBlockRequested.containsKey(blockId)) {
      //sync mode
      syncBlockRequested.remove(blockId);
      //peer.getSyncBlockToFetch().remove(blockId);
      syncBlockIdWeRequested.remove(blockId);
      //TODO: maybe use consume pipe here better
      blockWaitToProcBak.add(blkMsg);
      //processSyncBlock(blkMsg.getBlockCapsule());
      if (!peer.isBusy()) {
        if (peer.getUnfetchSyncNum() > 0
            && peer.getSyncBlockToFetch().size() < NodeConstant.SYNC_FETCH_BATCH_NUM) {
          syncNextBatchChainIds(peer);
        } else {
          //TODO: here should be a loop do this thing
          //startFetchSyncBlock();
        }
      }

    }
  }

  private void processAdvBlock(PeerConnection peer, BlockCapsule block) {
    //TODO: lack the complete flow.
    if (!freshBlockId.contains(block.getBlockId())) {
      try {
        LinkedList<Sha256Hash> trxIds = del.handleBlock(block, false);
        freshBlockId.offer(block.getBlockId());
        trxIds.forEach(trxId -> advObjToFetch.remove(trxId));

        //TODO:save message cache again.
        getActivePeer().stream()
            .filter(p -> p.getAdvObjSpreadToUs().containsKey(block.getBlockId()))
            .forEach(p -> {
              p.setHeadBlockWeBothHave(block.getBlockId());
              p.setHeadBlockTimeWeBothHave(block.getTimeStamp());
            });

//        getActivePeer().forEach(p -> p.cleanInvGarbage());
        //rebroadcast
        broadcast(new BlockMessage(block));

      } catch (BadBlockException e) {
        badAdvObj.put(block.getBlockId(), System.currentTimeMillis());
      } catch (UnLinkedBlockException e) {
        //reSync
        startSyncWithPeer(peer);
      }
    }
  }

  private void processSyncBlock(BlockCapsule block) {
    //TODO: add processing backlog cache here, use multi thread

    try {
      del.handleBlock(block, true);
      freshBlockId.offer(block.getBlockId());
    } catch (BadBlockException e) {
      badAdvObj.put(block.getBlockId(), System.currentTimeMillis());
    } catch (TronException e) {
      //should not go here.
      logger.debug(e.getMessage(), e);
      //logger.error(e.getMessage());
      return;
    }

    Deque<PeerConnection> needSync = new LinkedList<>();
    Deque<PeerConnection> needFetchAgain = new LinkedList<>();

    getActivePeer()
        .forEach(peer -> {
          if (peer.getSyncBlockToFetch().isEmpty()
              && peer.getBlockInProc().isEmpty()
              && !peer.isNeedSyncFromPeer()
              && !peer.isNeedSyncFromUs()) {
            needSync.offer(peer);
          } else {
            //TODO: erase process here
            if (peer.getBlockInProc().remove(block.getBlockId())) {
              updateBlockWeBothHave(peer, block);
              if (peer.getSyncBlockToFetch().isEmpty()
                  && peer.getUnfetchSyncNum() == 0
                  && peer.getBlockInProc().isEmpty()) { //send sync to let peer know we are sync.
                needFetchAgain.offer(peer);
              }
            }

          }
        });

    needSync.forEach(peer -> startSyncWithPeer(peer));
    needFetchAgain.forEach(peer -> syncNextBatchChainIds(peer));
  }

  private void onHandleTransactionMessage(PeerConnection peer, TransactionMessage trxMsg) {
    //logger.info("on handle transaction message");
    try {
      if (!peer.getAdvObjWeRequested().containsKey(trxMsg.getMessageId())) {
        throw new TraitorPeerException("We don't send fetch request to" + peer);
      } else {
        peer.getAdvObjWeRequested().remove(trxMsg.getMessageId());
        del.handleTransaction(trxMsg.getTransactionCapsule());
      }
    } catch (TraitorPeerException e) {
      logger.error(e.getMessage());
      banTraitorPeer(peer);
    } catch (BadTransactionException e) {
      badAdvObj.put(trxMsg.getMessageId(), System.currentTimeMillis());
    }
  }

  private void onHandleSyncBlockChainMessage(PeerConnection peer, SyncBlockChainMessage syncMsg) {
    //logger.info("on handle sync block chain message");
    peer.setTronState(TronState.SYNCING);
    LinkedList<BlockId> blockIds;
    List<BlockId> summaryChainIds = syncMsg.getBlockIds();
    long remainNum = 0;
    try {
      blockIds = del.getLostBlockIds(summaryChainIds);
    } catch (UnReachBlockException e) {
      //TODO: disconnect this peer casue this peer can not switch
      logger.debug(e.getMessage(), e);
      return;
    }

    if (blockIds.isEmpty()) {
      peer.setNeedSyncFromUs(false);
    } else if (blockIds.size() == 1
        && !summaryChainIds.isEmpty()
        && (summaryChainIds.contains(blockIds.peekFirst())
           || blockIds.peek().getNum() == 0)) {
      peer.setNeedSyncFromUs(false);
    } else {
      peer.setNeedSyncFromUs(true);
      remainNum = del.getHeadBlockId().getNum() - blockIds.peekLast().getNum();
    }

    if (!peer.isNeedSyncFromPeer()
        && !summaryChainIds.isEmpty()
        && !del.contain(Iterables.getLast(summaryChainIds), MessageTypes.BLOCK)) {
      startSyncWithPeer(peer);
    }

    peer.sendMessage(new ChainInventoryMessage(blockIds, remainNum));
  }

  private void onHandleFetchDataMessage(PeerConnection peer, FetchInvDataMessage fetchInvDataMsg) {
    logger.info("on handle fetch block message");
    MessageTypes type = fetchInvDataMsg.getInvMessageType();

    //TODO:maybe can use message cache here
    final BlockCapsule[] blocks = {del.getGenesisBlock()};
    //get data and send it one by one
    fetchInvDataMsg.getHashList()
        .forEach(hash -> {
          if (del.contain(hash, type)) {
            Message msg = del.getData(hash, type);
            if (type.equals(MessageTypes.BLOCK)) {
              blocks[0] = ((BlockMessage) msg).getBlockCapsule();
            }
            peer.sendMessage(msg);
          } else {
            peer.sendMessage(new ItemNotFound());
          }
        });

    if (blocks[0] != null) {
      peer.setHeadBlockWeBothHave(blocks[0].getBlockId());
      peer.setHeadBlockTimeWeBothHave(blocks[0].getTimeStamp());
    }
  }

  private void banTraitorPeer(PeerConnection peer) {
    disconnectPeer(peer, ReasonCode.BAD_PROTOCOL); //TODO: ban it
  }

  private void onHandleChainInventoryMessage(PeerConnection peer, ChainInventoryMessage msg) {
    //logger.info("on handle block chain inventory message");
    try {
      if (peer.getSyncChainRequested() != null) {
        //List<BlockId> blockIds = msg.getBlockIds();
        Deque<BlockId> blockIdWeGet = new LinkedList<>(msg.getBlockIds());

        //check if the peer is a traitor
        if (!blockIdWeGet.isEmpty()) {
          long num = blockIdWeGet.peek().getNum();
          for (BlockId id : blockIdWeGet) {
            if (id.getNum() != num++) {
              throw new TraitorPeerException("We get a not continuous block inv from " + peer);
            }
          }

          if (peer.getSyncChainRequested().getKey().isEmpty()) {
            if (blockIdWeGet.peek().getNum() != 1) {
              throw new TraitorPeerException(
                  "We want a block inv starting from beginning from " + peer);
            }
          } else {
            if (!peer.getSyncChainRequested().getKey().contains(blockIdWeGet.peek())) {
              throw new TraitorPeerException(String.format(
                  "We get a unlinked block chain from " + peer
              + "\n Our head is " + peer.getSyncChainRequested().getKey().getLast()
              + "\n Peer give us is " + blockIdWeGet.peek()));
            }
          }
        }
        //check finish

        //here this peer's answer is legal
        peer.setSyncChainRequested(null);
        if (msg.getRemainNum() == 0
            && (blockIdWeGet.isEmpty()
            || (blockIdWeGet.size() == 1
            && del.containBlock(blockIdWeGet.peek())))
            && peer.getSyncBlockToFetch().isEmpty()
            && peer.getUnfetchSyncNum() == 0) {
          peer.setNeedSyncFromPeer(false);
          unSyncNum = getUnSyncNum();
          if (unSyncNum == 0) {
            del.syncToCli(0);
          }
          //TODO: check whole sync status and notify del sync status.
          //TODO: if sync finish call del.syncToCli();
          return;
        }

        if (!blockIdWeGet.isEmpty() && peer.getSyncBlockToFetch().isEmpty()) {
          boolean isFound = false;

          for (PeerConnection peerToCheck :
              getActivePeer()) {
            if (!peerToCheck.equals(peer)
                && !peerToCheck.getSyncBlockToFetch().isEmpty()
                && peerToCheck.getSyncBlockToFetch().peekFirst()
                .equals(blockIdWeGet.peekFirst())) {
              isFound = true;
              break;
            }
          }

          if (!isFound) {
            while (!blockIdWeGet.isEmpty()
                && del.containBlock(blockIdWeGet.peek())) {
              peer.setHeadBlockWeBothHave(blockIdWeGet.peek());
              peer.setHeadBlockTimeWeBothHave(del.getBlockTime(blockIdWeGet.peek()));
              blockIdWeGet.poll();
            }
          }
        } else if (!blockIdWeGet.isEmpty()) {
          while (!peer.getSyncBlockToFetch().isEmpty()) {
            if (!peer.getSyncBlockToFetch().peekLast().equals(blockIdWeGet.peekFirst())) {
              blockIdWeGet.pop();
            } else {
              break;
            }
          }
          if (peer.getSyncBlockToFetch().isEmpty()) {
            updateBlockWeBothHave(peer,
                ((BlockMessage) del.getData(blockIdWeGet.peek(), MessageTypes.BLOCK))
                    .getBlockCapsule());
          }
          //poll the block we both have.
          blockIdWeGet.pop();
        }

        //sew it
        peer.getSyncBlockToFetch().addAll(blockIdWeGet);
        peer.setUnfetchSyncNum(msg.getRemainNum());

        long newUnSyncNum = getUnSyncNum();
        if (unSyncNum != newUnSyncNum) {
          unSyncNum = newUnSyncNum;
          del.syncToCli(unSyncNum);
        }

        if (msg.getRemainNum() == 0) {
          if (!peer.getSyncBlockToFetch().isEmpty()) {
            startFetchSyncBlock();
          } else {
            //let peer know we are sync.
            syncNextBatchChainIds(peer);
          }
        } else {
          if (peer.getSyncBlockToFetch().size() > NodeConstant.SYNC_FETCH_BATCH_NUM) {
            //one batch by one batch.
            startFetchSyncBlock();
          } else {
            syncNextBatchChainIds(peer);
          }
        }

        //TODO: check head block time is legal here
        //TODO: refresh sync status to cli. call del.syncToCli() here

      } else {
        throw new TraitorPeerException("We don't send sync request to " + peer);
      }

    } catch (TraitorPeerException e) {
      logger.error(e.getMessage());
      banTraitorPeer(peer);
    }
  }

  private void startFetchItem() {

  }

  private long getUnSyncNum() {
    if (getActivePeer().isEmpty()) {
      return 0;
    }
    return getActivePeer().stream()
        .mapToLong(peer -> peer.getUnfetchSyncNum() + peer.getSyncBlockToFetch().size())
        .max()
        .getAsLong();
  }

  private synchronized void startFetchSyncBlock() {
    //TODO: check how many block is processing and decide if fetch more
    HashMap<PeerConnection, List<BlockId>> send = new HashMap<>();
    HashSet<BlockId> request = new HashSet<>();

    getActivePeer().stream()
        .filter(peer -> peer.isNeedSyncFromPeer() && !peer.isBusy())
        .forEach(peer -> {
          if (!send.containsKey(peer)) { //TODO: Attention multi thread here
            send.put(peer, new LinkedList<>());
          }
          for (BlockId blockId :
              peer.getSyncBlockToFetch()) {
            if (!request.contains(blockId) //TODO: clean processing block
                && !syncBlockIdWeRequested.containsKey(blockId)) {
              send.get(peer).add(blockId);
              request.add(blockId);
              //TODO: check max block num to fetch from one peer.
              //if (send.get(peer).size() > 200) { //Max Blocks peer get one time
              //  break;
              //}
            }
          }
        });

    send.forEach((peer, blockIds) -> {
      //TODO: use collector
      blockIds.forEach(blockId -> {
        syncBlockIdWeRequested.put(blockId, System.currentTimeMillis());
        peer.getSyncBlockRequested().put(blockId, System.currentTimeMillis());
      });
      List<Sha256Hash> ids = new LinkedList<>();
      ids.addAll(blockIds);
      peer.sendMessage(new FetchInvDataMessage(ids, InventoryType.BLOCK));
    });

    send.clear();
  }

  private void updateBlockWeBothHave(PeerConnection peer, BlockCapsule block) {
    peer.setHeadBlockWeBothHave(block.getBlockId());
    peer.setHeadBlockTimeWeBothHave(block.getTimeStamp());
  }

  private void onHandleBlockInventoryMessage(PeerConnection peer, BlockInventoryMessage msg) {
    logger.info("on handle advertise blocks inventory message");
//    peer.cleanInvGarbage();

    //todo: check this peer's advertise history and the history of our request to this peer.
    //simple implement here first
    List<Sha256Hash> fetchList = new ArrayList<>();
    msg.getBlockIds().forEach(hash -> {
      //TODO: Check this block whether we need it,Use peer.invToUs and peer.invWeAdv.
      logger.info("We will fetch " + hash + " from " + peer);
      fetchList.add(hash);
    });
    FetchInvDataMessage fetchMsg = new FetchInvDataMessage(fetchList, InventoryType.BLOCK);
    fetchMap.put(fetchMsg.getMessageId(), peer);
    loopFetchBlocks.push(fetchMsg);
  }

//  private void startSync() {
//    mapPeer.values().forEach(this::startSyncWithPeer);
//  }

  private Collection<PeerConnection> getActivePeer() {
    return pool.getActivePeers();
  }

  private void startSyncWithPeer(PeerConnection peer) {
    peer.setNeedSyncFromPeer(true);
    peer.getSyncBlockToFetch().clear();
    peer.setUnfetchSyncNum(0);
    peer.setHeadBlockWeBothHave(del.getGenesisBlock().getBlockId());
    peer.setHeadBlockTimeWeBothHave(del.getGenesisBlock().getTimeStamp());
    peer.setBanned(false);
    syncNextBatchChainIds(peer);
  }

  private void syncNextBatchChainIds(PeerConnection peer) {
    try {
      Deque<BlockId> chainSummary =
          del.getBlockChainSummary(peer.getHeadBlockWeBothHave(),
              peer.getSyncBlockToFetch());
      peer.setSyncChainRequested(
          new Pair<>(chainSummary, System.currentTimeMillis()));
      peer.sendMessage(new SyncBlockChainMessage((LinkedList<BlockId>) chainSummary));
    } catch (Exception e) { //TODO: use tron excpetion here
      logger.info(e.getMessage(), e);
      disconnectPeer(peer, ReasonCode.BAD_PROTOCOL);//TODO: unlink?
    }

  }

  @Override
  public void onConnectPeer(PeerConnection peer) {
    //TODO:when use new p2p framework, remove this
    logger.info("start sync with::" + peer);
    peer.setTronState(TronState.START_TO_SYNC);
    peer.setConnectTime(Time.getCurrentMillis());
    startSyncWithPeer(peer);
//    if (mapPeer.containsKey(peer.getAddress())) {
//      return;
//    }
//
//    logger.info("Discover new peer:" + peer);
//    mapPeer.put(peer.getAddress(), peer);
//    if (!peer.isNeedSyncFromPeer()) {
//      startSyncWithPeer(peer);
//    }
  }

  @Override
  public void onDisconnectPeer(PeerConnection peer) {
    //TODO:when use new p2p framework, remove this
    //peer.disconnect(reason);
  }

  private void disconnectPeer(PeerConnection peer, ReasonCode reason) {
    logger.info("disconnect with " + peer.getNode().getHost());
    peer.disconnect(reason);
  }
}
<|MERGE_RESOLUTION|>--- conflicted
+++ resolved
@@ -410,7 +410,7 @@
       }
     }, 30000, BlockConstant.BLOCK_INTERVAL / 2, TimeUnit.MILLISECONDS);
 
-<<<<<<< HEAD
+
     logExecutor.scheduleWithFixedDelay(() -> {
       try {
         logNodeStatus();
@@ -418,7 +418,7 @@
         logger.error("Exception in log worker", t);
       }
     }, 10, 10, TimeUnit.SECONDS);
-=======
+
     cleanInventoryExecutor.scheduleWithFixedDelay(() -> {
       try {
         getActivePeer().forEach(p -> p.cleanInvGarbage());
@@ -426,8 +426,6 @@
         logger.error("Unhandled exception", t);
       }
     }, 2, NetConstants.MAX_INVENTORY_SIZE_IN_MINUTES / 2, TimeUnit.MINUTES);
-
->>>>>>> e8f3e7f7
   }
 
   private synchronized void logNodeStatus() {
