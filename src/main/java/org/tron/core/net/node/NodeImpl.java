package org.tron.core.net.node;

import static org.tron.core.config.Parameter.NodeConstant.MAX_BLOCKS_ALREADY_FETCHED;
import static org.tron.core.config.Parameter.NodeConstant.MAX_BLOCKS_IN_PROCESS;
import static org.tron.core.config.Parameter.NodeConstant.MAX_BLOCKS_SYNC_FROM_ONE_PEER;

import com.google.common.cache.Cache;
import com.google.common.cache.CacheBuilder;
import com.google.common.collect.Iterables;
import io.netty.util.internal.ConcurrentSet;
import java.util.ArrayList;
import java.util.Collection;
import java.util.Deque;
import java.util.HashMap;
import java.util.HashSet;
import java.util.LinkedList;
import java.util.List;
import java.util.Map;
import java.util.Map.Entry;
import java.util.Queue;
import java.util.Set;
import java.util.concurrent.ConcurrentHashMap;
import java.util.concurrent.ConcurrentLinkedQueue;
import java.util.concurrent.ExecutorService;
import java.util.concurrent.Executors;
import java.util.concurrent.ScheduledExecutorService;
import java.util.concurrent.ThreadFactory;
import java.util.concurrent.ThreadPoolExecutor;
import java.util.concurrent.TimeUnit;
import javafx.util.Pair;
import lombok.extern.slf4j.Slf4j;
import org.apache.commons.collections4.CollectionUtils;
import org.springframework.beans.factory.annotation.Autowired;
import org.springframework.stereotype.Component;
import org.tron.common.overlay.message.Message;
import org.tron.common.overlay.message.ReasonCode;
import org.tron.common.overlay.server.Channel.TronState;
import org.tron.common.overlay.server.SyncPool;
import org.tron.common.utils.ExecutorLoop;
import org.tron.common.utils.Sha256Hash;
import org.tron.common.utils.Time;
import org.tron.core.capsule.BlockCapsule;
import org.tron.core.capsule.BlockCapsule.BlockId;
import org.tron.core.config.Parameter.ChainConstant;
import org.tron.core.config.Parameter.NetConstants;
import org.tron.core.config.Parameter.NodeConstant;
import org.tron.core.exception.BadBlockException;
import org.tron.core.exception.BadTransactionException;
import org.tron.core.exception.StoreException;
import org.tron.core.exception.TraitorPeerException;
import org.tron.core.exception.TronException;
import org.tron.core.exception.UnLinkedBlockException;
import org.tron.core.net.message.BlockInventoryMessage;
import org.tron.core.net.message.BlockMessage;
import org.tron.core.net.message.ChainInventoryMessage;
import org.tron.core.net.message.FetchInvDataMessage;
import org.tron.core.net.message.InventoryMessage;
import org.tron.core.net.message.ItemNotFound;
import org.tron.core.net.message.MessageTypes;
import org.tron.core.net.message.SyncBlockChainMessage;
import org.tron.core.net.message.TransactionMessage;
import org.tron.core.net.message.TronMessage;
import org.tron.core.net.peer.PeerConnection;
import org.tron.core.net.peer.PeerConnectionDelegate;
import org.tron.protos.Protocol.Inventory.InventoryType;

@Slf4j
@Component
public class NodeImpl extends PeerConnectionDelegate implements Node {

  @Autowired
  private SyncPool pool;

  Cache<Sha256Hash, TransactionMessage> TrxCache = CacheBuilder.newBuilder()
      .maximumSize(10000).expireAfterWrite(600, TimeUnit.SECONDS)
      .recordStats().build();

  Cache<Sha256Hash, BlockMessage> BlockCache = CacheBuilder.newBuilder()
      .maximumSize(10).expireAfterWrite(60, TimeUnit.SECONDS)
      .recordStats().build();

  class InvToSend {

    private HashMap<PeerConnection, HashMap<InventoryType, LinkedList<Sha256Hash>>> send
        = new HashMap<>();

    public void clear() {
      this.send.clear();
    }

    public void add(Entry<Sha256Hash, InventoryType> id, PeerConnection peer) {
      if (send.containsKey(peer) && send.get(peer).containsKey(id.getValue())) {
        send.get(peer).get(id.getValue()).offer(id.getKey());
      } else if (send.containsKey(peer)) {
        send.get(peer).put(id.getValue(), new LinkedList<>());
        send.get(peer).get(id.getValue()).offer(id.getKey());
      } else {
        send.put(peer, new HashMap<>());
        send.get(peer).put(id.getValue(), new LinkedList<>());
        send.get(peer).get(id.getValue()).offer(id.getKey());
      }
    }

    void sendInv() {
      send.forEach((peer, ids) ->
          ids.forEach((key, value) -> peer.sendMessage(new InventoryMessage(value, key))));
    }

    void sendFetch() {
      send.forEach((peer, ids) ->
          ids.forEach((key, value) -> peer.sendMessage(new FetchInvDataMessage(value, key))));
    }
  }

  private ScheduledExecutorService logExecutor = Executors.newSingleThreadScheduledExecutor();

  //public
  //TODO:need auto erase oldest block

  private Queue<BlockId> freshBlockId = new ConcurrentLinkedQueue<BlockId>() {
    @Override
    public boolean offer(BlockId blockId) {
      if (size() > 200) {
        super.poll();
      }
      return super.offer(blockId);
    }
  };

  private ConcurrentHashMap<Sha256Hash, PeerConnection> syncMap = new ConcurrentHashMap<>();

  private ConcurrentHashMap<Sha256Hash, PeerConnection> fetchMap = new ConcurrentHashMap<>();

  private NodeDelegate del;

  private volatile boolean isAdvertiseActive;

  private volatile boolean isFetchActive;


  private ScheduledExecutorService disconnectInactiveExecutor = Executors
      .newSingleThreadScheduledExecutor();

  private ScheduledExecutorService cleanInventoryExecutor = Executors
      .newSingleThreadScheduledExecutor();

  //broadcast
  private ConcurrentHashMap<Sha256Hash, InventoryType> advObjToSpread = new ConcurrentHashMap<>();

  private HashMap<Sha256Hash, Long> advObjWeRequested = new HashMap<>();

  private ConcurrentHashMap<Sha256Hash, InventoryType> advObjToFetch = new ConcurrentHashMap<>();

  private ExecutorService broadPool = Executors.newFixedThreadPool(2, new ThreadFactory() {
    @Override
    public Thread newThread(Runnable r) {
      return new Thread(r, "broad-msg-");
    }
  });

  private HashMap<Sha256Hash, Long> badAdvObj = new HashMap<>(); //TODO:need auto erase oldest obj

  //blocks we requested but not received
  private Map<BlockId, Long> syncBlockIdWeRequested = new ConcurrentHashMap<>();

  private Long unSyncNum = 0L;

  private Thread handleSyncBlockLoop;

  private Set<BlockMessage> blockWaitToProc = new ConcurrentSet<>();

  private Set<BlockMessage> blockJustReceived = new ConcurrentSet<>();

  private ExecutorLoop<SyncBlockChainMessage> loopSyncBlockChain;

  private ExecutorLoop<FetchInvDataMessage> loopFetchBlocks;

  private ExecutorLoop<Message> loopAdvertiseInv;

  private ExecutorLoop<Message> handleBacklogBlocks;

  private ExecutorService handleBackLogBlocksPool = Executors.newCachedThreadPool();


  private ScheduledExecutorService fetchSyncBlocksExecutor = Executors
      .newSingleThreadScheduledExecutor();

  private ScheduledExecutorService handleSyncBlockExecutor = Executors
      .newSingleThreadScheduledExecutor();

  private volatile boolean isHandleSyncBlockActive = false;

  //private volatile boolean isHandleSyncBlockRunning = false;

  private boolean isSuspendFetch = false;

  private boolean isFetchSyncActive = false;

  @Override
  public void onMessage(PeerConnection peer, TronMessage msg) {
    logger.info("Handle Message: " + msg + " from \nPeer: " + peer);
    switch (msg.getType()) {
      case BLOCK:
        onHandleBlockMessage(peer, (BlockMessage) msg);
        break;
      case TRX:
        onHandleTransactionMessage(peer, (TransactionMessage) msg);
        break;
      case SYNC_BLOCK_CHAIN:
        onHandleSyncBlockChainMessage(peer, (SyncBlockChainMessage) msg);
        break;
      case FETCH_INV_DATA:
        onHandleFetchDataMessage(peer, (FetchInvDataMessage) msg);
        break;
      case BLOCK_INVENTORY:
        onHandleBlockInventoryMessage(peer, (BlockInventoryMessage) msg);
        break;
      case BLOCK_CHAIN_INVENTORY:
        onHandleChainInventoryMessage(peer, (ChainInventoryMessage) msg);
        break;
      case INVENTORY:
        onHandleInventoryMessage(peer, (InventoryMessage) msg);
        break;
      default:
        throw new IllegalArgumentException("No such message");
    }
  }

  @Override
  public Message getMessage(Sha256Hash msgId) {
    return null;
  }


  @Override
  public void setNodeDelegate(NodeDelegate nodeDel) {
    this.del = nodeDel;
  }

  // for test only
  public void setPool(SyncPool pool) {
    this.pool = pool;
  }

  /**
   * broadcast msg.
   *
   * @param msg msg to bradcast
   */
  public void broadcast(Message msg) {
    InventoryType type;
    if (msg instanceof BlockMessage) {
      logger.info("Ready to broadcast a block, Its hash is " + msg.getMessageId());
      freshBlockId.offer(((BlockMessage) msg).getBlockId());
      BlockCache.put(msg.getMessageId(), (BlockMessage) msg);
      type = InventoryType.BLOCK;
    } else if (msg instanceof TransactionMessage) {
      TrxCache.put(msg.getMessageId(), (TransactionMessage) msg);
      type = InventoryType.TRX;
    } else {
      return;
    }
    //TODO: here need to cache fresh message to let peer fetch these data not from DB
    synchronized (advObjToSpread) {
      advObjToSpread.put(msg.getMessageId(), type);
    }
  }

  @Override
  public void listen() {
    pool.init(this);
    isAdvertiseActive = true;
    isFetchActive = true;
    activeTronPump();
  }

  @Override
  public void close() {
    getActivePeer().forEach(peer -> disconnectPeer(peer, ReasonCode.REQUESTED));
  }

  private void activeTronPump() {
    // broadcast inv
    loopAdvertiseInv = new ExecutorLoop<>(2, 10, b -> {
      //logger.info("loop advertise inv");
      for (PeerConnection peer : getActivePeer()) {
        if (!peer.isNeedSyncFromUs()) {
          logger.info("Advertise adverInv to " + peer);
          peer.sendMessage(b);
        }
      }
    }, throwable -> logger.error("Unhandled exception: ", throwable));

    // fetch blocks
    loopFetchBlocks = new ExecutorLoop<>(2, 10, c -> {
      logger.info("loop fetch blocks");
      if (fetchMap.containsKey(c.getMessageId())) {
        fetchMap.get(c.getMessageId()).sendMessage(c);
      }
    }, throwable -> logger.error("Unhandled exception: ", throwable));

    // sync block chain
    loopSyncBlockChain = new ExecutorLoop<>(2, 10, d -> {
      //logger.info("loop sync block chain");
      if (syncMap.containsKey(d.getMessageId())) {
        syncMap.get(d.getMessageId()).sendMessage(d);
      }
    }, throwable -> logger.error("Unhandled exception: ", throwable));

    broadPool.submit(() -> {
      while (isAdvertiseActive) {
        consumerAdvObjToSpread();
      }
    });

    broadPool.submit(() -> {
      while (isFetchActive) {
        consumerAdvObjToFetch();
      }
    });

    //TODO: wait to refactor these threads.
    //handleSyncBlockLoop.start();

    handleSyncBlockExecutor.scheduleWithFixedDelay(() -> {
      try {
        if (isHandleSyncBlockActive) {
          isHandleSyncBlockActive = false;
          //Thread handleSyncBlockThread = new Thread(() -> handleSyncBlock());
          handleSyncBlock();
        }
      } catch (Throwable t) {
        logger.error("Unhandled exception", t);
      }
    }, 10, 1, TimeUnit.SECONDS);

    //terminate inactive loop
    disconnectInactiveExecutor.scheduleWithFixedDelay(() -> {
      try {
        disconnectInactive();
      } catch (Throwable t) {
        logger.error("Unhandled exception", t);
      }
    }, 30000, ChainConstant.BLOCK_PRODUCED_INTERVAL / 2, TimeUnit.MILLISECONDS);

    logExecutor.scheduleWithFixedDelay(() -> {
      try {
        logNodeStatus();
      } catch (Throwable t) {
        logger.error("Exception in log worker", t);
      }
    }, 10, 10, TimeUnit.SECONDS);

    cleanInventoryExecutor.scheduleWithFixedDelay(() -> {
      try {
        getActivePeer().forEach(p -> p.cleanInvGarbage());
      } catch (Throwable t) {
        logger.error("Unhandled exception", t);
      }
    }, 2, NetConstants.MAX_INVENTORY_SIZE_IN_MINUTES / 2, TimeUnit.MINUTES);

    fetchSyncBlocksExecutor.scheduleWithFixedDelay(() -> {
      try {
        if (isFetchSyncActive) {
          if (!isSuspendFetch) {
            startFetchSyncBlock();
          } else {
            logger.debug("suspend");
          }
        }
        isFetchSyncActive = false;
      } catch (Throwable t) {
        logger.error("Unhandled exception", t);
      }
    }, 10, 1, TimeUnit.SECONDS);
  }

  private void consumerAdvObjToFetch() {
    if (advObjToFetch.isEmpty()) {
      try {
        Thread.sleep(100);
        return;
      } catch (InterruptedException e) {
        logger.debug(e.getMessage(), e);
      }
    }
    synchronized (advObjToFetch) {
      InvToSend sendPackage = new InvToSend();
      advObjToFetch.entrySet()
          .forEach(idToFetch ->
              getActivePeer().stream().filter(peer -> !peer.isBusy()
                  && peer.getAdvObjSpreadToUs().containsKey(idToFetch.getKey()))
                  .findFirst()
                  .ifPresent(peer -> {
                    //TODO: don't fetch too much obj from only one peer
                    sendPackage.add(idToFetch, peer);
                    advObjToFetch.remove(idToFetch.getKey());
                    peer.getAdvObjWeRequested()
                        .put(idToFetch.getKey(), Time.getCurrentMillis());
                  }));
      sendPackage.sendFetch();
    }
  }

  private void consumerAdvObjToSpread() {
    if (advObjToSpread.isEmpty()) {
      try {
        Thread.sleep(100);
        return;
      } catch (InterruptedException e) {
        logger.debug(e.getMessage(), e);
      }
    }
    InvToSend sendPackage = new InvToSend();
    HashMap<Sha256Hash, InventoryType> spread = new HashMap<>();
    synchronized (advObjToSpread) {
      spread.putAll(advObjToSpread);
      advObjToSpread.clear();
    }
    getActivePeer().stream()
        .filter(peer -> !peer.isNeedSyncFromUs())
        .forEach(peer ->
          spread.entrySet().stream()
              .filter(idToSpread ->
                  !peer.getAdvObjSpreadToUs().containsKey(idToSpread.getKey())
                      && !peer.getAdvObjWeSpread().containsKey(idToSpread.getKey()))
              .forEach(idToSpread -> {
                peer.getAdvObjWeSpread().put(idToSpread.getKey(), Time.getCurrentMillis());
                sendPackage.add(idToSpread, peer);
              }));
    sendPackage.sendInv();
  }

  private synchronized void handleSyncBlock() {

    if (((ThreadPoolExecutor) handleBackLogBlocksPool).getActiveCount() > MAX_BLOCKS_IN_PROCESS) {
      logger.info("we're already processing too many blocks");
      return;
    } else if (isSuspendFetch) {
      isSuspendFetch = false;
    }

    final boolean[] isBlockProc = {false};

    do {
      synchronized (blockJustReceived) {
        blockWaitToProc.addAll(blockJustReceived);
        //need lock here
        blockJustReceived.clear();
      }

      isBlockProc[0] = false;
      Set<BlockMessage> pool = new HashSet<>();
      pool.addAll(blockWaitToProc);
      pool.forEach(msg -> {
        final boolean[] isFound = {false};
        getActivePeer().stream()
            .filter(peer ->
                !peer.getSyncBlockToFetch().isEmpty()
                    && peer.getSyncBlockToFetch().peek().equals(msg.getBlockId()))
            .forEach(peer -> {
              peer.getSyncBlockToFetch().pop();
              peer.getBlockInProc().add(msg.getBlockId());
              isFound[0] = true;
            });

        if (isFound[0]) {
          if (!freshBlockId.contains(msg.getBlockId())) {
            blockWaitToProc.remove(msg);
            //TODO: blockWaitToProc and handle thread.
            BlockCapsule block = msg.getBlockCapsule();
            //handleBackLogBlocksPool.execute(() -> processSyncBlock(block));
            processSyncBlock(block);
            isBlockProc[0] = true;
          }
        }
      });

      if (((ThreadPoolExecutor) handleBackLogBlocksPool).getActiveCount() > MAX_BLOCKS_IN_PROCESS) {
        logger.info("we're already processing too many blocks");
        if (blockWaitToProc.size() >= MAX_BLOCKS_ALREADY_FETCHED) {
          isSuspendFetch = true;
        }
        break;
      }

    } while (isBlockProc[0]);
  }

  private synchronized void logNodeStatus() {
    StringBuilder sb = new StringBuilder("LocalNode stats:\n");
    sb.append("============\n");

    sb.append(String.format(
        "MyHeadBlockNum: %d\n"
            + "advToSpreadNum: %d\n"
            + "advObjectToFetchNum: %d\n"
            + "advObjWeRequestedNum: %d\n"
            + "unSyncNum: %d\n"
            + "blockWaitToProcess: %d\n"
            + "blockJustReceived: %d\n"
            + "syncBlockIdWeRequested: %d\n"
            + "badAdvObj: %d\n",
        del.getHeadBlockId().getNum(),
        advObjToSpread.size(),
        advObjToFetch.size(),
        advObjWeRequested.size(),
        getUnSyncNum(),
        blockWaitToProc.size(),
        blockJustReceived.size(),
        syncBlockIdWeRequested.size(),
        badAdvObj.size()
    ));

    logger.info(sb.toString());
  }

  public synchronized void disconnectInactive() {
    //logger.debug("size of activePeer: " + getActivePeer().size());
    getActivePeer().forEach(peer -> {
      final boolean[] isDisconnected = {false};
      final ReasonCode[] reasonCode = {ReasonCode.USER_REASON};

      peer.getAdvObjWeRequested().values().stream()
          .filter(time -> time < Time.getCurrentMillis() - NetConstants.ADV_TIME_OUT)
          .findFirst().ifPresent(time -> {
        isDisconnected[0] = true;
        reasonCode[0] = ReasonCode.FETCH_FAIL;
      });

      if (!isDisconnected[0]) {
        peer.getSyncBlockRequested().values().stream()
            .filter(time -> time < Time.getCurrentMillis() - NetConstants.SYNC_TIME_OUT)
            .findFirst().ifPresent(time -> {
          isDisconnected[0] = true;
          reasonCode[0] = ReasonCode.SYNC_FAIL;
        });
      }

      //TODO:optimize here
//      if (!isDisconnected[0]) {
//        if (del.getHeadBlockId().getNum() - peer.getHeadBlockWeBothHave().getNum()
//            > 2 * NetConstants.HEAD_NUM_CHECK_TIME / ChainConstant.BLOCK_PRODUCED_INTERVAL
//            && peer.getConnectTime() < Time.getCurrentMillis() - NetConstants.HEAD_NUM_CHECK_TIME
//            && peer.getSyncBlockRequested().isEmpty()) {
//          isDisconnected[0] = true;
//        }
//      }

      if (isDisconnected[0]) {
        //TODO use new reason
<<<<<<< HEAD
        //logger.debug("disconnect reason:" + reasonCode[0]);
        disconnectPeer(peer, reasonCode[0]);
      } else {
        //logger.debug("not disconnect");
=======
        disconnectPeer(peer, ReasonCode.TIME_OUT);
>>>>>>> fa661930
      }
    });
  }


  private void onHandleInventoryMessage(PeerConnection peer, InventoryMessage msg) {
    msg.getHashList().forEach(id -> {
      final boolean[] spreaded = {false};
      final boolean[] requested = {false};
      getActivePeer().forEach(p -> {
        if (p.getAdvObjWeSpread().containsKey(id)) {
          spreaded[0] = true;
        }
        if (p.getAdvObjWeRequested().containsKey(id)) {
          requested[0] = true;
        }
      });

      if (!spreaded[0]) {
        //TODO: avoid TRX flood attack here.
        peer.getAdvObjSpreadToUs().put(id, System.currentTimeMillis());
        if (!requested[0]) {
          //TODO: make a error cache here, Don't handle error TRX or BLK repeatedly.
          if (!badAdvObj.containsKey(id)) {
            this.advObjToFetch.put(id, msg.getInventoryType());
          }
        }
      }
    });
  }

  @Override
  public void syncFrom(Sha256Hash myHeadBlockHash) {
    //List<Sha256Hash> hashList = del.getBlockChainSummary(myHeadBlockHash, 100);

    try {
      while (getActivePeer().isEmpty()) {
        logger.info("other peer is nil, please wait ... ");
        Thread.sleep(10000L);
      }
    } catch (InterruptedException e) {
      logger.debug(e.getMessage(), e);
    }

    logger.info("wait end");

    //loopSyncBlockChain.push(new SyncBlockChainMessage(hashList));
  }


  private void onHandleBlockMessage(PeerConnection peer, BlockMessage blkMsg) {
    //logger.info("on handle block message");
    //peer.setLastBlockPeerKnow((BlockId) blkMsg.getMessageId());

    Map<Sha256Hash, Long> advObjWeRequested = peer.getAdvObjWeRequested();
    Map<BlockId, Long> syncBlockRequested = peer.getSyncBlockRequested();
    BlockId blockId = blkMsg.getBlockId();
    logger.info("handle Block number is " + blkMsg.getBlockId().getNum());

    if (advObjWeRequested.containsKey(blockId)) {
      //broadcast mode
      advObjWeRequested.remove(blockId);
      processAdvBlock(peer, blkMsg.getBlockCapsule());
      startFetchItem();
    } else if (syncBlockRequested.containsKey(blockId)) {
      if (!peer.getSyncFlag()){
        logger.info("rcv a block {} from no need sync peer {}", blockId.getNum(), peer.getNode());
        return;
      }
      //sync mode
      syncBlockRequested.remove(blockId);
      //peer.getSyncBlockToFetch().remove(blockId);
      syncBlockIdWeRequested.remove(blockId);
      //TODO: maybe use consume pipe here better
      blockJustReceived.add(blkMsg);
      isHandleSyncBlockActive = true;
      //processSyncBlock(blkMsg.getBlockCapsule());
      if (!peer.isBusy()) {
        if (peer.getUnfetchSyncNum() > 0
            && peer.getSyncBlockToFetch().size() <= NodeConstant.SYNC_FETCH_BATCH_NUM) {
          syncNextBatchChainIds(peer);
        } else {
          //startFetchSyncBlock();
          isFetchSyncActive = true;
        }
      }

    }
  }

  private void processAdvBlock(PeerConnection peer, BlockCapsule block) {
    //TODO: lack the complete flow.
    if (!freshBlockId.contains(block.getBlockId())) {
      try {
        LinkedList<Sha256Hash> trxIds = del.handleBlock(block, false);
        freshBlockId.offer(block.getBlockId());
        trxIds.forEach(trxId -> advObjToFetch.remove(trxId));

        //TODO:save message cache again.
        getActivePeer().stream()
            .filter(p -> p.getAdvObjSpreadToUs().containsKey(block.getBlockId()))
            .forEach(p -> updateBlockWeBothHave(peer, block));

        //rebroadcast
        broadcast(new BlockMessage(block));

      } catch (BadBlockException e) {
        logger.error("We get a bad block, reason is " + e.getMessage()
            + "\n the block is" + block);
        badAdvObj.put(block.getBlockId(), System.currentTimeMillis());
      } catch (UnLinkedBlockException e) {
        //reSync
        logger.info("get a unlink block ,so start sync!");
        startSyncWithPeer(peer);
      }
    }
  }

  private void processSyncBlock(BlockCapsule block) {
    //TODO: add processing backlog cache here, use multi thread

    boolean isAccept = false;

    //TODO: reason need to organize.
    ReasonCode reason = null;

    try {
      del.handleBlock(block, true);
      freshBlockId.offer(block.getBlockId());
      isAccept = true;
    } catch (BadBlockException e) {
      logger.error("We get a bad block, reason is " + e.getMessage()
          + "\n the block is" + block);
      badAdvObj.put(block.getBlockId(), System.currentTimeMillis());
      reason = ReasonCode.BAD_BLOCK;
    } catch (UnLinkedBlockException e) {
      //should not go here.
      logger.debug(e.getMessage(), e);
      logger.error("We get a unlinked block, we can't find this block's parent in our db\n"
          + "this block is " + block);
      reason = ReasonCode.UNLINKABLE;
      //logger.error(e.getMessage());
    }

    if (isAccept) {
      Deque<PeerConnection> needSync = new LinkedList<>();
      Deque<PeerConnection> needFetchAgain = new LinkedList<>();
      logger.info("save block num:" + block.getNum());
      getActivePeer()
          .forEach(peer -> {
            if (peer.getSyncBlockToFetch().isEmpty()
                && peer.getBlockInProc().isEmpty()
                && !peer.isNeedSyncFromPeer()
                && !peer.isNeedSyncFromUs()) {
              needSync.offer(peer);
            } else {
              //TODO: erase process here
              if (peer.getBlockInProc().remove(block.getBlockId())) {
                updateBlockWeBothHave(peer, block);
                if (peer.getSyncBlockToFetch().isEmpty()
                    && peer.getUnfetchSyncNum() == 0
                    && peer.getBlockInProc().isEmpty()) { //send sync to let peer know we are sync.
                  needFetchAgain.offer(peer);
                }
              }
            }
          });

      needSync.forEach(peer -> startSyncWithPeer(peer));
      needFetchAgain.forEach(peer -> syncNextBatchChainIds(peer));
    } else {
      ReasonCode finalReason = reason;
      getActivePeer().stream()
          .filter(peer -> peer.getBlockInProc().contains(block.getBlockId()))
          .forEach(peer -> cleanUpSyncPeer(peer, finalReason));
    }

    isHandleSyncBlockActive = true;
  }

  private void cleanUpSyncPeer(PeerConnection peer, ReasonCode reasonCode){
    peer.setSyncFlag(false);
    while (!peer.getSyncBlockToFetch().isEmpty()){
      BlockId blockId = peer.getSyncBlockToFetch().pop();
      blockWaitToProc.remove(blockId);
      blockJustReceived.remove(blockId);
    }
    disconnectPeer(peer, reasonCode);
  }

  private void onHandleTransactionMessage(PeerConnection peer, TransactionMessage trxMsg) {
    //logger.info("on handle transaction message");
    try {
      if (!peer.getAdvObjWeRequested().containsKey(trxMsg.getMessageId())) {
        throw new TraitorPeerException("We don't send fetch request to" + peer);
      } else {
        peer.getAdvObjWeRequested().remove(trxMsg.getMessageId());
        del.handleTransaction(trxMsg.getTransactionCapsule());
        broadcast(trxMsg);
      }
    } catch (TraitorPeerException e) {
      logger.error(e.getMessage());
      banTraitorPeer(peer, ReasonCode.BAD_PROTOCOL);
    } catch (BadTransactionException e) {
      badAdvObj.put(trxMsg.getMessageId(), System.currentTimeMillis());
      banTraitorPeer(peer, ReasonCode.BAD_TX);
    }
  }

  private void onHandleSyncBlockChainMessage(PeerConnection peer, SyncBlockChainMessage syncMsg) {
    //logger.info("on handle sync block chain message");
    peer.setTronState(TronState.SYNCING);
    LinkedList<BlockId> blockIds = new LinkedList<>();
    List<BlockId> summaryChainIds = syncMsg.getBlockIds();
    long remainNum = 0;

    try {
      blockIds = del.getLostBlockIds(summaryChainIds);
    } catch (StoreException e) {
      logger.error(e.getMessage());
    }

    if (blockIds.isEmpty()) {
      if (CollectionUtils.isNotEmpty(summaryChainIds)
          && !del.canChainRevoke(summaryChainIds.get(0).getNum())) {
        logger.info(
            "Node sync block fail, disconnect peer:{}, sync message:{}",
            peer, syncMsg);
        peer.disconnect(ReasonCode.SYNC_FAIL);
      } else {
        peer.setNeedSyncFromUs(false);
      }
    } else if (blockIds.size() == 1
        && !summaryChainIds.isEmpty()
        && (summaryChainIds.contains(blockIds.peekFirst())
        || blockIds.peek().getNum() == 0)) {
      peer.setNeedSyncFromUs(false);
    } else {
      peer.setNeedSyncFromUs(true);
      remainNum = del.getHeadBlockId().getNum() - blockIds.peekLast().getNum();
    }

    //TODO: need a block older than revokingDB size exception. otherwise will be a dead loop here
    if (!peer.isNeedSyncFromPeer()
        && CollectionUtils.isNotEmpty(summaryChainIds)
        && !del.contain(Iterables.getLast(summaryChainIds), MessageTypes.BLOCK)
        && del.canChainRevoke(summaryChainIds.get(0).getNum())) {
      startSyncWithPeer(peer);
    }

    peer.sendMessage(new ChainInventoryMessage(blockIds, remainNum));
  }

  private void onHandleFetchDataMessage(PeerConnection peer, FetchInvDataMessage fetchInvDataMsg) {
    logger.info("on handle fetch block message");
    MessageTypes type = fetchInvDataMsg.getInvMessageType();

    //TODO:maybe can use message cache here
    BlockCapsule block = null;
    //get data and send it one by one
    for (Sha256Hash hash : fetchInvDataMsg.getHashList()) {

      Message msg;

      if (type == MessageTypes.BLOCK) {
        msg = BlockCache.getIfPresent(hash);
      } else {
        msg = TrxCache.getIfPresent(hash);
      }

      if (msg == null) {
        msg = del.getData(hash, type);
      }

      if (msg != null) {
        if (type.equals(MessageTypes.BLOCK)) {
          block = ((BlockMessage) msg).getBlockCapsule();
        }
        peer.sendMessage(msg);
      } else {
        logger.error("fetch message {} {} failed.", type, hash);
        peer.sendMessage(new ItemNotFound());
      }
    }

    if (block != null) {
      updateBlockWeBothHave(peer, block);
    }
  }

  private void banTraitorPeer(PeerConnection peer, ReasonCode reason) {
    disconnectPeer(peer, reason); //TODO: ban it
  }

  private void onHandleChainInventoryMessage(PeerConnection peer, ChainInventoryMessage msg) {
    //logger.info("on handle block chain inventory message");
    try {
      if (peer.getSyncChainRequested() != null) {
        //List<BlockId> blockIds = msg.getBlockIds();
        Deque<BlockId> blockIdWeGet = new LinkedList<>(msg.getBlockIds());

        //check if the peer is a traitor
        if (!blockIdWeGet.isEmpty()) {
          long num = blockIdWeGet.peek().getNum();
          for (BlockId id : blockIdWeGet) {
            if (id.getNum() != num++) {
              throw new TraitorPeerException("We get a not continuous block inv from " + peer);
            }
          }

          if (peer.getSyncChainRequested().getKey().isEmpty()) {
            if (blockIdWeGet.peek().getNum() != 1) {
              throw new TraitorPeerException(
                  "We want a block inv starting from beginning from " + peer);
            }
          } else {
            if (!peer.getSyncChainRequested().getKey().contains(blockIdWeGet.peek())) {
              throw new TraitorPeerException(String.format(
                  "We get a unlinked block chain from " + peer
                      + "\n Our head is " + peer.getSyncChainRequested().getKey().getLast()
                      .getString()
                      + "\n Peer give us is " + blockIdWeGet.peek().getString()));
            }
          }

          if (del.getHeadBlockId().getNum() > 0){
            long maxRemainTime = ChainConstant.CLOCK_MAX_DELAY + System.currentTimeMillis() - del.getHeadBlockTimeStamp();
            long maxFutureNum =  maxRemainTime / ChainConstant.BLOCK_PRODUCED_INTERVAL + del.getHeadBlockId().getNum();
            if (blockIdWeGet.peekLast().getNum() + msg.getRemainNum() > maxFutureNum){
              throw new TraitorPeerException(
                  "Block num " + blockIdWeGet.peekLast().getNum() + "+" + msg.getRemainNum()
                      + " is gt future max num " + maxFutureNum + " from " + peer);
            }
          }
        }
        //check finish

        //here this peer's answer is legal
        peer.setSyncChainRequested(null);
        if (msg.getRemainNum() == 0
            && (blockIdWeGet.isEmpty()
            || (blockIdWeGet.size() == 1
            && del.containBlock(blockIdWeGet.peek())))
            && peer.getSyncBlockToFetch().isEmpty()
            && peer.getUnfetchSyncNum() == 0) {
          peer.setNeedSyncFromPeer(false);
          unSyncNum = getUnSyncNum();
          if (unSyncNum == 0) {
            del.syncToCli(0);
          }
          //TODO: check whole sync status and notify del sync status.
          //TODO: if sync finish call del.syncToCli();
          return;
        }

        if (!blockIdWeGet.isEmpty() && peer.getSyncBlockToFetch().isEmpty()) {
          boolean isFound = false;

          for (PeerConnection peerToCheck :
              getActivePeer()) {
            if (!peerToCheck.equals(peer)
                && !peerToCheck.getSyncBlockToFetch().isEmpty()
                && peerToCheck.getSyncBlockToFetch().peekFirst()
                .equals(blockIdWeGet.peekFirst())) {
              isFound = true;
              break;
            }
          }

          if (!isFound) {
            while (!blockIdWeGet.isEmpty()
                && del.containBlock(blockIdWeGet.peek())) {
              updateBlockWeBothHave(peer, blockIdWeGet.peek());
              blockIdWeGet.poll();
            }
          }
        } else if (!blockIdWeGet.isEmpty()) {
          while (!peer.getSyncBlockToFetch().isEmpty()) {
            if (!peer.getSyncBlockToFetch().peekLast().equals(blockIdWeGet.peekFirst())) {
              peer.getSyncBlockToFetch().pollLast();
            } else {
              break;
            }
          }

          if (peer.getSyncBlockToFetch().isEmpty()) {
            updateBlockWeBothHave(peer, blockIdWeGet.peek());

          }
          //poll the block we both have.
          blockIdWeGet.poll();
        }

        //sew it
        peer.getSyncBlockToFetch().addAll(blockIdWeGet);
        peer.setUnfetchSyncNum(msg.getRemainNum());

        long newUnSyncNum = getUnSyncNum();
        if (unSyncNum != newUnSyncNum) {
          unSyncNum = newUnSyncNum;
          del.syncToCli(unSyncNum);
        }

        if (msg.getRemainNum() == 0) {
          if (!peer.getSyncBlockToFetch().isEmpty()) {
            //startFetchSyncBlock();
            isFetchSyncActive = true;
          } else {
            //let peer know we are sync.
            syncNextBatchChainIds(peer);
          }
        } else {
          if (peer.getSyncBlockToFetch().size() > NodeConstant.SYNC_FETCH_BATCH_NUM) {
            //one batch by one batch.
            //startFetchSyncBlock();
            isFetchSyncActive = true;
          } else {
            syncNextBatchChainIds(peer);
          }
        }

        //TODO: check head block time is legal here
        //TODO: refresh sync status to cli. call del.syncToCli() here

      } else {
        throw new TraitorPeerException("We don't send sync request to " + peer);
      }

    } catch (TraitorPeerException e) {
      logger.error(e.getMessage());
      banTraitorPeer(peer, ReasonCode.BAD_PROTOCOL);
    }
  }

  private void startFetchItem() {

  }

  private long getUnSyncNum() {
    if (getActivePeer().isEmpty()) {
      return 0;
    }
    return getActivePeer().stream()
        .mapToLong(peer -> peer.getUnfetchSyncNum() + peer.getSyncBlockToFetch().size())
        .max()
        .getAsLong();
  }

  private synchronized void startFetchSyncBlock() {
    //TODO: check how many block is processing and decide if fetch more
    HashMap<PeerConnection, List<BlockId>> send = new HashMap<>();
    HashSet<BlockId> request = new HashSet<>();

    getActivePeer().stream()
        .filter(peer -> peer.isNeedSyncFromPeer() && !peer.isBusy())
        .forEach(peer -> {
          if (!send.containsKey(peer)) { //TODO: Attention multi thread here
            send.put(peer, new LinkedList<>());
          }
          for (BlockId blockId :
              peer.getSyncBlockToFetch()) {
            if (!request.contains(blockId) //TODO: clean processing block
                && !syncBlockIdWeRequested.containsKey(blockId)
                && blockWaitToProc.stream()
                .noneMatch(blockMessage -> blockMessage.getBlockId().equals(blockId))
                && blockJustReceived.stream()
                .noneMatch(blockMessage -> blockMessage.getBlockId().equals(blockId))) {
              send.get(peer).add(blockId);
              request.add(blockId);
              //TODO: check max block num to fetch from one peer.
              if (send.get(peer).size()
                  > MAX_BLOCKS_SYNC_FROM_ONE_PEER) { //Max Blocks peer get one time
                break;
              }
            }
          }
        });

    send.forEach((peer, blockIds) -> {
      //TODO: use collector
      blockIds.forEach(blockId -> {
        syncBlockIdWeRequested.put(blockId, System.currentTimeMillis());
        peer.getSyncBlockRequested().put(blockId, System.currentTimeMillis());
      });
      List<Sha256Hash> ids = new LinkedList<>();
      ids.addAll(blockIds);
      if (!ids.isEmpty()) {
        peer.sendMessage(new FetchInvDataMessage(ids, InventoryType.BLOCK));
      }
    });

    send.clear();
  }

  private void updateBlockWeBothHave(PeerConnection peer, BlockCapsule block) {
    logger.info("update peer {} block both we have {}", peer.getNode().getHost(), block.getBlockId().getString());
    peer.setHeadBlockWeBothHave(block.getBlockId());
    peer.setHeadBlockTimeWeBothHave(block.getTimeStamp());
  }

  private void updateBlockWeBothHave(PeerConnection peer, BlockId blockId) {
    logger.info("update peer {} block both we have, {}", peer.getNode().getHost(), blockId.getString());
    peer.setHeadBlockWeBothHave(blockId);
    long time = ((BlockMessage) del.getData(blockId, MessageTypes.BLOCK)).getBlockCapsule()
        .getTimeStamp();
    peer.setHeadBlockTimeWeBothHave(time);
  }

  private void onHandleBlockInventoryMessage(PeerConnection peer, BlockInventoryMessage msg) {
    logger.info("on handle advertise blocks inventory message");

    //todo: check this peer's advertise history and the history of our request to this peer.
    //simple implement here first
    List<Sha256Hash> fetchList = new ArrayList<>();
    msg.getBlockIds().forEach(hash -> {
      //TODO: Check this block whether we need it,Use peer.invToUs and peer.invWeAdv.
      logger.info("We will fetch " + hash + " from " + peer);
      fetchList.add(hash);
    });
    FetchInvDataMessage fetchMsg = new FetchInvDataMessage(fetchList, InventoryType.BLOCK);
    fetchMap.put(fetchMsg.getMessageId(), peer);
    loopFetchBlocks.push(fetchMsg);
  }

  private void startSync() {
    getActivePeer().forEach(this::startSyncWithPeer);
  }

  private Collection<PeerConnection> getActivePeer() {
    return pool.getActivePeers();
  }

  private void startSyncWithPeer(PeerConnection peer) {
    peer.setNeedSyncFromPeer(true);
    peer.getSyncBlockToFetch().clear();
    peer.setUnfetchSyncNum(0);
    updateBlockWeBothHave(peer,del.getGenesisBlock());
    peer.setBanned(false);
    syncNextBatchChainIds(peer);
  }

  private void syncNextBatchChainIds(PeerConnection peer) {
    if (peer.getSyncChainRequested() != null) {
      logger.info("peer {}:{} is in sync.", peer.getNode().getHost(), peer.getNode().getPort());
      return;
    }
    try {
      Deque<BlockId> chainSummary =
          del.getBlockChainSummary(peer.getHeadBlockWeBothHave(),
              peer.getSyncBlockToFetch());
      peer.setSyncChainRequested(
          new Pair<>(chainSummary, System.currentTimeMillis()));
      peer.sendMessage(new SyncBlockChainMessage((LinkedList<BlockId>) chainSummary));
    } catch (TronException e) { //TODO: use tron excpetion here
      logger.info(e.getMessage());
      logger.debug(e.getMessage(), e);
      disconnectPeer(peer, ReasonCode.FORKED);//TODO: unlink?
    }
  }

  @Override
  public void onConnectPeer(PeerConnection peer) {
    //TODO:when use new p2p framework, remove this
    logger.info("start sync with::" + peer);
    peer.setTronState(TronState.SYNCING);
    peer.setConnectTime(Time.getCurrentMillis());
    startSyncWithPeer(peer);
  }

  @Override
  public void onDisconnectPeer(PeerConnection peer) {
    //TODO:when use new p2p framework, remove this

    if (!peer.getSyncBlockRequested().isEmpty()) {
      peer.getSyncBlockRequested().keySet()
          .forEach(blockId -> syncBlockIdWeRequested.remove(blockId));
      isFetchSyncActive = true;
    }

    if (!peer.getAdvObjWeRequested().isEmpty()) {
      peer.getAdvObjWeRequested().keySet()
          .forEach(blockId -> advObjWeRequested.remove(blockId));
      //TODO: adv obj fetch trigger.
    }
  }

  private void disconnectPeer(PeerConnection peer, ReasonCode reason) {
    logger.info("disconnect with " + peer.getNode().getHost() + "|| reason:" + reason);
    // if we had requested any sync or regular items from this peer that we haven't
    // received yet, reschedule them to be fetched from another peer
    peer.disconnect(reason);
  }
}
<|MERGE_RESOLUTION|>--- conflicted
+++ resolved
@@ -549,14 +549,7 @@
 
       if (isDisconnected[0]) {
         //TODO use new reason
-<<<<<<< HEAD
-        //logger.debug("disconnect reason:" + reasonCode[0]);
-        disconnectPeer(peer, reasonCode[0]);
-      } else {
-        //logger.debug("not disconnect");
-=======
         disconnectPeer(peer, ReasonCode.TIME_OUT);
->>>>>>> fa661930
       }
     });
   }
