--- conflicted
+++ resolved
@@ -11,12 +11,9 @@
 import org.tron.common.overlay.node.GossipLocalNode;
 import org.tron.common.utils.ExecutorLoop;
 import org.tron.core.Sha256Hash;
-<<<<<<< HEAD
+import org.tron.core.capsule.BlockCapsule.BlockId;
 import org.tron.core.exception.BadBlockException;
 import org.tron.core.exception.ValidateSignatureException;
-=======
-import org.tron.core.capsule.BlockCapsule.BlockId;
->>>>>>> a798f6be
 import org.tron.core.net.message.BlockInventoryMessage;
 import org.tron.core.net.message.BlockMessage;
 import org.tron.core.net.message.ChainInventoryMessage;
@@ -31,6 +28,7 @@
 import org.tron.core.net.peer.PeerConnectionDelegate;
 import org.tron.protos.Protocal;
 import org.tron.protos.Protocal.Inventory.InventoryType;
+
 
 public class NodeImpl extends PeerConnectionDelegate implements Node {
 
@@ -207,8 +205,7 @@
 
   private void onHandleBlockMessage(PeerConnection peer, BlockMessage blkMsg) {
     logger.info("on handle block message");
-<<<<<<< HEAD
-    peer.setLastBlockPeerKnow(blkMsg.getMessageId());
+    peer.setLastBlockPeerKnow((BlockId) blkMsg.getMessageId());
     try {
       del.handleBlock(blkMsg.getBlockCapsule());
     } catch (ValidateSignatureException e) {
@@ -217,10 +214,6 @@
     } catch (BadBlockException e) {
 
     }
-=======
-    peer.setLastBlockPeerKnow((BlockId)blkMsg.getMessageId());
-    del.handleBlock(blkMsg.getBlockCapsule());
->>>>>>> a798f6be
   }
 
   private void onHandleTransactionMessage(PeerConnection peer, TransactionMessage trxMsg) {
@@ -292,10 +285,6 @@
     return mapPeer.get(msg.sender());
   }
 
-<<<<<<< HEAD
-  private void fetchNextBatchChainIds(PeerConnection peer) {
-
-=======
   private void syncNextBatchChainIds(PeerConnection peer) {
     try {
       List<BlockId> chainSummary = del
@@ -307,7 +296,7 @@
       e.printStackTrace();
       disconnectPeer(peer);
     }
->>>>>>> a798f6be
+
   }
 
   @Override
