--- conflicted
+++ resolved
@@ -265,28 +265,20 @@
         freshBlockId.offer(((BlockMessage) msg).getBlockId());
         BlockCache.put(msg.getMessageId(), (BlockMessage) msg);
         type = InventoryType.BLOCK;
-        JMonitor.logMetricForCount("BroadcastBlockCount");
       } else if (msg instanceof TransactionMessage) {
         TrxCache.put(msg.getMessageId(), (TransactionMessage) msg);
         type = InventoryType.TRX;
-        JMonitor.logMetricForCount("BroadcastTransactionCount");
       } else {
-        JMonitor.logMetricForCount("BroadcastOthersCount");
         return;
       }
       //TODO: here need to cache fresh message to let peer fetch these data not from DB
-      advObjToSpread.put(msg.getMessageId(), type);
+      synchronized (advObjToSpread) {
+        advObjToSpread.put(msg.getMessageId(), type);
+      }
     } finally {
       session.complete();
       JMonitor.countAndDuration("BroadcastTotalCount", session.getDurationInMillis());
     }
-<<<<<<< HEAD
-=======
-    //TODO: here need to cache fresh message to let peer fetch these data not from DB
-    synchronized (advObjToSpread) {
-      advObjToSpread.put(msg.getMessageId(), type);
-    }
->>>>>>> f802a1d6
   }
 
   @Override
