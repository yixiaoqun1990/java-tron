--- conflicted
+++ resolved
@@ -1028,15 +1028,11 @@
   }
 
   private void onHandleFetchDataMessage(PeerConnection peer, FetchInvDataMessage fetchInvDataMsg) {
-<<<<<<< HEAD
-    MessageTypes type = fetchInvDataMsg.getInvMessageType();
-=======
 
     if (!checkFetchInvDataMsg(peer, fetchInvDataMsg)){
       disconnectPeer(peer, ReasonCode.BAD_PROTOCOL);
       return;
     }
->>>>>>> bc21bed3
 
     MessageTypes type = fetchInvDataMsg.getInvMessageType();
     BlockCapsule block = null;
