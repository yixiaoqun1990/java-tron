package org.tron.core.net.node;

import static org.tron.core.config.Parameter.ChainConstant.BLOCK_PRODUCED_INTERVAL;
import static org.tron.core.config.Parameter.NetConstants.MAX_TRX_PER_PEER;
import static org.tron.core.config.Parameter.NetConstants.MSG_CACHE_DURATION_IN_BLOCKS;
import static org.tron.core.config.Parameter.NodeConstant.MAX_BLOCKS_ALREADY_FETCHED;
import static org.tron.core.config.Parameter.NodeConstant.MAX_BLOCKS_IN_PROCESS;
import static org.tron.core.config.Parameter.NodeConstant.MAX_BLOCKS_SYNC_FROM_ONE_PEER;

import com.google.common.cache.Cache;
import com.google.common.cache.CacheBuilder;
import com.google.common.collect.Iterables;
import com.google.common.collect.Lists;
import com.google.common.util.concurrent.ThreadFactoryBuilder;
import java.util.Collection;
import java.util.Comparator;
import java.util.Deque;
import java.util.HashMap;
import java.util.HashSet;
import java.util.LinkedList;
import java.util.List;
import java.util.Map;
import java.util.Map.Entry;
import java.util.Queue;
import java.util.concurrent.ConcurrentHashMap;
import java.util.concurrent.ConcurrentLinkedQueue;
import java.util.concurrent.ExecutorService;
import java.util.concurrent.Executors;
import java.util.concurrent.ScheduledExecutorService;
import java.util.concurrent.ThreadFactory;
import java.util.concurrent.ThreadPoolExecutor;
import java.util.concurrent.TimeUnit;
import java.util.concurrent.atomic.AtomicLong;
import java.util.stream.Collectors;
import javafx.util.Pair;
import lombok.Getter;
import lombok.extern.slf4j.Slf4j;
import org.apache.commons.collections4.CollectionUtils;
import org.springframework.beans.factory.annotation.Autowired;
import org.springframework.stereotype.Component;
import org.tron.common.overlay.message.Message;
import org.tron.common.overlay.server.Channel.TronState;
import org.tron.common.overlay.server.SyncPool;
import org.tron.common.utils.ExecutorLoop;
import org.tron.common.utils.Sha256Hash;
import org.tron.common.utils.Time;
import org.tron.core.capsule.BlockCapsule;
import org.tron.core.capsule.BlockCapsule.BlockId;
import org.tron.core.config.Parameter.ChainConstant;
import org.tron.core.config.Parameter.NetConstants;
import org.tron.core.config.Parameter.NodeConstant;
import org.tron.core.config.args.Args;
import org.tron.core.exception.BadBlockException;
import org.tron.core.exception.BadTransactionException;
import org.tron.core.exception.StoreException;
import org.tron.core.exception.TraitorPeerException;
import org.tron.core.exception.TronException;
import org.tron.core.exception.UnLinkedBlockException;
import org.tron.core.net.message.BlockMessage;
import org.tron.core.net.message.ChainInventoryMessage;
import org.tron.core.net.message.FetchInvDataMessage;
import org.tron.core.net.message.InventoryMessage;
import org.tron.core.net.message.ItemNotFound;
import org.tron.core.net.message.MessageTypes;
import org.tron.core.net.message.SyncBlockChainMessage;
import org.tron.core.net.message.TransactionMessage;
import org.tron.core.net.message.TransactionsMessage;
import org.tron.core.net.message.TronMessage;
import org.tron.core.net.peer.PeerConnection;
import org.tron.core.net.peer.PeerConnectionDelegate;
import org.tron.protos.Protocol;
import org.tron.protos.Protocol.Inventory.InventoryType;
import org.tron.protos.Protocol.ReasonCode;
import org.tron.protos.Protocol.Transaction;

@Slf4j
@Component
public class NodeImpl extends PeerConnectionDelegate implements Node {

  @Autowired
  private SyncPool pool;

  private Cache<Sha256Hash, TransactionMessage> TrxCache = CacheBuilder.newBuilder()
      .maximumSize(100_000).expireAfterWrite(1, TimeUnit.HOURS).initialCapacity(100_000)
      .recordStats().build();

  private Cache<Sha256Hash, BlockMessage> BlockCache = CacheBuilder.newBuilder()
      .maximumSize(10).expireAfterWrite(60, TimeUnit.SECONDS)
      .recordStats().build();

  private int maxTrxsSize = 1_000_000;

  private int maxTrxsCnt = 100;


  @Getter
  class PriorItem implements java.lang.Comparable<PriorItem> {

    private long count;

    private Item item;

    private long time;

    public Sha256Hash getHash() {
      return item.getHash();
    }

    public InventoryType getType() {
      return item.getType();
    }

    public PriorItem(Item item, long count) {
      this.item = item;
      this.count = count;
      this.time = Time.getCurrentMillis();
    }

    public void refreshTime() {
      this.time = Time.getCurrentMillis();
    }

    @Override
    public int compareTo(final PriorItem o) {
      if (!this.item.getType().equals(o.getItem().getType())) {
        return this.item.getType().equals(InventoryType.BLOCK) ? -1 : 1;
      }
      return Long.compare(this.count, o.getCount());
    }
  }

  class InvToSend {

    private HashMap<PeerConnection, HashMap<InventoryType, LinkedList<Sha256Hash>>> send
        = new HashMap<>();

    public void clear() {
      this.send.clear();
    }

    public void add(Entry<Sha256Hash, InventoryType> id, PeerConnection peer) {
      if (send.containsKey(peer) && send.get(peer).containsKey(id.getValue())) {
        send.get(peer).get(id.getValue()).offer(id.getKey());
      } else if (send.containsKey(peer)) {
        send.get(peer).put(id.getValue(), new LinkedList<>());
        send.get(peer).get(id.getValue()).offer(id.getKey());
      } else {
        send.put(peer, new HashMap<>());
        send.get(peer).put(id.getValue(), new LinkedList<>());
        send.get(peer).get(id.getValue()).offer(id.getKey());
      }
    }

    public void add(PriorItem id, PeerConnection peer) {
      if (send.containsKey(peer) && send.get(peer).containsKey(id.getType())) {
        send.get(peer).get(id.getType()).offer(id.getHash());
      } else if (send.containsKey(peer)) {
        send.get(peer).put(id.getType(), new LinkedList<>());
        send.get(peer).get(id.getType()).offer(id.getHash());
      } else {
        send.put(peer, new HashMap<>());
        send.get(peer).put(id.getType(), new LinkedList<>());
        send.get(peer).get(id.getType()).offer(id.getHash());
      }
    }

    public int getSize(PeerConnection peer) {
      if (send.containsKey(peer)) {
        return send.get(peer).values().stream().mapToInt(LinkedList::size).sum();
      }

      return 0;
    }

    void sendInv() {
      send.forEach((peer, ids) ->
          ids.forEach((key, value) -> {
            if (key.equals(InventoryType.BLOCK)) {
              value.sort(Comparator.comparingDouble(value1 -> value1.getBlockNum()));
            }
            peer.sendMessage(new InventoryMessage(value, key));
          }));
    }

    void sendFetch() {
      send.forEach((peer, ids) ->
          ids.forEach((key, value) -> {
            if (key.equals(InventoryType.BLOCK)) {
              value.sort(Comparator.comparingDouble(value1 -> value1.getBlockNum()));
            }
            peer.sendMessage(new FetchInvDataMessage(value, key));
          }));
    }
  }

  private ScheduledExecutorService logExecutor = Executors.newSingleThreadScheduledExecutor();

  private ExecutorService trxsHandlePool = Executors
      .newFixedThreadPool(Args.getInstance().getValidateSignThreadNum(),
          new ThreadFactoryBuilder()
              .setNameFormat("TrxsHandlePool-%d").build());

  //public
  //TODO:need auto erase oldest block

  private Queue<BlockId> freshBlockId = new ConcurrentLinkedQueue<BlockId>() {
    @Override
    public boolean offer(BlockId blockId) {
      if (size() > 200) {
        super.poll();
      }
      return super.offer(blockId);
    }
  };

  private ConcurrentHashMap<Sha256Hash, PeerConnection> syncMap = new ConcurrentHashMap<>();

  private ConcurrentHashMap<Sha256Hash, PeerConnection> fetchMap = new ConcurrentHashMap<>();

  private NodeDelegate del;

  private volatile boolean isAdvertiseActive;

  private volatile boolean isFetchActive;


  private ScheduledExecutorService disconnectInactiveExecutor = Executors
      .newSingleThreadScheduledExecutor();

  private ScheduledExecutorService cleanInventoryExecutor = Executors
      .newSingleThreadScheduledExecutor();

  //broadcast
  private ConcurrentHashMap<Sha256Hash, InventoryType> advObjToSpread = new ConcurrentHashMap<>();

  private HashMap<Sha256Hash, Long> advObjWeRequested = new HashMap<>();

  //private ConcurrentHashMap<Sha256Hash, InventoryType> advObjToFetch = new ConcurrentHashMap<>();

  //private ConcurrentLinkedQueue<PriorItem> advObjToFetch = new ConcurrentLinkedQueue<PriorItem>();

  private ConcurrentHashMap<Sha256Hash, PriorItem> advObjToFetch = new ConcurrentHashMap<Sha256Hash, PriorItem>();

  private ExecutorService broadPool = Executors.newFixedThreadPool(2, new ThreadFactory() {
    @Override
    public Thread newThread(Runnable r) {
      return new Thread(r, "broad-msg-");
    }
  });

  private HashMap<Sha256Hash, Long> badAdvObj = new HashMap<>(); //TODO:need auto erase oldest obj

  //blocks we requested but not received

  private Cache<BlockId, Long> syncBlockIdWeRequested = CacheBuilder.newBuilder()
      .maximumSize(10000).expireAfterWrite(1, TimeUnit.HOURS).initialCapacity(10000)
      .recordStats().build();

  private Long unSyncNum = 0L;

  private Thread handleSyncBlockLoop;

  private Map<BlockMessage, PeerConnection> blockWaitToProc = new ConcurrentHashMap<>();

  private Map<BlockMessage, PeerConnection> blockJustReceived = new ConcurrentHashMap<>();

  private ExecutorLoop<SyncBlockChainMessage> loopSyncBlockChain;

  private ExecutorLoop<FetchInvDataMessage> loopFetchBlocks;

  private ExecutorLoop<Message> loopAdvertiseInv;

  private ExecutorService handleBackLogBlocksPool = Executors.newCachedThreadPool();


  private ScheduledExecutorService fetchSyncBlocksExecutor = Executors
      .newSingleThreadScheduledExecutor();

  private ScheduledExecutorService handleSyncBlockExecutor = Executors
      .newSingleThreadScheduledExecutor();

  private volatile boolean isHandleSyncBlockActive = false;

  private AtomicLong fetchSequenceCounter = new AtomicLong(0L);

  //private volatile boolean isHandleSyncBlockRunning = false;

  private volatile boolean isSuspendFetch = false;

  private volatile boolean isFetchSyncActive = false;

  @Override
  public void onMessage(PeerConnection peer, TronMessage msg) {
    switch (msg.getType()) {
      case BLOCK:
        onHandleBlockMessage(peer, (BlockMessage) msg);
        break;
      case TRX:
        onHandleTransactionMessage(peer, (TransactionMessage) msg);
        break;
      case TRXS:
        onHandleTransactionsMessage(peer, (TransactionsMessage) msg);
        break;
      case SYNC_BLOCK_CHAIN:
        onHandleSyncBlockChainMessage(peer, (SyncBlockChainMessage) msg);
        break;
      case FETCH_INV_DATA:
        onHandleFetchDataMessage(peer, (FetchInvDataMessage) msg);
        break;
      case BLOCK_CHAIN_INVENTORY:
        onHandleChainInventoryMessage(peer, (ChainInventoryMessage) msg);
        break;
      case INVENTORY:
        onHandleInventoryMessage(peer, (InventoryMessage) msg);
        break;
      default:
        throw new IllegalArgumentException("No such message");
    }
  }

  @Override
  public Message getMessage(Sha256Hash msgId) {
    return null;
  }


  @Override
  public void setNodeDelegate(NodeDelegate nodeDel) {
    this.del = nodeDel;
  }

  // for test only
  public void setPool(SyncPool pool) {
    this.pool = pool;
  }

  /**
   * broadcast msg.
   *
   * @param msg msg to broadcast
   */
  public void broadcast(Message msg) {
    InventoryType type;
    if (msg instanceof BlockMessage) {
      logger.info("Ready to broadcast block {}", ((BlockMessage) msg).getBlockId());
      freshBlockId.offer(((BlockMessage) msg).getBlockId());
      BlockCache.put(msg.getMessageId(), (BlockMessage) msg);
      type = InventoryType.BLOCK;
    } else if (msg instanceof TransactionMessage) {
      TrxCache.put(msg.getMessageId(), (TransactionMessage) msg);
      type = InventoryType.TRX;
    } else {
      return;
    }
    //TODO: here need to cache fresh message to let peer fetch these data not from DB
    synchronized (advObjToSpread) {
      advObjToSpread.put(msg.getMessageId(), type);
    }
  }

  @Override
  public void listen() {
    pool.init(this);
    isAdvertiseActive = true;
    isFetchActive = true;
    activeTronPump();
  }

  @Override
  public void close() {
    getActivePeer().forEach(peer -> disconnectPeer(peer, ReasonCode.REQUESTED));
  }

  private void activeTronPump() {
    // broadcast inv
    loopAdvertiseInv = new ExecutorLoop<>(2, 10, b -> {
      //logger.info("loop advertise inv");
      for (PeerConnection peer : getActivePeer()) {
        if (!peer.isNeedSyncFromUs()) {
          logger.info("Advertise adverInv to " + peer);
          peer.sendMessage(b);
        }
      }
    }, throwable -> logger.error("Unhandled exception: ", throwable));

    // fetch blocks
    loopFetchBlocks = new ExecutorLoop<>(2, 10, c -> {
      logger.info("loop fetch blocks");
      if (fetchMap.containsKey(c.getMessageId())) {
        fetchMap.get(c.getMessageId()).sendMessage(c);
      }
    }, throwable -> logger.error("Unhandled exception: ", throwable));

    // sync block chain
    loopSyncBlockChain = new ExecutorLoop<>(2, 10, d -> {
      //logger.info("loop sync block chain");
      if (syncMap.containsKey(d.getMessageId())) {
        syncMap.get(d.getMessageId()).sendMessage(d);
      }
    }, throwable -> logger.error("Unhandled exception: ", throwable));

    broadPool.submit(() -> {
      while (isAdvertiseActive) {
        consumerAdvObjToSpread();
      }
    });

    broadPool.submit(() -> {
      while (isFetchActive) {
        consumerAdvObjToFetch();
      }
    });

    //TODO: wait to refactor these threads.
    //handleSyncBlockLoop.start();

    handleSyncBlockExecutor.scheduleWithFixedDelay(() -> {
      try {
        if (isHandleSyncBlockActive) {
          isHandleSyncBlockActive = false;
          //Thread handleSyncBlockThread = new Thread(() -> handleSyncBlock());
          handleSyncBlock();
        }
      } catch (Throwable t) {
        logger.error("Unhandled exception", t);
      }
    }, 10, 1, TimeUnit.SECONDS);

    //terminate inactive loop
    disconnectInactiveExecutor.scheduleWithFixedDelay(() -> {
      try {
        disconnectInactive();
      } catch (Throwable t) {
        logger.error("Unhandled exception", t);
      }
    }, 30000, BLOCK_PRODUCED_INTERVAL / 2, TimeUnit.MILLISECONDS);

    logExecutor.scheduleWithFixedDelay(() -> {
      try {
        logNodeStatus();
      } catch (Throwable t) {
        logger.error("Exception in log worker", t);
      }
    }, 10, 10, TimeUnit.SECONDS);

    cleanInventoryExecutor.scheduleWithFixedDelay(() -> {
      try {
        getActivePeer().forEach(p -> p.cleanInvGarbage());
      } catch (Throwable t) {
        logger.error("Unhandled exception", t);
      }
    }, 2, NetConstants.MAX_INVENTORY_SIZE_IN_MINUTES / 2, TimeUnit.MINUTES);

    fetchSyncBlocksExecutor.scheduleWithFixedDelay(() -> {
      try {
        if (isFetchSyncActive) {
          if (!isSuspendFetch) {
            startFetchSyncBlock();
          } else {
            logger.debug("suspend");
          }
        }
        isFetchSyncActive = false;
      } catch (Throwable t) {
        logger.error("Unhandled exception", t);
      }
    }, 10, 1, TimeUnit.SECONDS);
  }

  private void consumerAdvObjToFetch() {
    Collection<PeerConnection> filterActivePeer = getActivePeer().stream()
        .filter(peer -> !peer.isBusy()).collect(Collectors.toList());

    if (advObjToFetch.isEmpty() || filterActivePeer.isEmpty()) {
      try {
        Thread.sleep(100);
        return;
      } catch (InterruptedException e) {
        logger.debug(e.getMessage(), e);
      }
    }
    InvToSend sendPackage = new InvToSend();
    long now = Time.getCurrentMillis();
    advObjToFetch.values().stream().sorted(PriorItem::compareTo).forEach(idToFetch -> {
      Sha256Hash hash = idToFetch.getHash();
      if (idToFetch.getTime() < now - MSG_CACHE_DURATION_IN_BLOCKS * BLOCK_PRODUCED_INTERVAL) {
        logger.info("This obj is too late to fetch: " + idToFetch);
        advObjToFetch.remove(hash);
        return;
      }
      filterActivePeer.stream()
          .filter(peer -> peer.getAdvObjSpreadToUs().containsKey(hash)
              && sendPackage.getSize(peer) < MAX_TRX_PER_PEER)
          .sorted(Comparator.comparingInt(peer -> sendPackage.getSize(peer)))
          .findFirst().ifPresent(peer -> {
        sendPackage.add(idToFetch, peer);
        peer.getAdvObjWeRequested().put(idToFetch.getItem(), now);
        advObjToFetch.remove(hash);
      });
    });

    sendPackage.sendFetch();
  }

  private void consumerAdvObjToSpread() {
    if (advObjToSpread.isEmpty()) {
      try {
        Thread.sleep(100);
        return;
      } catch (InterruptedException e) {
        logger.debug(e.getMessage(), e);
      }
    }
    InvToSend sendPackage = new InvToSend();
    HashMap<Sha256Hash, InventoryType> spread = new HashMap<>();
    synchronized (advObjToSpread) {
      spread.putAll(advObjToSpread);
      advObjToSpread.clear();
    }
    getActivePeer().stream()
        .filter(peer -> !peer.isNeedSyncFromUs())
        .forEach(peer ->
            spread.entrySet().stream()
                .filter(idToSpread ->
                    !peer.getAdvObjSpreadToUs().containsKey(idToSpread.getKey())
                        && !peer.getAdvObjWeSpread().containsKey(idToSpread.getKey()))
                .forEach(idToSpread -> {
                  peer.getAdvObjWeSpread().put(idToSpread.getKey(), Time.getCurrentMillis());
                  sendPackage.add(idToSpread, peer);
                }));
    sendPackage.sendInv();
  }

  private synchronized void handleSyncBlock() {
    if (((ThreadPoolExecutor) handleBackLogBlocksPool).getActiveCount() > MAX_BLOCKS_IN_PROCESS) {
      logger.info("we're already processing too many blocks");
      return;
    } else if (isSuspendFetch) {
      isSuspendFetch = false;
    }

    final boolean[] isBlockProc = {true};

    while (isBlockProc[0]) {

      isBlockProc[0] = false;

      synchronized (blockJustReceived) {
        blockWaitToProc.putAll(blockJustReceived);
        blockJustReceived.clear();
      }

      blockWaitToProc.forEach((msg, peerConnection) -> {

        if (peerConnection.isDisconnect()) {
          logger.error("Peer {} is disconnect, drop block {}", peerConnection.getNode().getHost(),
              msg.getBlockId().getString());
          blockWaitToProc.remove(msg);
          syncBlockIdWeRequested.invalidate(msg.getBlockId());
          isFetchSyncActive = true;
          return;
        }

        synchronized (freshBlockId) {
          final boolean[] isFound = {false};
          getActivePeer().stream()
              .filter(
                  peer -> !peer.getSyncBlockToFetch().isEmpty() && peer.getSyncBlockToFetch().peek()
                      .equals(msg.getBlockId()))
              .forEach(peer -> {
                peer.getSyncBlockToFetch().pop();
                peer.getBlockInProc().add(msg.getBlockId());
                isFound[0] = true;
              });
          if (isFound[0]) {
            blockWaitToProc.remove(msg);
            isBlockProc[0] = true;
            if (freshBlockId.contains(msg.getBlockId()) || processSyncBlock(
                msg.getBlockCapsule())) {
              finishProcessSyncBlock(msg.getBlockCapsule());
            }
          }
        }
      });

      if (((ThreadPoolExecutor) handleBackLogBlocksPool).getActiveCount() > MAX_BLOCKS_IN_PROCESS) {
        logger.info("we're already processing too many blocks");
        if (blockWaitToProc.size() >= MAX_BLOCKS_ALREADY_FETCHED) {
          isSuspendFetch = true;
        }
        break;
      }

    }
  }

  private synchronized void logNodeStatus() {
    StringBuilder sb = new StringBuilder("LocalNode stats:\n");
    sb.append("============\n");

    sb.append(String.format(
        "MyHeadBlockNum: %d\n"
            + "advObjToSpread: %d\n"
            + "advObjToFetch: %d\n"
            + "advObjWeRequested: %d\n"
            + "unSyncNum: %d\n"
            + "blockWaitToProc: %d\n"
            + "blockJustReceived: %d\n"
            + "syncBlockIdWeRequested: %d\n"
            + "badAdvObj: %d\n",
        del.getHeadBlockId().getNum(),
        advObjToSpread.size(),
        advObjToFetch.size(),
        advObjWeRequested.size(),
        getUnSyncNum(),
        blockWaitToProc.size(),
        blockJustReceived.size(),
        syncBlockIdWeRequested.size(),
        badAdvObj.size()
    ));

    logger.info(sb.toString());
  }

  public synchronized void disconnectInactive() {
    //logger.debug("size of activePeer: " + getActivePeer().size());
    getActivePeer().forEach(peer -> {
      final boolean[] isDisconnected = {false};
      final ReasonCode[] reasonCode = {ReasonCode.USER_REASON};

      peer.getAdvObjWeRequested().values().stream()
          .filter(time -> time < Time.getCurrentMillis() - NetConstants.ADV_TIME_OUT)
          .findFirst().ifPresent(time -> {
        isDisconnected[0] = true;
        reasonCode[0] = ReasonCode.FETCH_FAIL;
      });

      if (!isDisconnected[0]) {
        peer.getSyncBlockRequested().values().stream()
            .filter(time -> time < Time.getCurrentMillis() - NetConstants.SYNC_TIME_OUT)
            .findFirst().ifPresent(time -> {
          isDisconnected[0] = true;
          reasonCode[0] = ReasonCode.SYNC_FAIL;
        });
      }

//    TODO:optimize here
//      if (!isDisconnected[0]) {
//        if (del.getHeadBlockId().getNum() - peer.getHeadBlockWeBothHave().getNum()
//            > 2 * NetConstants.HEAD_NUM_CHECK_TIME / ChainConstant.BLOCK_PRODUCED_INTERVAL
//            && peer.getConnectTime() < Time.getCurrentMillis() - NetConstants.HEAD_NUM_CHECK_TIME
//            && peer.getSyncBlockRequested().isEmpty()) {
//          isDisconnected[0] = true;
//        }
//      }

      if (isDisconnected[0]) {
        disconnectPeer(peer, ReasonCode.TIME_OUT);
      }
    });
  }


  private void onHandleInventoryMessage(PeerConnection peer, InventoryMessage msg) {
    for (Sha256Hash id : msg.getHashList()) {
      if (msg.getInventoryType().equals(InventoryType.TRX) && TrxCache.getIfPresent(id) != null) {
        logger.info("{} {} from peer {} Already exist.", msg.getInventoryType(), id,
            peer.getNode().getHost());
        continue;
      }
      final boolean[] spreaded = {false};
      final boolean[] requested = {false};
      getActivePeer().forEach(p -> {
        if (p.getAdvObjWeSpread().containsKey(id)) {
          spreaded[0] = true;
        }
        if (p.getAdvObjWeRequested().containsKey(new Item(id, msg.getInventoryType()))) {
          requested[0] = true;
        }
      });

      if (!spreaded[0]
          && !peer.isNeedSyncFromPeer()
          && !peer.isNeedSyncFromUs()) {

        //avoid TRX flood attack here.
        if (msg.getInventoryType().equals(InventoryType.TRX)
            && peer.isAdvInvFull()) {
          logger.info("A peer is flooding us, stop handle inv, the peer is:" + peer);
          return;
        }

        peer.getAdvObjSpreadToUs().put(id, System.currentTimeMillis());
        if (!requested[0]) {
          if (!badAdvObj.containsKey(id)) {
            if (!advObjToFetch.contains(id)) {
              this.advObjToFetch.put(id, new PriorItem(new Item(id, msg.getInventoryType()),
                  fetchSequenceCounter.incrementAndGet()));
            } else {
              //another peer tell this trx to us, refresh its time.
              this.advObjToFetch.get(id).refreshTime();
            }
          }
        }
      }
    }
  }

  @Override
  public void syncFrom(Sha256Hash myHeadBlockHash) {
    try {
      while (getActivePeer().isEmpty()) {
        logger.info("other peer is nil, please wait ... ");
        Thread.sleep(10000L);
      }
    } catch (InterruptedException e) {
      logger.debug(e.getMessage(), e);
    }
    logger.info("wait end");
  }


  private void onHandleBlockMessage(PeerConnection peer, BlockMessage blkMsg) {
    Map<Item, Long> advObjWeRequested = peer.getAdvObjWeRequested();
    Map<BlockId, Long> syncBlockRequested = peer.getSyncBlockRequested();
    BlockId blockId = blkMsg.getBlockId();
    Item item = new Item(blockId, InventoryType.BLOCK);
    boolean syncFlag = false;
    if (syncBlockRequested.containsKey(blockId)) {
      if (!peer.getSyncFlag()) {
        logger.info("Received a block {} from no need sync peer {}", blockId.getNum(),
            peer.getNode().getHost());
        return;
      }
      peer.getSyncBlockRequested().remove(blockId);
      synchronized (blockJustReceived) {
        blockJustReceived.put(blkMsg, peer);
      }
      isHandleSyncBlockActive = true;
      syncFlag = true;
      if (!peer.isBusy()) {
        if (peer.getUnfetchSyncNum() > 0
            && peer.getSyncBlockToFetch().size() <= NodeConstant.SYNC_FETCH_BATCH_NUM) {
          syncNextBatchChainIds(peer);
        } else {
          isFetchSyncActive = true;
        }
      }
    }

    if (advObjWeRequested.containsKey(item)) {
      advObjWeRequested.remove(item);
      if (!syncFlag) {
        processAdvBlock(peer, blkMsg.getBlockCapsule());
        startFetchItem();
      }
    }

  }

  private void processAdvBlock(PeerConnection peer, BlockCapsule block) {
    //TODO: lack the complete flow.
    if (!freshBlockId.contains(block.getBlockId())) {
      try {
        LinkedList<Sha256Hash> trxIds = null;
        trxIds = del.handleBlock(block, false);
        freshBlockId.offer(block.getBlockId());

        trxIds.forEach(trxId -> advObjToFetch.remove(trxId));

        getActivePeer().stream()
            .filter(p -> p.getAdvObjSpreadToUs().containsKey(block.getBlockId()))
            .forEach(p -> updateBlockWeBothHave(p, block));

        broadcast(new BlockMessage(block));

      } catch (BadBlockException e) {
        logger.error("We get a bad block {}, from {}, reason is {} ",
            block.getBlockId().getString(), peer.getNode().getHost(), e.getMessage());
        badAdvObj.put(block.getBlockId(), System.currentTimeMillis());
        disconnectPeer(peer, ReasonCode.BAD_BLOCK);
      } catch (UnLinkedBlockException e) {
        logger.error("We get a unlinked block {}, from {}, head is {}",
            block.getBlockId().getString(), peer.getNode().getHost(),
            del.getHeadBlockId().getString());
        startSyncWithPeer(peer);
      } catch (InterruptedException e) {
        Thread.currentThread().interrupt();
      }

      // logger.error("Fail to process adv block {} from {}", block.getBlockId().getString(),
      // peer.getNode().getHost(), e);

    }
  }

  private boolean processSyncBlock(BlockCapsule block) {
    boolean isAccept = false;
    ReasonCode reason = null;
    try {
      try {
        del.handleBlock(block, true);
      } catch (InterruptedException e) {
        Thread.currentThread().interrupt();
      }
      freshBlockId.offer(block.getBlockId());
      logger.info("Success handle block {}", block.getBlockId().getString());
      isAccept = true;
    } catch (BadBlockException e) {
      logger.error("We get a bad block {}, reason is {} ", block.getBlockId().getString(),
          e.getMessage());
      badAdvObj.put(block.getBlockId(), System.currentTimeMillis());
      reason = ReasonCode.BAD_BLOCK;
    } catch (UnLinkedBlockException e) {
      logger.error("We get a unlinked block {}, head is {}", block.getBlockId().getString(),
          del.getHeadBlockId().getString());
      reason = ReasonCode.UNLINKABLE;
    }

    if (!isAccept) {
      ReasonCode finalReason = reason;
      getActivePeer().stream()
          .filter(peer -> peer.getBlockInProc().contains(block.getBlockId()))
          .forEach(peer -> disconnectPeer(peer, finalReason));
    }
    isHandleSyncBlockActive = true;
    return isAccept;
  }

  private void finishProcessSyncBlock(BlockCapsule block) {
    getActivePeer().forEach(peer -> {
      if (peer.getSyncBlockToFetch().isEmpty()
          && peer.getBlockInProc().isEmpty()
          && !peer.isNeedSyncFromPeer()
          && !peer.isNeedSyncFromUs()) {
        startSyncWithPeer(peer);
      } else if (peer.getBlockInProc().remove(block.getBlockId())) {
        updateBlockWeBothHave(peer, block);
        if (peer.getSyncBlockToFetch().isEmpty()) { //send sync to let peer know we are sync.
          syncNextBatchChainIds(peer);
        }
      }
    });
  }

  synchronized boolean isTrxExist(TransactionMessage trxMsg) {
    if (TrxCache.getIfPresent(trxMsg.getMessageId()) != null) {
      return true;
    }
    TrxCache.put(trxMsg.getMessageId(), trxMsg);
    return false;
  }

  private void onHandleTransactionMessage(PeerConnection peer, TransactionMessage trxMsg) {
    try {
      Item item = new Item(trxMsg.getMessageId(), InventoryType.TRX);
      if (!peer.getAdvObjWeRequested().containsKey(item)) {
        throw new TraitorPeerException("We don't send fetch request to" + peer);
      }
      peer.getAdvObjWeRequested().remove(item);
      if (isTrxExist(trxMsg)) {
        logger.info("Trx {} from Peer {} already processed.", trxMsg.getMessageId(),
            peer.getNode().getHost());
        return;
      }
      del.handleTransaction(trxMsg.getTransactionCapsule());
      broadcast(trxMsg);
    } catch (TraitorPeerException e) {
      logger.error(e.getMessage());
      banTraitorPeer(peer, ReasonCode.BAD_PROTOCOL);
    } catch (BadTransactionException e) {
      badAdvObj.put(trxMsg.getMessageId(), System.currentTimeMillis());
      banTraitorPeer(peer, ReasonCode.BAD_TX);
    }
  }

  private void onHandleTransactionsMessage(PeerConnection peer, TransactionsMessage msg) {
    for (Transaction trans : msg.getTransactions().getTransactionsList()) {
      trxsHandlePool
          .submit(() -> onHandleTransactionMessage(peer, new TransactionMessage(trans)));
    }
  }

  private void onHandleSyncBlockChainMessage(PeerConnection peer, SyncBlockChainMessage syncMsg) {
    peer.setTronState(TronState.SYNCING);
    LinkedList<BlockId> blockIds = new LinkedList<>();
    List<BlockId> summaryChainIds = syncMsg.getBlockIds();
    long remainNum = 0;

    try {
      blockIds = del.getLostBlockIds(summaryChainIds);
    } catch (StoreException e) {
      logger.error(e.getMessage());
    }

    if (blockIds.isEmpty()) {
<<<<<<< HEAD
      if (CollectionUtils.isNotEmpty(summaryChainIds)
          && !del.canChainRevoke(summaryChainIds.get(0).getNum())) {
        logger.info("Node sync block fail, disconnect peer {}, no block {}",
            peer, summaryChainIds.get(0).getString());
=======
      if (CollectionUtils.isNotEmpty(summaryChainIds) && !del
          .canChainRevoke(summaryChainIds.get(0).getNum())) {
        logger.info("Node sync block fail, disconnect peer {}, no block {}", peer,
            summaryChainIds.get(0).getString());
>>>>>>> 2c751a30
        peer.disconnect(ReasonCode.SYNC_FAIL);
        return;
      } else {
        peer.setNeedSyncFromUs(false);
      }
    } else if (blockIds.size() == 1
        && !summaryChainIds.isEmpty()
        && (summaryChainIds.contains(blockIds.peekFirst())
        || blockIds.peek().getNum() == 0)) {
      peer.setNeedSyncFromUs(false);
    } else {
      peer.setNeedSyncFromUs(true);
      remainNum = del.getHeadBlockId().getNum() - blockIds.peekLast().getNum();
    }

    //TODO: need a block older than revokingDB size exception. otherwise will be a dead loop here
    if (!peer.isNeedSyncFromPeer()
        && CollectionUtils.isNotEmpty(summaryChainIds)
        && !del.contain(Iterables.getLast(summaryChainIds), MessageTypes.BLOCK)
        && del.canChainRevoke(summaryChainIds.get(0).getNum())) {
      startSyncWithPeer(peer);
    }

    peer.sendMessage(new ChainInventoryMessage(blockIds, remainNum));
  }

  private void onHandleFetchDataMessage(PeerConnection peer, FetchInvDataMessage fetchInvDataMsg) {

    MessageTypes type = fetchInvDataMsg.getInvMessageType();

    BlockCapsule block = null;

    List<Protocol.Transaction> transactions = Lists.newArrayList();

    int size = 0;

    for (Sha256Hash hash : fetchInvDataMsg.getHashList()) {

      Message msg;

      if (type == MessageTypes.BLOCK) {
        msg = BlockCache.getIfPresent(hash);
      } else {
        msg = TrxCache.getIfPresent(hash);
      }

      if (msg == null) {
        msg = del.getData(hash, type);
      }

      if (msg == null) {
        logger.error("fetch message {} {} failed.", type, hash);
        peer.sendMessage(new ItemNotFound());
        return;
      }

      if (type.equals(MessageTypes.BLOCK)) {
        block = ((BlockMessage) msg).getBlockCapsule();
        peer.sendMessage(msg);
      } else {
        transactions.add(((TransactionMessage) msg).getTransactionCapsule().getInstance());
        size += ((TransactionMessage) msg).getTransactionCapsule().getInstance().getSerializedSize();
        if (transactions.size() % maxTrxsCnt == 0 || size > maxTrxsSize) {
          peer.sendMessage(new TransactionsMessage(transactions));
          transactions = Lists.newArrayList();
          size = 0;
        }
      }
    }

    if (block != null) {
      updateBlockWeBothHave(peer, block);
    }
    if (transactions.size() > 0) {
      peer.sendMessage(new TransactionsMessage(transactions));
    }
  }

  private void banTraitorPeer(PeerConnection peer, ReasonCode reason) {
    disconnectPeer(peer, reason); //TODO: ban it
  }

  private void onHandleChainInventoryMessage(PeerConnection peer, ChainInventoryMessage msg) {
    //logger.info("on handle block chain inventory message");
    try {
      if (peer.getSyncChainRequested() != null) {
        //List<BlockId> blockIds = msg.getBlockIds();
        Deque<BlockId> blockIdWeGet = new LinkedList<>(msg.getBlockIds());

        //check if the peer is a traitor
        if (!blockIdWeGet.isEmpty()) {
          long num = blockIdWeGet.peek().getNum();
          for (BlockId id : blockIdWeGet) {
            if (id.getNum() != num++) {
              throw new TraitorPeerException("We get a not continuous block inv from " + peer);
            }
          }

          if (peer.getSyncChainRequested().getKey().isEmpty()) {
            if (blockIdWeGet.peek().getNum() != 1) {
              throw new TraitorPeerException(
                  "We want a block inv starting from beginning from " + peer);
            }
          } else {
            if (!peer.getSyncChainRequested().getKey().contains(blockIdWeGet.peek())) {
              throw new TraitorPeerException(String.format(
                  "We get a unlinked block chain from " + peer
                      + "\n Our head is " + peer.getSyncChainRequested().getKey().getLast()
                      .getString()
                      + "\n Peer give us is " + blockIdWeGet.peek().getString()));
            }
          }

          if (del.getHeadBlockId().getNum() > 0) {
            long maxRemainTime = ChainConstant.CLOCK_MAX_DELAY + System.currentTimeMillis() - del
                .getBlockTime(del.getSolidBlockId());
            long maxFutureNum =
                maxRemainTime / BLOCK_PRODUCED_INTERVAL + del.getSolidBlockId()
                    .getNum();
            if (blockIdWeGet.peekLast().getNum() + msg.getRemainNum() > maxFutureNum) {
              throw new TraitorPeerException(
                  "Block num " + blockIdWeGet.peekLast().getNum() + "+" + msg.getRemainNum()
                      + " is gt future max num " + maxFutureNum + " from " + peer);
            }
          }
        }
        //check finish

        //here this peer's answer is legal
        peer.setSyncChainRequested(null);
        if (msg.getRemainNum() == 0
            && (blockIdWeGet.isEmpty() || (blockIdWeGet.size() == 1 && del
            .containBlock(blockIdWeGet.peek())))
            && peer.getSyncBlockToFetch().isEmpty()
            && peer.getUnfetchSyncNum() == 0) {
          peer.setNeedSyncFromPeer(false);
          unSyncNum = getUnSyncNum();
          if (unSyncNum == 0) {
            del.syncToCli(0);
          }
          //TODO: check whole sync status and notify del sync status.
          //TODO: if sync finish call del.syncToCli();
          return;
        }

        if (!blockIdWeGet.isEmpty() && peer.getSyncBlockToFetch().isEmpty()) {
          boolean isFound = false;

          for (PeerConnection peerToCheck :
              getActivePeer()) {
            if (!peerToCheck.equals(peer)
                && !peerToCheck.getSyncBlockToFetch().isEmpty()
                && peerToCheck.getSyncBlockToFetch().peekFirst()
                .equals(blockIdWeGet.peekFirst())) {
              isFound = true;
              break;
            }
          }

          if (!isFound) {
            while (!blockIdWeGet.isEmpty() && del.containBlock(blockIdWeGet.peek())) {
              updateBlockWeBothHave(peer, blockIdWeGet.peek());
              blockIdWeGet.poll();
            }
          }
        } else if (!blockIdWeGet.isEmpty()) {
          while (!peer.getSyncBlockToFetch().isEmpty()) {
            if (!peer.getSyncBlockToFetch().peekLast().equals(blockIdWeGet.peekFirst())) {
              peer.getSyncBlockToFetch().pollLast();
            } else {
              break;
            }
          }

          if (peer.getSyncBlockToFetch().isEmpty() && del.containBlock(blockIdWeGet.peek())) {
            updateBlockWeBothHave(peer, blockIdWeGet.peek());

          }
          //poll the block we both have.
          blockIdWeGet.poll();
        }

        //sew it
        peer.setUnfetchSyncNum(msg.getRemainNum());
        peer.getSyncBlockToFetch().addAll(blockIdWeGet);
        synchronized (freshBlockId) {
          while (!peer.getSyncBlockToFetch().isEmpty() && freshBlockId
              .contains(peer.getSyncBlockToFetch().peek())) {
            BlockId blockId = peer.getSyncBlockToFetch().pop();
            updateBlockWeBothHave(peer, blockId);
            logger.info("Block {} from {} is processed", blockId.getString(),
                peer.getNode().getHost());
          }
        }

        if (msg.getRemainNum() == 0 && peer.getSyncBlockToFetch().size() == 0) {
          peer.setNeedSyncFromPeer(false);
        }

        long newUnSyncNum = getUnSyncNum();
        if (unSyncNum != newUnSyncNum) {
          unSyncNum = newUnSyncNum;
          del.syncToCli(unSyncNum);
        }

        if (msg.getRemainNum() == 0) {
          if (!peer.getSyncBlockToFetch().isEmpty()) {
            //startFetchSyncBlock();
            isFetchSyncActive = true;
          } else {
            //let peer know we are sync.
            syncNextBatchChainIds(peer);
          }
        } else {
          if (peer.getSyncBlockToFetch().size() > NodeConstant.SYNC_FETCH_BATCH_NUM) {
            //one batch by one batch.
            //startFetchSyncBlock();
            isFetchSyncActive = true;
          } else {
            syncNextBatchChainIds(peer);
          }
        }

        //TODO: check head block time is legal here
        //TODO: refresh sync status to cli. call del.syncToCli() here

      } else {
        throw new TraitorPeerException("We don't send sync request to " + peer);
      }

    } catch (TraitorPeerException e) {
      logger.error(e.getMessage());
      banTraitorPeer(peer, ReasonCode.BAD_PROTOCOL);
    }
  }

  private void startFetchItem() {

  }

  private long getUnSyncNum() {
    if (getActivePeer().isEmpty()) {
      return 0;
    }
    return getActivePeer().stream()
        .mapToLong(peer -> peer.getUnfetchSyncNum() + peer.getSyncBlockToFetch().size())
        .max()
        .getAsLong();
  }

  private synchronized void startFetchSyncBlock() {
    //TODO: check how many block is processing and decide if fetch more
    HashMap<PeerConnection, List<BlockId>> send = new HashMap<>();
    HashSet<BlockId> request = new HashSet<>();

    getActivePeer().stream()
        .filter(peer -> peer.isNeedSyncFromPeer() && !peer.isBusy())
        .forEach(peer -> {
          if (!send.containsKey(peer)) { //TODO: Attention multi thread here
            send.put(peer, new LinkedList<>());
          }
          for (BlockId blockId :
              peer.getSyncBlockToFetch()) {
            if (!request.contains(blockId) //TODO: clean processing block
                && (syncBlockIdWeRequested.getIfPresent(blockId) == null)) {
              send.get(peer).add(blockId);
              request.add(blockId);
              //TODO: check max block num to fetch from one peer.
              if (send.get(peer).size()
                  > MAX_BLOCKS_SYNC_FROM_ONE_PEER) { //Max Blocks peer get one time
                break;
              }
            }
          }
        });

    send.forEach((peer, blockIds) -> {
      //TODO: use collector
      blockIds.forEach(blockId -> {
        syncBlockIdWeRequested.put(blockId, System.currentTimeMillis());
        peer.getSyncBlockRequested().put(blockId, System.currentTimeMillis());
      });
      List<Sha256Hash> ids = new LinkedList<>();
      ids.addAll(blockIds);
      if (!ids.isEmpty()) {
        peer.sendMessage(new FetchInvDataMessage(ids, InventoryType.BLOCK));
      }
    });

    send.clear();
  }

  private void updateBlockWeBothHave(PeerConnection peer, BlockCapsule block) {
    logger.info("update peer {} block both we have {}", peer.getNode().getHost(),
        block.getBlockId().getString());
    peer.setHeadBlockWeBothHave(block.getBlockId());
    peer.setHeadBlockTimeWeBothHave(block.getTimeStamp());
  }

  private void updateBlockWeBothHave(PeerConnection peer, BlockId blockId) {
    logger.info("update peer {} block both we have, {}", peer.getNode().getHost(),
        blockId.getString());
    peer.setHeadBlockWeBothHave(blockId);
    long time = ((BlockMessage) del.getData(blockId, MessageTypes.BLOCK)).getBlockCapsule()
        .getTimeStamp();
    peer.setHeadBlockTimeWeBothHave(time);
  }

  private Collection<PeerConnection> getActivePeer() {
    return pool.getActivePeers();
  }

  private void startSyncWithPeer(PeerConnection peer) {
    peer.setNeedSyncFromPeer(true);
    peer.getSyncBlockToFetch().clear();
    peer.setUnfetchSyncNum(0);
    updateBlockWeBothHave(peer, del.getGenesisBlock());
    peer.setBanned(false);
    syncNextBatchChainIds(peer);
  }

  private void syncNextBatchChainIds(PeerConnection peer) {
    if (peer.getSyncChainRequested() != null) {
      logger.info("Peer {} is in sync.", peer.getNode().getHost());
      return;
    }
    try {
      Deque<BlockId> chainSummary =
          del.getBlockChainSummary(peer.getHeadBlockWeBothHave(),
              peer.getSyncBlockToFetch());
      peer.setSyncChainRequested(
          new Pair<>(chainSummary, System.currentTimeMillis()));
      peer.sendMessage(new SyncBlockChainMessage((LinkedList<BlockId>) chainSummary));
    } catch (TronException e) {
      logger.error("Peer {} sync next batch chainIds failed, error: {}", peer.getNode().getHost(),
          e.getMessage());
      disconnectPeer(peer, ReasonCode.FORKED);
    }
  }

  @Override
  public void onConnectPeer(PeerConnection peer) {
    if (peer.getHelloMessage().getHeadBlockId().getNum() > del.getHeadBlockId().getNum()) {
      peer.setTronState(TronState.SYNCING);
      startSyncWithPeer(peer);
    } else {
      peer.setTronState(TronState.SYNC_COMPLETED);
    }
  }

  @Override
  public void onDisconnectPeer(PeerConnection peer) {

    if (!peer.getSyncBlockRequested().isEmpty()) {
      peer.getSyncBlockRequested().keySet()
          .forEach(blockId -> syncBlockIdWeRequested.invalidate(blockId));
      isFetchSyncActive = true;
    }

    if (!peer.getAdvObjWeRequested().isEmpty()) {
      peer.getAdvObjWeRequested().keySet()
          .forEach(item -> {
            if (getActivePeer().stream()
                .filter(peerConnection -> !peerConnection.equals(peer))
                .filter(peerConnection -> peerConnection.getInvToUs().contains(item.getHash()))
                .findFirst()
                .isPresent()) {
              advObjToFetch.put(item.getHash(), new PriorItem(item,
                  fetchSequenceCounter.incrementAndGet()));
            }
          });
    }
  }

  public void shutDown() {
    logExecutor.shutdown();
    trxsHandlePool.shutdown();
    disconnectInactiveExecutor.shutdown();
    cleanInventoryExecutor.shutdown();
    broadPool.shutdown();
    loopSyncBlockChain.shutdown();
    loopFetchBlocks.shutdown();
    loopAdvertiseInv.shutdown();
    handleBackLogBlocksPool.shutdown();
    fetchSyncBlocksExecutor.shutdown();
    handleSyncBlockExecutor.shutdown();
  }

  private void disconnectPeer(PeerConnection peer, ReasonCode reason) {
    peer.setSyncFlag(false);
    peer.disconnect(reason);
  }

}
<|MERGE_RESOLUTION|>--- conflicted
+++ resolved
@@ -894,17 +894,10 @@
     }
 
     if (blockIds.isEmpty()) {
-<<<<<<< HEAD
-      if (CollectionUtils.isNotEmpty(summaryChainIds)
-          && !del.canChainRevoke(summaryChainIds.get(0).getNum())) {
-        logger.info("Node sync block fail, disconnect peer {}, no block {}",
-            peer, summaryChainIds.get(0).getString());
-=======
       if (CollectionUtils.isNotEmpty(summaryChainIds) && !del
           .canChainRevoke(summaryChainIds.get(0).getNum())) {
         logger.info("Node sync block fail, disconnect peer {}, no block {}", peer,
             summaryChainIds.get(0).getString());
->>>>>>> 2c751a30
         peer.disconnect(ReasonCode.SYNC_FAIL);
         return;
       } else {
