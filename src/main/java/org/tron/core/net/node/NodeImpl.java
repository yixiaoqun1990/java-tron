--- conflicted
+++ resolved
@@ -344,7 +344,6 @@
    * @param msg msg to broadcast
    */
   public void broadcast(Message msg) {
-    //广播块消息或者交易消息
     InventoryType type;
     if (msg instanceof BlockMessage) {
       logger.info("Ready to broadcast block {}", ((BlockMessage) msg).getBlockId());
@@ -482,7 +481,6 @@
   }
 
   private void consumerAdvObjToFetch() {
-    //向空闲的活跃节点进行数据抓取请求 组织请求消息
     Collection<PeerConnection> filterActivePeer = getActivePeer().stream()
         .filter(peer -> !peer.isBusy()).collect(Collectors.toList());
 
@@ -500,24 +498,23 @@
       Sha256Hash hash = idToFetch.getHash();
       if (idToFetch.getTime() < now - MSG_CACHE_DURATION_IN_BLOCKS * BLOCK_PRODUCED_INTERVAL) {
         logger.info("This obj is too late to fetch: " + idToFetch);
-        advObjToFetch.remove(hash);  //过期的inv数据就不再广播请求了。
+        advObjToFetch.remove(hash);
         return;
       }
       filterActivePeer.stream()
           .filter(peer -> peer.getAdvObjSpreadToUs().containsKey(hash)  //发给向我们广播过该清单的节点，有可能有多个节点广播过该清单
               && sendPackage.getSize(peer) < MAX_TRX_PER_PEER)  //每个节点的交易数量不要超过限制
           .sorted(Comparator.comparingInt(peer -> sendPackage.getSize(peer)))
-          .findFirst().ifPresent(peer -> { //多个节点发送过这个清单的话 只找其中一个请求数据
+          .findFirst().ifPresent(peer -> {
         sendPackage.add(idToFetch, peer);
         peer.getAdvObjWeRequested().put(idToFetch.getItem(), now);  //记录我们向节点请求的数据
-        advObjToFetch.remove(hash);  //移除要抓取的数据
+        advObjToFetch.remove(hash);
       });
     });
 
-    sendPackage.sendFetch();  //发送FETCH_INV_DATA消息
-  }
-
-  //广播Inventory消息
+    sendPackage.sendFetch();
+  }
+
   private void consumerAdvObjToSpread() {
     if (advObjToSpread.isEmpty()) {
       try {
@@ -530,25 +527,24 @@
     InvToSend sendPackage = new InvToSend();
     HashMap<Sha256Hash, InventoryType> spread = new HashMap<>();
     synchronized (advObjToSpread) {
-      spread.putAll(advObjToSpread);  //广播到我的Inventory消息
+      spread.putAll(advObjToSpread);
       advObjToSpread.clear();
     }
     getActivePeer().stream()
-        .filter(peer -> !peer.isNeedSyncFromUs())  // 只向不需要从我们这里同步数据的节点广播
+        .filter(peer -> !peer.isNeedSyncFromUs())
         .forEach(peer ->
             spread.entrySet().stream()
                 .filter(idToSpread ->
-                    !peer.getAdvObjSpreadToUs().containsKey(idToSpread.getKey()) //我们之间没有交流过这个id
+                    !peer.getAdvObjSpreadToUs().containsKey(idToSpread.getKey())
                         && !peer.getAdvObjWeSpread().containsKey(idToSpread.getKey()))
                 .forEach(idToSpread -> {
                   peer.getAdvObjWeSpread().put(idToSpread.getKey(), Time.getCurrentMillis()); // 放到我们广播的数据集合中
-                  sendPackage.add(idToSpread, peer);  //广播给同一个peer同一类数据（区块或者交易）的多个id放到1条inventory消息中去
+                  sendPackage.add(idToSpread, peer);
                 }));
-    sendPackage.sendInv();  //INVENTORY消息
+    sendPackage.sendInv();
   }
 
   private synchronized void handleSyncBlock() {
-    //处理收到的区块 blockJustReceived存储收到的区块集合
     if (((ThreadPoolExecutor) handleBackLogBlocksPool).getActiveCount() > MAX_BLOCKS_IN_PROCESS) {
       logger.info("we're already processing too many blocks");
       return;
@@ -581,19 +577,19 @@
         synchronized (freshBlockId) {
           final boolean[] isFound = {false};
           getActivePeer().stream()
-              .filter( // 选出当前正要获取这个区块的节点，（保证按顺序处理）
+              .filter(
                   peer -> !peer.getSyncBlockToFetch().isEmpty() && peer.getSyncBlockToFetch().peek()
                       .equals(msg.getBlockId()))
               .forEach(peer -> {
                 peer.getSyncBlockToFetch().pop();
-                peer.getBlockInProc().add(msg.getBlockId()); //添加到节点的blockInProc集合 有序的
+                peer.getBlockInProc().add(msg.getBlockId());
                 isFound[0] = true;
               });
-          if (isFound[0]) { //确实有节点提出过抓取这个区块
+          if (isFound[0]) {
             blockWaitToProc.remove(msg);
             isBlockProc[0] = true;
             if (freshBlockId.contains(msg.getBlockId()) || processSyncBlock(
-                msg.getBlockCapsule())) {  //处理同步的块
+                msg.getBlockCapsule())) {
               finishProcessSyncBlock(msg.getBlockCapsule());
             }
           }
@@ -638,7 +634,6 @@
   }
 
   public synchronized void disconnectInactive() {
-    //定时执行断开交互的任务 针对所有活跃节点
     //logger.debug("size of activePeer: " + getActivePeer().size());
     getActivePeer().forEach(peer -> {
       final boolean[] isDisconnected = {false};
@@ -678,8 +673,7 @@
 
 
   private void onHandleInventoryMessage(PeerConnection peer, InventoryMessage msg) {
-    //收到广播的inventory消息 （区块或者交易）。
-    for (Sha256Hash id : msg.getHashList()) { // 遍历
+    for (Sha256Hash id : msg.getHashList()) {
       //交易信息数量较多
       if (msg.getInventoryType().equals(InventoryType.TRX) && TrxCache.getIfPresent(id) != null) {
         logger.info("{} {} from peer {} Already exist.", msg.getInventoryType(), id,
@@ -690,40 +684,25 @@
       final boolean[] requested = {false};
       getActivePeer().forEach(p -> {
         if (p.getAdvObjWeSpread().containsKey(id)) {
-          spreaded[0] = true;   // 我们向任意节点广播过这条消息
+          spreaded[0] = true;
         }
         if (p.getAdvObjWeRequested().containsKey(new Item(id, msg.getInventoryType()))) {
-          requested[0] = true;  // 我们向任意节点请求过这条消息
+          requested[0] = true;
         }
       });
 
-      if (!spreaded[0]  // 我们没有向任何节点广播过这个inv消息，并且广播给我的节点我们之间不需要相互同步
+      if (!spreaded[0]
           && !peer.isNeedSyncFromPeer()
           && !peer.isNeedSyncFromUs()) {
 
         //avoid TRX flood attack here.
         if (msg.getInventoryType().equals(InventoryType.TRX)
             && (peer.isAdvInvFull()
-            || isFlooded())) {  // 单个节点洪泛攻击或者全局洪泛攻击
+            || isFlooded())) {
           logger.warn("A peer is flooding us, stop handle inv, the peer is: " + peer);
           return;
         }
 
-<<<<<<< HEAD
-        peer.getAdvObjSpreadToUs().put(id, System.currentTimeMillis());  //记录节点广播给我们的inv数据和时间戳
-        if (!requested[0]) {  //如果我们没有向任何节点请求过
-          if (!badAdvObj.containsKey(id)) {
-            PriorItem targetPriorItem = this.advObjToFetch.get(id); //查找是否是我们要请求的数据
-
-            if (targetPriorItem != null) {  //别的节点广播给过我们，刷新一下时间即可
-              //another peer tell this trx to us, refresh its time.
-              targetPriorItem.refreshTime();
-            } else { //第一次收到这个inv数据的广播  放到advObjToFetch等待去广播获取
-              fetchWaterLine.increase();
-              this.advObjToFetch.put(id, new PriorItem(new Item(id, msg.getInventoryType()),
-                  fetchSequenceCounter.incrementAndGet()));
-            }
-=======
         peer.getAdvObjSpreadToUs().put(id, System.currentTimeMillis());
         if (!requested[0]) {
           PriorItem targetPriorItem = this.advObjToFetch.get(id);
@@ -735,7 +714,6 @@
             fetchWaterLine.increase();
             this.advObjToFetch.put(id, new PriorItem(new Item(id, msg.getInventoryType()),
                 fetchSequenceCounter.incrementAndGet()));
->>>>>>> e9313433
           }
         }
       }
@@ -761,40 +739,37 @@
   }
 
   private void onHandleBlockMessage(PeerConnection peer, BlockMessage blkMsg) {
-    //收到了一个区块消息。检查收到的区块是否是我们向节点请求的区块，判断节点的同步标记（如果已经发送过断开节点连接的消息的话，标记为假，即不进行同步）
-    //如果同步标记为真，将区块从请求集合删掉，将blockmsg放入blockJustReceived集合中，等待处理区块的线程定时处理
     Map<Item, Long> advObjWeRequested = peer.getAdvObjWeRequested();
     Map<BlockId, Long> syncBlockRequested = peer.getSyncBlockRequested();
     BlockId blockId = blkMsg.getBlockId();
     Item item = new Item(blockId, InventoryType.BLOCK);
     boolean syncFlag = false;
-    if (syncBlockRequested.containsKey(blockId)) { // 我们向这个节点发送过同步这个块的请求
+    if (syncBlockRequested.containsKey(blockId)) {
       if (!peer.getSyncFlag()) {
         logger.info("Received a block {} from no need sync peer {}", blockId.getNum(),
             peer.getNode().getHost());
-        return;  //不需要从这个节点进行同步了，什么都不做返回。
+        return;
       }
       peer.getSyncBlockRequested().remove(blockId);
       synchronized (blockJustReceived) {
         blockJustReceived.put(blkMsg, peer);
       }
-      isHandleSyncBlockActive = true;  //打开处理区块的开关，等待执行器的处理。
-      syncFlag = true;  //是同步模式请求的这个块，就不要在广播模式再处理这个区块了
-      if (!peer.isBusy()) {  //节点空闲
+      isHandleSyncBlockActive = true;
+      syncFlag = true;
+      if (!peer.isBusy()) {
         if (peer.getUnfetchSyncNum() > 0
             && peer.getSyncBlockToFetch().size() <= NodeConstant.SYNC_FETCH_BATCH_NUM) {
-          syncNextBatchChainIds(peer); //尚且有remain的数据并且当前要处理的区块数量小于2000，开启与这个节点的下一次的区块链同步
+          syncNextBatchChainIds(peer);
         } else {
-          isFetchSyncActive = true;  //暂时不进行下一轮的区块链同步，而是开启区块抓取开关，尽快同步块
-        }
-      }
-    }
-
-    //是通过广播的方式发过来的Block消息，查看我们广播请求的块
-    if (advObjWeRequested.containsKey(item)) { //广播请求包含这个块
+          isFetchSyncActive = true;
+        }
+      }
+    }
+
+    if (advObjWeRequested.containsKey(item)) {
       advObjWeRequested.remove(item);
-      if (!syncFlag) { //不是同步模式请求的这个块，而是广播模式请求的这个块，所以需要再广播出去
-        processAdvBlock(peer, blkMsg.getBlockCapsule()); //如果请求过，进行广播收块的处理
+      if (!syncFlag) {
+        processAdvBlock(peer, blkMsg.getBlockCapsule());
         startFetchItem();
       }
     }
@@ -837,16 +812,16 @@
     if (!freshBlockId.contains(block.getBlockId())) {
       try {
         LinkedList<Sha256Hash> trxIds = null;
-        trxIds = del.handleBlock(block, false); //广播模式处理收到的块
+        trxIds = del.handleBlock(block, false);
         freshBlockId.offer(block.getBlockId());
 
-        trxIds.forEach(trxId -> advObjToFetch.remove(trxId)); //移除掉区块中包含的交易的广播请求
+        trxIds.forEach(trxId -> advObjToFetch.remove(trxId));
 
         getActivePeer().stream()
             .filter(p -> p.getAdvObjSpreadToUs().containsKey(block.getBlockId()))
-            .forEach(p -> updateBlockWeBothHave(p, block));  //把收到的区块作为共有的头块 是否中间有缺失或者覆盖后块的问题？
-
-        broadcast(new BlockMessage(block));  // 广播区块消息  生产advObjToSpread
+            .forEach(p -> updateBlockWeBothHave(p, block));
+
+        broadcast(new BlockMessage(block));
         advBlockDisorder.remove(block.getParentHash());
         return true;
       } catch (BadBlockException e) {
@@ -876,11 +851,11 @@
     ReasonCode reason = null;
     try {
       try {
-        del.handleBlock(block, true);  //同步模式处理区块
+        del.handleBlock(block, true);
       } catch (InterruptedException e) {
         Thread.currentThread().interrupt();
       }
-      freshBlockId.offer(block.getBlockId());  //添加入freshBlockId集合
+      freshBlockId.offer(block.getBlockId());
       logger.info("Success handle block {}", block.getBlockId().getString());
       isAccept = true;
     } catch (BadBlockException e) {
@@ -898,27 +873,26 @@
       reason = ReasonCode.FORKED;
     }
 
-    if (!isAccept) {  //这个区块有问题，没有被接受
+    if (!isAccept) {
       ReasonCode finalReason = reason;
       getActivePeer().stream()
           .filter(peer -> peer.getBlockInProc().contains(block.getBlockId())) // 待获取块集合包含这个区块的节点
-          .forEach(peer -> disconnectPeer(peer, finalReason));  // 断开
+          .forEach(peer -> disconnectPeer(peer, finalReason));
     }
     isHandleSyncBlockActive = true;
     return isAccept;
   }
 
   private void finishProcessSyncBlock(BlockCapsule block) {
-    // 完成处理同步区块
     getActivePeer().forEach(peer -> {
       if (peer.getSyncBlockToFetch().isEmpty()
           && peer.getBlockInProc().isEmpty()
           && !peer.isNeedSyncFromPeer()
-          && !peer.isNeedSyncFromUs()) { // 没有待获取的区块也没有处理中的区块，相互不需要同步
-        startSyncWithPeer(peer);  // 开始同步
-      } else if (peer.getBlockInProc().remove(block.getBlockId())) {  //这个块是节点正在处理的
-        updateBlockWeBothHave(peer, block);  //更新和这个节点的共同头块
-        if (peer.getSyncBlockToFetch().isEmpty()) { //send sync to let peer know we are sync.
+          && !peer.isNeedSyncFromUs()) {
+        startSyncWithPeer(peer);
+      } else if (peer.getBlockInProc().remove(block.getBlockId())) {
+        updateBlockWeBothHave(peer, block);
+        if (peer.getSyncBlockToFetch().isEmpty()) {
           syncNextBatchChainIds(peer);
         }
       }
@@ -934,7 +908,6 @@
   }
 
   private void onHandleTransactionMessage(PeerConnection peer, TransactionMessage trxMsg) {
-    // 处理收到的交易信息
     try {
       Item item = new Item(trxMsg.getMessageId(), InventoryType.TRX);
       if (!peer.getAdvObjWeRequested().containsKey(item)) {
@@ -965,53 +938,49 @@
   }
 
   private void onHandleSyncBlockChainMessage(PeerConnection peer, SyncBlockChainMessage syncMsg) {
-    //处理收到的请求同步区块链的消息。 首先获取到消息中的区块链清单，查找该节点缺失的区块。
     peer.setTronState(TronState.SYNCING);
     LinkedList<BlockId> blockIds = new LinkedList<>();
     List<BlockId> summaryChainIds = syncMsg.getBlockIds();
     long remainNum = 0;
 
     try {
-      blockIds = del.getLostBlockIds(summaryChainIds);  //查找节点缺失的区块
+      blockIds = del.getLostBlockIds(summaryChainIds);
     } catch (StoreException e) {
       logger.error(e.getMessage());
     }
 
-    if (blockIds.isEmpty()) { // 没找到缺失的块
-      //你发过来的summary不空，我却没有找到你缺失的，关键是你要的块序号居然比我的固化块还要低，所以你发过来的summary一定有问题
+    if (blockIds.isEmpty()) {
       if (CollectionUtils.isNotEmpty(summaryChainIds) && !del
           .canChainRevoke(summaryChainIds.get(0).getNum())) {
         logger.info("Node sync block fail, disconnect peer {}, no block {}", peer,
             summaryChainIds.get(0).getString());
-        peer.disconnect(ReasonCode.SYNC_FAIL);  //断开连接
+        peer.disconnect(ReasonCode.SYNC_FAIL);
         return;
       } else {
-        peer.setNeedSyncFromUs(false);  //如果没有找到缺失的块，因为我们是在主链进行查找的，所以你发过来的链可能在我这里不是主链，设置你不需要从我这里进行区块同步
-      }
-    } else if (blockIds.size() == 1  // 只找到了一个缺失的块，并且缺失块是在你的summary清单的，或者缺失块就是创世块
+        peer.setNeedSyncFromUs(false);
+      }
+    } else if (blockIds.size() == 1
         && !summaryChainIds.isEmpty()
         && (summaryChainIds.contains(blockIds.peekFirst())
         || blockIds.peek().getNum() == 0)) {
-      peer.setNeedSyncFromUs(false);  //标记这个节点不需要从本节点同步
+      peer.setNeedSyncFromUs(false);
     } else {
-      peer.setNeedSyncFromUs(true);  //如果是找到了缺失块的其他情况，标记这个节点需要从本节点进行同步
+      peer.setNeedSyncFromUs(true);
       remainNum = del.getHeadBlockId().getNum() - blockIds.peekLast().getNum();  //计算剩余的区块数
     }
 
     //TODO: need a block older than revokingDB size exception. otherwise will be a dead loop here
-    //这一块儿逻辑？？
-    if (!peer.isNeedSyncFromPeer() //不需要从节点同步
+    if (!peer.isNeedSyncFromPeer()
         && CollectionUtils.isNotEmpty(summaryChainIds) //
         && !del.contain(Iterables.getLast(summaryChainIds), MessageTypes.BLOCK)
         && del.canChainRevoke(summaryChainIds.get(0).getNum())) {
       startSyncWithPeer(peer);
     }
 
-    peer.sendMessage(new ChainInventoryMessage(blockIds, remainNum));  //向节点发送区块链清单消息
+    peer.sendMessage(new ChainInventoryMessage(blockIds, remainNum));
   }
 
   private void onHandleFetchDataMessage(PeerConnection peer, FetchInvDataMessage fetchInvDataMsg) {
-    //处理请求数据抓取消息（有可能是块数据、有可能是交易数据）
     MessageTypes type = fetchInvDataMsg.getInvMessageType();
 
     BlockCapsule block = null;
@@ -1024,29 +993,25 @@
 
       Message msg;
 
-      //查缓存
       if (type == MessageTypes.BLOCK) {
         msg = BlockCache.getIfPresent(hash);
       } else {
         msg = TrxCache.getIfPresent(hash);
       }
 
-      //查库
       if (msg == null) {
         msg = del.getData(hash, type);
       }
 
-      //没查到，回送消息
       if (msg == null) {
         logger.error("fetch message {} {} failed.", type, hash);
         peer.sendMessage(new ItemNotFound());
         return;
       }
 
-      //回送查到的数据项消息 块消息或者是交易消息
       if (type.equals(MessageTypes.BLOCK)) {
         block = ((BlockMessage) msg).getBlockCapsule();
-        peer.sendMessage(msg);  //发送数据块消息
+        peer.sendMessage(msg);
       } else {
         transactions.add(((TransactionMessage) msg).getTransactionCapsule().getInstance());
         size += ((TransactionMessage) msg).getTransactionCapsule().getInstance().getSerializedSize();
@@ -1059,9 +1024,9 @@
     }
 
     if (block != null) {
-      updateBlockWeBothHave(peer, block);  //更新和节点的共有头块信息
-    }
-    if (transactions.size() > 0) { // 发送剩余的交易数据信息
+      updateBlockWeBothHave(peer, block);
+    }
+    if (transactions.size() > 0) {
       peer.sendMessage(new TransactionsMessage(transactions));
     }
   }
@@ -1071,17 +1036,13 @@
   }
 
   private void onHandleChainInventoryMessage(PeerConnection peer, ChainInventoryMessage msg) {
-    //处理收到的区块清单消息。
-    //blockIdWeGet = msg.getBlockIds() peer发过来的区块清单
-    //remainNum = msg.getRemainNum()  peer发过来的剩余未发送的区块数量
     try {
-      //验证
-      if (peer.getSyncChainRequested() != null) {  //判断本地节点是否向peer发送了区块链同步请求。
+      if (peer.getSyncChainRequested() != null) {
         //List<BlockId> blockIds = msg.getBlockIds();
         Deque<BlockId> blockIdWeGet = new LinkedList<>(msg.getBlockIds());
 
         //check if the peer is a traitor
-        if (!blockIdWeGet.isEmpty()) {  //检验区块的顺序
+        if (!blockIdWeGet.isEmpty()) {
           long num = blockIdWeGet.peek().getNum();
           for (BlockId id : blockIdWeGet) {
             if (id.getNum() != num++) {
@@ -1121,12 +1082,12 @@
 
         //here this peer's answer is legal
         peer.setSyncChainRequested(null);
-        if (msg.getRemainNum() == 0  //没有剩余区块需要同步
+        if (msg.getRemainNum() == 0
             && (blockIdWeGet.isEmpty() || (blockIdWeGet.size() == 1 && del
-            .containBlock(blockIdWeGet.peek()))) // 缺失的区块是我们已经有的了
-            && peer.getSyncBlockToFetch().isEmpty()  //没有需要获取的区块了
+            .containBlock(blockIdWeGet.peek())))
+            && peer.getSyncBlockToFetch().isEmpty()
             && peer.getUnfetchSyncNum() == 0) {
-          peer.setNeedSyncFromPeer(false);  //和这个节点没有剩余区块需要同步了，并且同步中的区块也没有了，标记不需要从该节点进行区块同步了
+          peer.setNeedSyncFromPeer(false);
           unSyncNum = getUnSyncNum();
           if (unSyncNum == 0) {
             del.syncToCli(0);
@@ -1137,10 +1098,8 @@
         }
 
         if (!blockIdWeGet.isEmpty() && peer.getSyncBlockToFetch().isEmpty()) {
-          //如果有缺失的区块并且从这个节点待抓取的区块是空的
           boolean isFound = false;
 
-          //判断是否从其他节点处进行着相同的区块同步。
           for (PeerConnection peerToCheck :
               getActivePeer()) {
             if (!peerToCheck.equals(peer)
@@ -1152,17 +1111,13 @@
             }
           }
 
-          //如果并没有从其他节点获得这些块isFound为false，说明我们很可能已经有了这些块了，那么就遍历查找一下，如果有
-          //就把已经有的移除掉。
-          if (!isFound) {//没有从其他节点处进行区块同步
+          if (!isFound) {
             while (!blockIdWeGet.isEmpty() && del.containBlock(blockIdWeGet.peek())) {
               updateBlockWeBothHave(peer, blockIdWeGet.peek());
-              blockIdWeGet.poll(); // 从缺失清单中移除，不再获取这个块
+              blockIdWeGet.poll();
             }
           }
         } else if (!blockIdWeGet.isEmpty()) {
-          // 目前有抓取中的区块。好的情况是抓取中的最后一个和缺失的第一个是相同的，
-          // 但不幸的是可能发生了切链，抓取中的区块和缺失的区块有对不上的甚至一个都对不上。
           while (!peer.getSyncBlockToFetch().isEmpty()) {
             if (!peer.getSyncBlockToFetch().peekLast().equals(blockIdWeGet.peekFirst())) {  //缺失块的集合至多只有第一个是和待抓取的区块集合是重复的
               peer.getSyncBlockToFetch().pollLast();
@@ -1171,30 +1126,29 @@
             }
           }
 
-          // 等待抓取的块都被移除了。 有可能之前已经是共有头块的数据现在也不是共有头块了，此时需要再更新一次共有头块，因此收到区块清单时候更新共有头块很重要
           if (peer.getSyncBlockToFetch().isEmpty() && del.containBlock(blockIdWeGet.peek())) {
             updateBlockWeBothHave(peer, blockIdWeGet.peek());
 
           }
           //poll the block we both have.
-          blockIdWeGet.poll();  //移除掉缺失块的第一个
+          blockIdWeGet.poll();
         }
 
         //sew it
-        peer.setUnfetchSyncNum(msg.getRemainNum());  //设置余块的数量
-        peer.getSyncBlockToFetch().addAll(blockIdWeGet); // 要把加工过的blockIdWeGet设置到tofetch集合
-        synchronized (freshBlockId) {  // 可能从其他节点处已经获得了区块，如有则不再次获得这个区块
+        peer.setUnfetchSyncNum(msg.getRemainNum());
+        peer.getSyncBlockToFetch().addAll(blockIdWeGet);
+        synchronized (freshBlockId) {
           while (!peer.getSyncBlockToFetch().isEmpty() && freshBlockId
               .contains(peer.getSyncBlockToFetch().peek())) {
             BlockId blockId = peer.getSyncBlockToFetch().pop();
-            updateBlockWeBothHave(peer, blockId);  //更新共有头块
+            updateBlockWeBothHave(peer, blockId);
             logger.info("Block {} from {} is processed", blockId.getString(),
                 peer.getNode().getHost());
           }
         }
 
         if (msg.getRemainNum() == 0 && peer.getSyncBlockToFetch().size() == 0) {
-          peer.setNeedSyncFromPeer(false);  //节点没有剩余块且没有获取中的区块，设置不从这个节点同步
+          peer.setNeedSyncFromPeer(false);
         }
 
         long newUnSyncNum = getUnSyncNum();
@@ -1203,22 +1157,20 @@
           del.syncToCli(unSyncNum);
         }
 
-        //优先进行区块的同步，再进行链的同步
         if (msg.getRemainNum() == 0) {
           if (!peer.getSyncBlockToFetch().isEmpty()) {
             //startFetchSyncBlock();
-            isFetchSyncActive = true;  //打开执行区块同步的开关
+            isFetchSyncActive = true;
           } else {
             //let peer know we are sync.
-            syncNextBatchChainIds(peer);  //本次要同步的区块已经结束，进行下一轮链同步 这里可能是通过发一个链同步消息来告知节点同步已经完成？
-          }
-        } else { //有剩余区块
+            syncNextBatchChainIds(peer);
+          }
+        } else {
           if (peer.getSyncBlockToFetch().size() > NodeConstant.SYNC_FETCH_BATCH_NUM) {
-            //如果要同步的区块数量大于2000 开启执行区块同步的开关 先不进行区块清单的同步
             //one batch by one batch.
             //startFetchSyncBlock();
             isFetchSyncActive = true;
-          } else {//请求下一次的区块链同步
+          } else {
             syncNextBatchChainIds(peer);
           }
         }
@@ -1251,23 +1203,22 @@
   }
 
   private synchronized void startFetchSyncBlock() {
-    //向所有节点请求区块同步
     //TODO: check how many block is processing and decide if fetch more
     HashMap<PeerConnection, List<BlockId>> send = new HashMap<>();
     HashSet<BlockId> request = new HashSet<>();
 
     getActivePeer().stream()
-        .filter(peer -> peer.isNeedSyncFromPeer() && !peer.isBusy())  //过滤出需要进行同步的节点（有想要的区块数据且节点空闲）
+        .filter(peer -> peer.isNeedSyncFromPeer() && !peer.isBusy())
         .forEach(peer -> {
           if (!send.containsKey(peer)) { //TODO: Attention multi thread here
-            send.put(peer, new LinkedList<>());  //初始化send集合的key（key是peer，value是要同步的区块的list）
+            send.put(peer, new LinkedList<>());
           }
           for (BlockId blockId :
-              peer.getSyncBlockToFetch()) {  //把要同步的区块集合查出来，去掉已经发过请求的区块，或者在getSyncBlockToFetch这个方法里面获取到的重复的区块
+              peer.getSyncBlockToFetch()) {
             if (!request.contains(blockId) //TODO: clean processing block
                 && (syncBlockIdWeRequested.getIfPresent(blockId) == null)) {
               send.get(peer).add(blockId);
-              request.add(blockId);  //用做去重
+              request.add(blockId);
               //TODO: check max block num to fetch from one peer.
               if (send.get(peer).size()
                   > MAX_BLOCKS_SYNC_FROM_ONE_PEER) { //Max Blocks peer get one time  //限制单个节点每次请求的区块数量
@@ -1277,17 +1228,16 @@
           }
         });
 
-    //开始向每个节点发送FetchInvDataMessage的消息来获取block数据
     send.forEach((peer, blockIds) -> {
       //TODO: use collector
       blockIds.forEach(blockId -> {
-        syncBlockIdWeRequested.put(blockId, System.currentTimeMillis());  //把请求的区块放入全局syncBlockIdWeRequested这个集合
-        peer.getSyncBlockRequested().put(blockId, System.currentTimeMillis()); // 把请求的区块放入节点的请求集合
+        syncBlockIdWeRequested.put(blockId, System.currentTimeMillis());
+        peer.getSyncBlockRequested().put(blockId, System.currentTimeMillis());
       });
       List<Sha256Hash> ids = new LinkedList<>();
       ids.addAll(blockIds);
       if (!ids.isEmpty()) {
-        peer.sendMessage(new FetchInvDataMessage(ids, InventoryType.BLOCK)); //向节点发送抓块信息
+        peer.sendMessage(new FetchInvDataMessage(ids, InventoryType.BLOCK));
       }
     });
 
@@ -1324,7 +1274,6 @@
   }
 
   private void syncNextBatchChainIds(PeerConnection peer) {
-    //进行下一轮的区块链同步
     if (peer.getSyncChainRequested() != null) {
       logger.info("Peer {} is in sync.", peer.getNode().getHost());
       return;
