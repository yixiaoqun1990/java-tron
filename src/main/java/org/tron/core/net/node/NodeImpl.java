--- conflicted
+++ resolved
@@ -791,23 +791,15 @@
         }
       } catch (TraitorPeerException e) {
         logger.error(e.getMessage());
-        banTraitorPeer(peer);
+        banTraitorPeer(peer, ReasonCode.BAD_PROTOCOL);
       } catch (BadTransactionException e) {
         badAdvObj.put(trxMsg.getMessageId(), System.currentTimeMillis());
-      }
-<<<<<<< HEAD
+        banTraitorPeer(peer, ReasonCode.BAD_TX);
+      }
     } finally {
       session.complete();
       JMonitor.countAndDuration("OnHandleTransactionMessageTotalCount",
           session.getDurationInMillis());
-=======
-    } catch (TraitorPeerException e) {
-      logger.error(e.getMessage());
-      banTraitorPeer(peer, ReasonCode.BAD_PROTOCOL);
-    } catch (BadTransactionException e) {
-      badAdvObj.put(trxMsg.getMessageId(), System.currentTimeMillis());
-      banTraitorPeer(peer, ReasonCode.BAD_TX);
->>>>>>> 2de1fdc5
     }
   }
 
@@ -1063,19 +1055,12 @@
       } catch (TraitorPeerException e) {
         session.setStatus(CatTransactionStatus.TRAITOR_PEER_EXCEPTION);
         logger.error(e.getMessage());
-        banTraitorPeer(peer);
-      }
-<<<<<<< HEAD
+        banTraitorPeer(peer, ReasonCode.BAD_PROTOCOL);
+      }
     } finally {
       session.complete();
       JMonitor.countAndDuration("OnHandleChainInventoryMessageTotalCount",
           session.getDurationInMillis());
-=======
-
-    } catch (TraitorPeerException e) {
-      logger.error(e.getMessage());
-      banTraitorPeer(peer, ReasonCode.BAD_PROTOCOL);
->>>>>>> 2de1fdc5
     }
   }
 
@@ -1200,7 +1185,6 @@
     session.setStatus(Session.SUCCESS);
 
     try {
-<<<<<<< HEAD
       if (peer.getSyncChainRequested() != null) {
         logger.info("peer {}:{} is in sync.", peer.getNode().getHost(), peer.getNode().getPort());
         return;
@@ -1212,29 +1196,14 @@
         peer.setSyncChainRequested(
             new Pair<>(chainSummary, System.currentTimeMillis()));
         peer.sendMessage(new SyncBlockChainMessage((LinkedList<BlockId>) chainSummary));
-        JMonitor.logMetricForCount("SyncNextBatchChainIdsSuccessCount");
-        JMonitor.logMetricForCount("SendSyncBlockChainMessageCount");
       } catch (TronException e) { //TODO: use tron excpetion here
-        session.setStatus(CatTransactionStatus.TRON_EXCEPTION);
         logger.info(e.getMessage());
         logger.debug(e.getMessage(), e);
-        disconnectPeer(peer, ReasonCode.BAD_PROTOCOL);//TODO: unlink?
+        disconnectPeer(peer, ReasonCode.FORKED);//TODO: unlink?
       }
     } finally {
       session.complete();
       JMonitor.countAndDuration("SyncNextBatchChainIdsTotalCount", session.getDurationInMillis());
-=======
-      Deque<BlockId> chainSummary =
-          del.getBlockChainSummary(peer.getHeadBlockWeBothHave(),
-              peer.getSyncBlockToFetch());
-      peer.setSyncChainRequested(
-          new Pair<>(chainSummary, System.currentTimeMillis()));
-      peer.sendMessage(new SyncBlockChainMessage((LinkedList<BlockId>) chainSummary));
-    } catch (TronException e) { //TODO: use tron excpetion here
-      logger.info(e.getMessage());
-      logger.debug(e.getMessage(), e);
-      disconnectPeer(peer, ReasonCode.FORKED);//TODO: unlink?
->>>>>>> 2de1fdc5
     }
   }
 
