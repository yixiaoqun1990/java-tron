package org.tron.core.services;

import com.google.common.base.Preconditions;
import com.google.protobuf.ByteString;
import io.grpc.Server;
import io.grpc.netty.NettyServerBuilder;
import io.grpc.stub.StreamObserver;
import java.io.IOException;
import java.util.HashMap;
import java.util.List;
import java.util.Map;
import java.util.Objects;
import java.util.concurrent.Executors;
import java.util.concurrent.TimeUnit;
import lombok.extern.slf4j.Slf4j;
import org.apache.commons.codec.binary.Hex;
import org.springframework.beans.factory.annotation.Autowired;
import org.springframework.stereotype.Component;
import org.springframework.util.CollectionUtils;
import org.tron.api.DatabaseGrpc.DatabaseImplBase;
import org.tron.api.GrpcAPI;
import org.tron.api.GrpcAPI.AccountNetMessage;
import org.tron.api.GrpcAPI.AccountPaginated;
import org.tron.api.GrpcAPI.Address;
import org.tron.api.GrpcAPI.AddressPrKeyPairMessage;
import org.tron.api.GrpcAPI.AssetIssueList;
import org.tron.api.GrpcAPI.BlockLimit;
import org.tron.api.GrpcAPI.BlockList;
import org.tron.api.GrpcAPI.BlockReference;
import org.tron.api.GrpcAPI.BytesMessage;
import org.tron.api.GrpcAPI.EasyTransferMessage;
import org.tron.api.GrpcAPI.EasyTransferResponse;
import org.tron.api.GrpcAPI.EmptyMessage;
import org.tron.api.GrpcAPI.Node;
import org.tron.api.GrpcAPI.NodeList;
import org.tron.api.GrpcAPI.NumberMessage;
import org.tron.api.GrpcAPI.PaginatedMessage;
<<<<<<< HEAD
import org.tron.api.GrpcAPI.ProposalList;
=======
import org.tron.api.GrpcAPI.Return.response_code;
>>>>>>> f400b607
import org.tron.api.GrpcAPI.TransactionList;
import org.tron.api.GrpcAPI.WitnessList;
import org.tron.api.WalletExtensionGrpc;
import org.tron.api.WalletGrpc.WalletImplBase;
import org.tron.api.WalletSolidityGrpc.WalletSolidityImplBase;
import org.tron.common.application.Service;
import org.tron.common.crypto.ECKey;
import org.tron.common.overlay.discover.node.NodeHandler;
import org.tron.common.overlay.discover.node.NodeManager;
import org.tron.common.utils.ByteArray;
import org.tron.common.utils.StringUtil;
import org.tron.common.utils.Utils;
import org.tron.core.Constant;
import org.tron.core.Wallet;
import org.tron.core.WalletSolidity;
import org.tron.core.actuator.Actuator;
import org.tron.core.actuator.ActuatorFactory;
import org.tron.core.capsule.AccountCapsule;
import org.tron.core.capsule.BlockCapsule;
import org.tron.core.capsule.TransactionCapsule;
import org.tron.core.capsule.WitnessCapsule;
import org.tron.core.config.args.Args;
import org.tron.core.db.BandwidthProcessor;
import org.tron.core.db.Manager;
import org.tron.core.exception.ContractValidateException;
import org.tron.core.exception.HeaderNotFound;
import org.tron.core.exception.StoreException;
import org.tron.protos.Contract;
import org.tron.protos.Contract.AccountCreateContract;
import org.tron.protos.Contract.AssetIssueContract;
import org.tron.protos.Contract.ParticipateAssetIssueContract;
import org.tron.protos.Contract.TransferAssetContract;
import org.tron.protos.Contract.TransferContract;
import org.tron.protos.Contract.UnfreezeAssetContract;
import org.tron.protos.Contract.VoteWitnessContract;
import org.tron.protos.Contract.WitnessCreateContract;
import org.tron.protos.Protocol.Account;
import org.tron.protos.Protocol.Block;
import org.tron.protos.Protocol.DynamicProperties;
import org.tron.protos.Protocol.Proposal;
import org.tron.protos.Protocol.Transaction;
import org.tron.protos.Protocol.Transaction.Contract.ContractType;
import org.tron.protos.Protocol.TransactionInfo;
import org.tron.protos.Protocol.TransactionSign;

@Component
@Slf4j
public class RpcApiService implements Service {

  private int port = Args.getInstance().getRpcPort();
  private Server apiServer;

  @Autowired
  private Manager dbManager;
  @Autowired
  private NodeManager nodeManager;
  @Autowired
  private WalletSolidity walletSolidity;
  @Autowired
  private Wallet wallet;

  private static final long BLOCK_LIMIT_NUM = 100;
  private static final long TRANSACTION_LIMIT_NUM = 1000;

  @Override
  public void init() {
  }

  @Override
  public void init(Args args) {
  }

  @Override
  public void start() {
    try {
      NettyServerBuilder serverBuilder = NettyServerBuilder.forPort(port)
          .addService(new DatabaseApi());

      Args args = Args.getInstance();

      if (args.getRpcThreadNum() > 0) {
        serverBuilder = serverBuilder
            .executor(Executors.newFixedThreadPool(args.getRpcThreadNum()));
      }

      if (args.isSolidityNode()) {
        serverBuilder = serverBuilder.addService(new WalletSolidityApi());
        if (args.isWalletExtensionApi()) {
          serverBuilder = serverBuilder.addService(new WalletExtensionApi());
        }
      } else {
        serverBuilder = serverBuilder.addService(new WalletApi());
      }

      // Set configs from config.conf or default value
      serverBuilder
          .maxConcurrentCallsPerConnection(args.getMaxConcurrentCallsPerConnection())
          .flowControlWindow(args.getFlowControlWindow())
          .maxConnectionIdle(args.getMaxConnectionIdleInMillis(), TimeUnit.MILLISECONDS)
          .maxConnectionAge(args.getMaxConnectionAgeInMillis(), TimeUnit.MILLISECONDS)
          .maxMessageSize(args.getMaxMessageSize())
          .maxHeaderListSize(args.getMaxHeaderListSize());

      apiServer = serverBuilder.build().start();
    } catch (IOException e) {
      logger.debug(e.getMessage(), e);
    }

    logger.info("RpcApiService started, listening on " + port);

    Runtime.getRuntime().addShutdownHook(new Thread(() -> {
      System.err.println("*** shutting down gRPC server since JVM is shutting down");
      //server.this.stop();
      System.err.println("*** server shut down");
    }));
  }


  /**
   * DatabaseApi.
   */
  private class DatabaseApi extends DatabaseImplBase {

    @Override
    public void getBlockReference(org.tron.api.GrpcAPI.EmptyMessage request,
        io.grpc.stub.StreamObserver<org.tron.api.GrpcAPI.BlockReference> responseObserver) {
      long headBlockNum = dbManager.getDynamicPropertiesStore()
          .getLatestBlockHeaderNumber();
      byte[] blockHeaderHash = dbManager.getDynamicPropertiesStore()
          .getLatestBlockHeaderHash().getBytes();
      BlockReference ref = BlockReference.newBuilder()
          .setBlockHash(ByteString.copyFrom(blockHeaderHash))
          .setBlockNum(headBlockNum)
          .build();
      responseObserver.onNext(ref);
      responseObserver.onCompleted();
    }

    @Override
    public void getNowBlock(EmptyMessage request, StreamObserver<Block> responseObserver) {
      Block block = null;
      try {
        block = dbManager.getHead().getInstance();
      } catch (StoreException e) {
        logger.error(e.getMessage());
      }
      responseObserver.onNext(block);
      responseObserver.onCompleted();
    }

    @Override
    public void getBlockByNum(NumberMessage request, StreamObserver<Block> responseObserver) {
      Block block = null;
      try {
        block = dbManager.getBlockByNum(request.getNum()).getInstance();
      } catch (StoreException e) {
        logger.error(e.getMessage());
      }
      responseObserver.onNext(block);
      responseObserver.onCompleted();
    }

    @Override
    public void getDynamicProperties(EmptyMessage request,
        StreamObserver<DynamicProperties> responseObserver) {
      DynamicProperties.Builder builder = DynamicProperties.newBuilder();
      builder.setLastSolidityBlockNum(
          dbManager.getDynamicPropertiesStore().getLatestSolidifiedBlockNum());
      DynamicProperties dynamicProperties = builder.build();
      responseObserver.onNext(dynamicProperties);
      responseObserver.onCompleted();
    }
  }

  /**
   * WalletSolidityApi.
   */
  private class WalletSolidityApi extends WalletSolidityImplBase {

    @Override
    public void getAccount(Account request, StreamObserver<Account> responseObserver) {
      ByteString addressBs = request.getAddress();
      if (addressBs != null) {
        Account reply = wallet.getAccount(request);
        if (reply == null) {
          responseObserver.onNext(null);
        } else {
          AccountCapsule accountCapsule = new AccountCapsule(reply);
          BandwidthProcessor processor = new BandwidthProcessor(dbManager);
          processor.updateUsage(accountCapsule);
          responseObserver.onNext(accountCapsule.getInstance());
        }
      } else {
        responseObserver.onNext(null);
      }
      responseObserver.onCompleted();
    }

    @Override
    public void listWitnesses(EmptyMessage request, StreamObserver<WitnessList> responseObserver) {
      responseObserver.onNext(wallet.getWitnessList());
      responseObserver.onCompleted();
    }

    @Override
    public void getAssetIssueList(EmptyMessage request,
        StreamObserver<AssetIssueList> responseObserver) {
      responseObserver.onNext(wallet.getAssetIssueList());
      responseObserver.onCompleted();
    }

    @Override
    public void getPaginatedAssetIssueList(PaginatedMessage request,
        StreamObserver<AssetIssueList> responseObserver) {
      responseObserver.onNext(wallet.getAssetIssueList(request.getOffset(), request.getLimit()));
      responseObserver.onCompleted();
    }

    @Override
    public void getNowBlock(EmptyMessage request, StreamObserver<Block> responseObserver) {
      responseObserver.onNext(wallet.getNowBlock());
      responseObserver.onCompleted();
    }

    @Override
    public void getBlockByNum(NumberMessage request, StreamObserver<Block> responseObserver) {
      long num = request.getNum();
      if (num >= 0) {
        Block reply = wallet.getBlockByNum(num);
        responseObserver.onNext(reply);
      } else {
        responseObserver.onNext(null);
      }
      responseObserver.onCompleted();
    }

    @Override
    public void getTransactionById(BytesMessage request,
        StreamObserver<Transaction> responseObserver) {
      ByteString id = request.getValue();
      if (null != id) {
        Transaction reply = walletSolidity.getTransactionById(id);

        responseObserver.onNext(reply);
      } else {
        responseObserver.onNext(null);
      }
      responseObserver.onCompleted();
    }

    @Override
    public void getTransactionInfoById(BytesMessage request,
        StreamObserver<TransactionInfo> responseObserver) {
      ByteString id = request.getValue();
      if (null != id) {
        TransactionInfo reply = walletSolidity.getTransactionInfoById(id);

        responseObserver.onNext(reply);
      } else {
        responseObserver.onNext(null);
      }
      responseObserver.onCompleted();
    }

    @Override
    public void generateAddress(EmptyMessage request, StreamObserver<GrpcAPI.AddressPrKeyPairMessage> responseObserver){
      ECKey ecKey = new ECKey(Utils.getRandom());
      byte[] priKey = ecKey.getPrivKeyBytes();
      byte[] address = ecKey.getAddress();
      String addressStr = Wallet.encode58Check(address);
      String priKeyStr = Hex.encodeHexString(priKey);
      AddressPrKeyPairMessage.Builder builder = AddressPrKeyPairMessage.newBuilder();
      builder.setAddress(addressStr);
      builder.setPrivateKey(priKeyStr);
      responseObserver.onNext(builder.build());
      responseObserver.onCompleted();
    }
  }

  /**
   * WalletExtensionApi.
   */
  private class WalletExtensionApi extends WalletExtensionGrpc.WalletExtensionImplBase {

    @Override
    public void getTransactionsFromThis(AccountPaginated request,
        StreamObserver<GrpcAPI.TransactionList> responseObserver) {
      ByteString thisAddress = request.getAccount().getAddress();
      long offset = request.getOffset();
      long limit = request.getLimit();
      if (null != thisAddress && offset >= 0 && limit >= 0) {
        TransactionList reply = walletSolidity
            .getTransactionsFromThis(thisAddress, offset, limit);
        responseObserver.onNext(reply);
      } else {
        responseObserver.onNext(null);
      }
      responseObserver.onCompleted();
    }

    @Override
    public void getTransactionsToThis(AccountPaginated request,
        StreamObserver<GrpcAPI.TransactionList> responseObserver) {
      ByteString toAddress = request.getAccount().getAddress();
      long offset = request.getOffset();
      long limit = request.getLimit();
      if (null != toAddress && offset >= 0 && limit >= 0) {
        TransactionList reply = walletSolidity
            .getTransactionsToThis(toAddress, offset, limit);
        responseObserver.onNext(reply);
      } else {
        responseObserver.onNext(null);
      }
      responseObserver.onCompleted();
    }

  }

  /**
   * WalletApi.
   */
  private class WalletApi extends WalletImplBase {

    @Override
    public void getAccount(Account req, StreamObserver<Account> responseObserver) {
      ByteString addressBs = req.getAddress();
      if (addressBs != null) {
        Account reply = wallet.getAccount(req);
        responseObserver.onNext(reply);
      } else {
        responseObserver.onNext(null);
      }
      responseObserver.onCompleted();
    }

    @Override
    public void createTransaction(TransferContract request,
        StreamObserver<Transaction> responseObserver) {
      try {
        responseObserver
            .onNext(
                createTransactionCapsule(request, ContractType.TransferContract).getInstance());
      } catch (ContractValidateException e) {
        responseObserver
            .onNext(null);
        logger.debug("ContractValidateException: {}", e.getMessage());
      }
      responseObserver.onCompleted();
    }

    private TransactionCapsule createTransactionCapsule(com.google.protobuf.Message message,
        ContractType contractType) throws ContractValidateException {
      TransactionCapsule trx = new TransactionCapsule(message, contractType);
      List<Actuator> actList = ActuatorFactory.createActuator(trx, dbManager);
      for (Actuator act : actList) {
        act.validate();
      }
      try {
        BlockCapsule headBlock = null;
        List<BlockCapsule> blockList = dbManager.getBlockStore().getBlockByLatestNum(1);
        if (CollectionUtils.isEmpty(blockList)) {
          throw new HeaderNotFound("latest block not found");
        } else {
          headBlock = blockList.get(0);
        }
        trx.setReference(headBlock.getNum(), headBlock.getBlockId().getBytes());
        long expiration = headBlock.getTimeStamp() + Constant.TRANSACTION_DEFAULT_EXPIRATION_TIME;
        trx.setExpiration(expiration);
      } catch (HeaderNotFound headerNotFound) {
        headerNotFound.printStackTrace();
      }
      return trx;
    }

    @Override
    public void getTransactionSign(TransactionSign req,
        StreamObserver<Transaction> responseObserver) {
      TransactionCapsule retur = wallet.getTransactionSign(req);
      responseObserver.onNext(retur.getInstance());
      responseObserver.onCompleted();
    }

    @Override
    public void createAdresss(BytesMessage req,
        StreamObserver<BytesMessage> responseObserver) {
      byte[] address = wallet.createAdresss(req.getValue().toByteArray());
      BytesMessage.Builder builder = BytesMessage.newBuilder();
      builder.setValue(ByteString.copyFrom(address));
      responseObserver.onNext(builder.build());
      responseObserver.onCompleted();
    }

    @Override
    public void easyTransfer(EasyTransferMessage req,
        StreamObserver<EasyTransferResponse> responseObserver) {
      byte[] privateKey = wallet.pass2Key(req.getPassPhrase().toByteArray());
      ECKey ecKey = ECKey.fromPrivate(privateKey);
      byte[] owner = ecKey.getAddress();
      TransferContract.Builder builder = TransferContract.newBuilder();
      builder.setOwnerAddress(ByteString.copyFrom(owner));
      builder.setToAddress(req.getToAddress());
      builder.setAmount(req.getAmount());

      TransactionCapsule transactionCapsule = null;
      GrpcAPI.Return.Builder returnBuilder = GrpcAPI.Return.newBuilder();
      EasyTransferResponse.Builder responseBuild = EasyTransferResponse.newBuilder();
      try {
        transactionCapsule = createTransactionCapsule(builder.build(),
            ContractType.TransferContract);
      } catch (ContractValidateException e) {
        returnBuilder.setResult(false).setCode(response_code.CONTRACT_VALIDATE_ERROR)
            .setMessage(ByteString.copyFromUtf8(e.getMessage()));
        responseBuild.setResult(returnBuilder.build());
        responseObserver.onNext(responseBuild.build());
        responseObserver.onCompleted();
        return;
      }

      transactionCapsule.sign(privateKey);
      GrpcAPI.Return retur = wallet.broadcastTransaction(transactionCapsule.getInstance());
      responseBuild.setTransaction(transactionCapsule.getInstance());
      responseBuild.setResult(retur);
      responseObserver.onNext(responseBuild.build());
      responseObserver.onCompleted();
    }

    @Override
    public void broadcastTransaction(Transaction req,
        StreamObserver<GrpcAPI.Return> responseObserver) {
      GrpcAPI.Return retur = wallet.broadcastTransaction(req);
      responseObserver.onNext(retur);
      responseObserver.onCompleted();
    }

    @Override
    public void createAssetIssue(AssetIssueContract request,
        StreamObserver<Transaction> responseObserver) {
      try {
        responseObserver.onNext(
            createTransactionCapsule(request, ContractType.AssetIssueContract).getInstance());
      } catch (ContractValidateException e) {
        responseObserver.onNext(null);
        logger.debug("ContractValidateException: {}", e.getMessage());
      }
      responseObserver.onCompleted();
    }

    @Override
    public void unfreezeAsset(UnfreezeAssetContract request,
        StreamObserver<Transaction> responseObserver) {
      try {
        responseObserver.onNext(
            createTransactionCapsule(request, ContractType.UnfreezeAssetContract).getInstance());
      } catch (ContractValidateException e) {
        responseObserver.onNext(null);
        logger.debug("ContractValidateException: {}", e.getMessage());
      }
      responseObserver.onCompleted();
    }

    //refactor、test later
    private void checkVoteWitnessAccount(VoteWitnessContract req) {
      //send back to cli
      ByteString ownerAddress = req.getOwnerAddress();
      Preconditions.checkNotNull(ownerAddress, "OwnerAddress is null");

      AccountCapsule account = dbManager.getAccountStore().get(ownerAddress.toByteArray());
      Preconditions.checkNotNull(account,
          "OwnerAddress[" + StringUtil.createReadableString(ownerAddress) + "] not exists");

      int votesCount = req.getVotesCount();
      Preconditions.checkArgument(votesCount <= 0, "VotesCount[" + votesCount + "] <= 0");
      Preconditions.checkArgument(account.getTronPower() < votesCount,
          "tron power[" + account.getTronPower() + "] <  VotesCount[" + votesCount + "]");

      req.getVotesList().forEach(vote -> {
        ByteString voteAddress = vote.getVoteAddress();
        WitnessCapsule witness = dbManager.getWitnessStore()
            .get(voteAddress.toByteArray());
        String readableWitnessAddress = StringUtil.createReadableString(voteAddress);

        Preconditions.checkNotNull(witness, "witness[" + readableWitnessAddress + "] not exists");
        Preconditions.checkArgument(vote.getVoteCount() <= 0,
            "VoteAddress[" + readableWitnessAddress + "],VotesCount[" + vote
                .getVoteCount() + "] <= 0");
      });
    }

    @Override
    public void voteWitnessAccount(VoteWitnessContract request,
        StreamObserver<Transaction> responseObserver) {
      try {
        responseObserver.onNext(
            createTransactionCapsule(request, ContractType.VoteWitnessContract).getInstance());
      } catch (ContractValidateException e) {
        responseObserver
            .onNext(null);
        logger.debug("ContractValidateException: {}", e.getMessage());
      }
      responseObserver.onCompleted();
    }

    @Override
    public void createWitness(WitnessCreateContract request,
        StreamObserver<Transaction> responseObserver) {
      try {
        responseObserver.onNext(
            createTransactionCapsule(request, ContractType.WitnessCreateContract).getInstance());
      } catch (ContractValidateException e) {
        responseObserver
            .onNext(null);
        logger.debug("ContractValidateException: {}", e.getMessage());
      }
      responseObserver.onCompleted();
    }

    @Override
    public void createAccount(AccountCreateContract request,
        StreamObserver<Transaction> responseObserver) {
      try {
        responseObserver.onNext(
            createTransactionCapsule(request, ContractType.AccountCreateContract).getInstance());
      } catch (ContractValidateException e) {
        responseObserver
            .onNext(null);
        logger.debug("ContractValidateException: {}", e.getMessage());
      }
      responseObserver.onCompleted();
    }


    @Override
    public void updateWitness(Contract.WitnessUpdateContract request,
        StreamObserver<Transaction> responseObserver) {
      try {
        responseObserver.onNext(
            createTransactionCapsule(request, ContractType.WitnessUpdateContract).getInstance());
      } catch (ContractValidateException e) {
        responseObserver
            .onNext(null);
        logger.debug("ContractValidateException: {}", e.getMessage());
      }
      responseObserver.onCompleted();
    }

    @Override
    public void updateAccount(Contract.AccountUpdateContract request,
        StreamObserver<Transaction> responseObserver) {
      try {
        responseObserver.onNext(
            createTransactionCapsule(request, ContractType.AccountUpdateContract).getInstance());
      } catch (ContractValidateException e) {
        responseObserver
            .onNext(null);
        logger.debug("ContractValidateException: {}", e.getMessage());
      }
      responseObserver.onCompleted();
    }

    @Override
    public void updateAsset(Contract.UpdateAssetContract request,
        StreamObserver<Transaction> responseObserver) {
      try {
        responseObserver.onNext(
            createTransactionCapsule(request,
                ContractType.UpdateAssetContract).getInstance());
      } catch (ContractValidateException e) {
        responseObserver
            .onNext(null);
        logger.debug("ContractValidateException", e.getMessage());
      }
      responseObserver.onCompleted();
    }

    @Override
    public void freezeBalance(Contract.FreezeBalanceContract request,
        StreamObserver<Transaction> responseObserver) {
      try {
        responseObserver.onNext(
            createTransactionCapsule(request, ContractType.FreezeBalanceContract).getInstance());
      } catch (ContractValidateException e) {
        responseObserver
            .onNext(null);
        logger.debug("ContractValidateException: {}", e.getMessage());
      }
      responseObserver.onCompleted();
    }

    @Override
    public void unfreezeBalance(Contract.UnfreezeBalanceContract request,
        StreamObserver<Transaction> responseObserver) {
      try {
        responseObserver.onNext(
            createTransactionCapsule(request, ContractType.UnfreezeBalanceContract)
                .getInstance());
      } catch (ContractValidateException e) {
        responseObserver
            .onNext(null);
        logger.debug("ContractValidateException: {}", e.getMessage());
      }
      responseObserver.onCompleted();
    }

    @Override
    public void withdrawBalance(Contract.WithdrawBalanceContract request,
        StreamObserver<Transaction> responseObserver) {
      try {
        responseObserver.onNext(
            createTransactionCapsule(request, ContractType.WithdrawBalanceContract)
                .getInstance());
      } catch (ContractValidateException e) {
        responseObserver
            .onNext(null);
        logger.debug("ContractValidateException: {}", e.getMessage());
      }
      responseObserver.onCompleted();
    }

    @Override
    public void proposalCreate(Contract.ProposalCreateContract request,
        StreamObserver<Transaction> responseObserver) {
      try {
        responseObserver.onNext(
            createTransactionCapsule(request, ContractType.ProposalCreateContract).getInstance());
      } catch (ContractValidateException e) {
        responseObserver
            .onNext(null);
        logger.debug("ContractValidateException: {}", e.getMessage());
      }
      responseObserver.onCompleted();
    }


    @Override
    public void proposalApprove(Contract.ProposalApproveContract request,
        StreamObserver<Transaction> responseObserver) {
      try {
        responseObserver.onNext(
            createTransactionCapsule(request, ContractType.ProposalApproveContract).getInstance());
      } catch (ContractValidateException e) {
        responseObserver
            .onNext(null);
        logger.debug("ContractValidateException: {}", e.getMessage());
      }
      responseObserver.onCompleted();
    }

    @Override
    public void proposalDelete(Contract.ProposalDeleteContract request,
        StreamObserver<Transaction> responseObserver) {
      try {
        responseObserver.onNext(
            createTransactionCapsule(request, ContractType.ProposalDeleteContract).getInstance());
      } catch (ContractValidateException e) {
        responseObserver
            .onNext(null);
        logger.debug("ContractValidateException: {}", e.getMessage());
      }
      responseObserver.onCompleted();
    }

    @Override
    public void getNowBlock(EmptyMessage request, StreamObserver<Block> responseObserver) {
      responseObserver.onNext(wallet.getNowBlock());
      responseObserver.onCompleted();
    }

    @Override
    public void getBlockByNum(NumberMessage request, StreamObserver<Block> responseObserver) {
      responseObserver.onNext(wallet.getBlockByNum(request.getNum()));
      responseObserver.onCompleted();
    }

    @Override
    public void listNodes(EmptyMessage request, StreamObserver<NodeList> responseObserver) {
      List<NodeHandler> handlerList = nodeManager.dumpActiveNodes();

      Map<String, NodeHandler> nodeHandlerMap = new HashMap<>();
      for (NodeHandler handler : handlerList) {
        String key = handler.getNode().getHexId() + handler.getNode().getHost();
        nodeHandlerMap.put(key, handler);
      }

      NodeList.Builder nodeListBuilder = NodeList.newBuilder();

      nodeHandlerMap.entrySet().stream()
          .forEach(v -> {
            org.tron.common.overlay.discover.node.Node node = v.getValue().getNode();
            nodeListBuilder.addNodes(Node.newBuilder().setAddress(
                Address.newBuilder()
                    .setHost(ByteString.copyFrom(ByteArray.fromString(node.getHost())))
                    .setPort(node.getPort())));
          });

      responseObserver.onNext(nodeListBuilder.build());
      responseObserver.onCompleted();
    }

    @Override
    public void transferAsset(TransferAssetContract request,
        StreamObserver<Transaction> responseObserver) {
      try {
        responseObserver
            .onNext(createTransactionCapsule(request, ContractType.TransferAssetContract)
                .getInstance());
      } catch (ContractValidateException e) {
        responseObserver
            .onNext(null);
        logger.debug("ContractValidateException: {}", e.getMessage());
      }
      responseObserver.onCompleted();
    }

    @Override
    public void participateAssetIssue(ParticipateAssetIssueContract request,
        StreamObserver<Transaction> responseObserver) {
      try {
        responseObserver
            .onNext(createTransactionCapsule(request, ContractType.ParticipateAssetIssueContract)
                .getInstance());
      } catch (ContractValidateException e) {
        responseObserver
            .onNext(null);
        logger.debug("ContractValidateException: {}", e.getMessage());
      }
      responseObserver.onCompleted();
    }

    @Override
    public void getAssetIssueByAccount(Account request,
        StreamObserver<AssetIssueList> responseObserver) {
      ByteString fromBs = request.getAddress();

      if (fromBs != null) {
        responseObserver.onNext(wallet.getAssetIssueByAccount(fromBs));
      } else {
        responseObserver.onNext(null);
      }
      responseObserver.onCompleted();
    }

    @Override
    public void getAccountNet(Account request,
        StreamObserver<AccountNetMessage> responseObserver) {
      ByteString fromBs = request.getAddress();

      if (fromBs != null) {
        responseObserver.onNext(wallet.getAccountNet(fromBs));
      } else {
        responseObserver.onNext(null);
      }
      responseObserver.onCompleted();
    }

    @Override
    public void getAssetIssueByName(BytesMessage request,
        StreamObserver<AssetIssueContract> responseObserver) {
      ByteString asertName = request.getValue();

      if (asertName != null) {
        responseObserver.onNext(wallet.getAssetIssueByName(asertName));
      } else {
        responseObserver.onNext(null);
      }
      responseObserver.onCompleted();
    }

    @Override
    public void getBlockById(BytesMessage request, StreamObserver<Block> responseObserver) {
      ByteString blockId = request.getValue();

      if (Objects.nonNull(blockId)) {
        responseObserver.onNext(wallet.getBlockById(blockId));
      } else {
        responseObserver.onNext(null);
      }
      responseObserver.onCompleted();
    }

    @Override
    public void getProposalById(BytesMessage request,
        StreamObserver<Proposal> responseObserver) {
      ByteString proposalId = request.getValue();

      if (Objects.nonNull(proposalId)) {
        responseObserver.onNext(wallet.getProposalById(proposalId));
      } else {
        responseObserver.onNext(null);
      }
      responseObserver.onCompleted();
    }

    @Override
    public void getBlockByLimitNext(BlockLimit request,
        StreamObserver<BlockList> responseObserver) {
      long startNum = request.getStartNum();
      long endNum = request.getEndNum();

      if (endNum > 0 && endNum > startNum && endNum - startNum <= BLOCK_LIMIT_NUM) {
        responseObserver.onNext(wallet.getBlocksByLimitNext(startNum, endNum - startNum));
      } else {
        responseObserver.onNext(null);
      }
      responseObserver.onCompleted();
    }

    @Override
    public void getBlockByLatestNum(NumberMessage request,
        StreamObserver<BlockList> responseObserver) {
      long getNum = request.getNum();

      if (getNum > 0 && getNum < BLOCK_LIMIT_NUM) {
        responseObserver.onNext(wallet.getBlockByLatestNum(getNum));
      } else {
        responseObserver.onNext(null);
      }
      responseObserver.onCompleted();
    }

    @Override
    public void getTransactionById(BytesMessage request,
        StreamObserver<Transaction> responseObserver) {
      ByteString transactionId = request.getValue();

      if (Objects.nonNull(transactionId)) {
        responseObserver.onNext(wallet.getTransactionById(transactionId));
      } else {
        responseObserver.onNext(null);
      }
      responseObserver.onCompleted();
    }

    @Override
    public void totalTransaction(EmptyMessage request,
        StreamObserver<NumberMessage> responseObserver) {
      responseObserver.onNext(wallet.totalTransaction());
      responseObserver.onCompleted();
    }

    @Override
    public void getNextMaintenanceTime(EmptyMessage request,
        StreamObserver<NumberMessage> responseObserver) {
      responseObserver.onNext(wallet.getNextMaintenanceTime());
      responseObserver.onCompleted();
    }

    @Override
    public void getAssetIssueList(EmptyMessage request,
        StreamObserver<AssetIssueList> responseObserver) {
      responseObserver.onNext(wallet.getAssetIssueList());
      responseObserver.onCompleted();
    }

    @Override
    public void getPaginatedAssetIssueList(PaginatedMessage request,
        StreamObserver<AssetIssueList> responseObserver) {
      responseObserver.onNext(wallet.getAssetIssueList(request.getOffset(), request.getLimit()));
      responseObserver.onCompleted();
    }

    @Override
    public void listWitnesses(EmptyMessage request,
        StreamObserver<WitnessList> responseObserver) {
      responseObserver.onNext(wallet.getWitnessList());
      responseObserver.onCompleted();
    }

    @Override
    public void listProposals(EmptyMessage request,
        StreamObserver<ProposalList> responseObserver) {
      responseObserver.onNext(wallet.getProposalList());
      responseObserver.onCompleted();
    }

    @Override
    public void generateAddress(EmptyMessage request, StreamObserver<GrpcAPI.AddressPrKeyPairMessage> responseObserver){
      ECKey ecKey = new ECKey(Utils.getRandom());
      byte[] priKey = ecKey.getPrivKeyBytes();
      byte[] address = ecKey.getAddress();
      String addressStr = Wallet.encode58Check(address);
      String priKeyStr = Hex.encodeHexString(priKey);
      AddressPrKeyPairMessage.Builder builder = AddressPrKeyPairMessage.newBuilder();
      builder.setAddress(addressStr);
      builder.setPrivateKey(priKeyStr);
      responseObserver.onNext(builder.build());
      responseObserver.onCompleted();
    }
  }

  @Override
  public void stop() {
    if (apiServer != null) {
      apiServer.shutdown();
    }
  }

  /**
   * ...
   */
  public void blockUntilShutdown() {
    if (apiServer != null) {
      try {
        apiServer.awaitTermination();
      } catch (InterruptedException e) {
        logger.debug(e.getMessage(), e);
      }
    }
  }
}
<|MERGE_RESOLUTION|>--- conflicted
+++ resolved
@@ -1,951 +1,948 @@
-package org.tron.core.services;
-
-import com.google.common.base.Preconditions;
-import com.google.protobuf.ByteString;
-import io.grpc.Server;
-import io.grpc.netty.NettyServerBuilder;
-import io.grpc.stub.StreamObserver;
-import java.io.IOException;
-import java.util.HashMap;
-import java.util.List;
-import java.util.Map;
-import java.util.Objects;
-import java.util.concurrent.Executors;
-import java.util.concurrent.TimeUnit;
-import lombok.extern.slf4j.Slf4j;
-import org.apache.commons.codec.binary.Hex;
-import org.springframework.beans.factory.annotation.Autowired;
-import org.springframework.stereotype.Component;
-import org.springframework.util.CollectionUtils;
-import org.tron.api.DatabaseGrpc.DatabaseImplBase;
-import org.tron.api.GrpcAPI;
-import org.tron.api.GrpcAPI.AccountNetMessage;
-import org.tron.api.GrpcAPI.AccountPaginated;
-import org.tron.api.GrpcAPI.Address;
-import org.tron.api.GrpcAPI.AddressPrKeyPairMessage;
-import org.tron.api.GrpcAPI.AssetIssueList;
-import org.tron.api.GrpcAPI.BlockLimit;
-import org.tron.api.GrpcAPI.BlockList;
-import org.tron.api.GrpcAPI.BlockReference;
-import org.tron.api.GrpcAPI.BytesMessage;
-import org.tron.api.GrpcAPI.EasyTransferMessage;
-import org.tron.api.GrpcAPI.EasyTransferResponse;
-import org.tron.api.GrpcAPI.EmptyMessage;
-import org.tron.api.GrpcAPI.Node;
-import org.tron.api.GrpcAPI.NodeList;
-import org.tron.api.GrpcAPI.NumberMessage;
-import org.tron.api.GrpcAPI.PaginatedMessage;
-<<<<<<< HEAD
-import org.tron.api.GrpcAPI.ProposalList;
-=======
-import org.tron.api.GrpcAPI.Return.response_code;
->>>>>>> f400b607
-import org.tron.api.GrpcAPI.TransactionList;
-import org.tron.api.GrpcAPI.WitnessList;
-import org.tron.api.WalletExtensionGrpc;
-import org.tron.api.WalletGrpc.WalletImplBase;
-import org.tron.api.WalletSolidityGrpc.WalletSolidityImplBase;
-import org.tron.common.application.Service;
-import org.tron.common.crypto.ECKey;
-import org.tron.common.overlay.discover.node.NodeHandler;
-import org.tron.common.overlay.discover.node.NodeManager;
-import org.tron.common.utils.ByteArray;
-import org.tron.common.utils.StringUtil;
-import org.tron.common.utils.Utils;
-import org.tron.core.Constant;
-import org.tron.core.Wallet;
-import org.tron.core.WalletSolidity;
-import org.tron.core.actuator.Actuator;
-import org.tron.core.actuator.ActuatorFactory;
-import org.tron.core.capsule.AccountCapsule;
-import org.tron.core.capsule.BlockCapsule;
-import org.tron.core.capsule.TransactionCapsule;
-import org.tron.core.capsule.WitnessCapsule;
-import org.tron.core.config.args.Args;
-import org.tron.core.db.BandwidthProcessor;
-import org.tron.core.db.Manager;
-import org.tron.core.exception.ContractValidateException;
-import org.tron.core.exception.HeaderNotFound;
-import org.tron.core.exception.StoreException;
-import org.tron.protos.Contract;
-import org.tron.protos.Contract.AccountCreateContract;
-import org.tron.protos.Contract.AssetIssueContract;
-import org.tron.protos.Contract.ParticipateAssetIssueContract;
-import org.tron.protos.Contract.TransferAssetContract;
-import org.tron.protos.Contract.TransferContract;
-import org.tron.protos.Contract.UnfreezeAssetContract;
-import org.tron.protos.Contract.VoteWitnessContract;
-import org.tron.protos.Contract.WitnessCreateContract;
-import org.tron.protos.Protocol.Account;
-import org.tron.protos.Protocol.Block;
-import org.tron.protos.Protocol.DynamicProperties;
-import org.tron.protos.Protocol.Proposal;
-import org.tron.protos.Protocol.Transaction;
-import org.tron.protos.Protocol.Transaction.Contract.ContractType;
-import org.tron.protos.Protocol.TransactionInfo;
-import org.tron.protos.Protocol.TransactionSign;
-
-@Component
-@Slf4j
-public class RpcApiService implements Service {
-
-  private int port = Args.getInstance().getRpcPort();
-  private Server apiServer;
-
-  @Autowired
-  private Manager dbManager;
-  @Autowired
-  private NodeManager nodeManager;
-  @Autowired
-  private WalletSolidity walletSolidity;
-  @Autowired
-  private Wallet wallet;
-
-  private static final long BLOCK_LIMIT_NUM = 100;
-  private static final long TRANSACTION_LIMIT_NUM = 1000;
-
-  @Override
-  public void init() {
-  }
-
-  @Override
-  public void init(Args args) {
-  }
-
-  @Override
-  public void start() {
-    try {
-      NettyServerBuilder serverBuilder = NettyServerBuilder.forPort(port)
-          .addService(new DatabaseApi());
-
-      Args args = Args.getInstance();
-
-      if (args.getRpcThreadNum() > 0) {
-        serverBuilder = serverBuilder
-            .executor(Executors.newFixedThreadPool(args.getRpcThreadNum()));
-      }
-
-      if (args.isSolidityNode()) {
-        serverBuilder = serverBuilder.addService(new WalletSolidityApi());
-        if (args.isWalletExtensionApi()) {
-          serverBuilder = serverBuilder.addService(new WalletExtensionApi());
-        }
-      } else {
-        serverBuilder = serverBuilder.addService(new WalletApi());
-      }
-
-      // Set configs from config.conf or default value
-      serverBuilder
-          .maxConcurrentCallsPerConnection(args.getMaxConcurrentCallsPerConnection())
-          .flowControlWindow(args.getFlowControlWindow())
-          .maxConnectionIdle(args.getMaxConnectionIdleInMillis(), TimeUnit.MILLISECONDS)
-          .maxConnectionAge(args.getMaxConnectionAgeInMillis(), TimeUnit.MILLISECONDS)
-          .maxMessageSize(args.getMaxMessageSize())
-          .maxHeaderListSize(args.getMaxHeaderListSize());
-
-      apiServer = serverBuilder.build().start();
-    } catch (IOException e) {
-      logger.debug(e.getMessage(), e);
-    }
-
-    logger.info("RpcApiService started, listening on " + port);
-
-    Runtime.getRuntime().addShutdownHook(new Thread(() -> {
-      System.err.println("*** shutting down gRPC server since JVM is shutting down");
-      //server.this.stop();
-      System.err.println("*** server shut down");
-    }));
-  }
-
-
-  /**
-   * DatabaseApi.
-   */
-  private class DatabaseApi extends DatabaseImplBase {
-
-    @Override
-    public void getBlockReference(org.tron.api.GrpcAPI.EmptyMessage request,
-        io.grpc.stub.StreamObserver<org.tron.api.GrpcAPI.BlockReference> responseObserver) {
-      long headBlockNum = dbManager.getDynamicPropertiesStore()
-          .getLatestBlockHeaderNumber();
-      byte[] blockHeaderHash = dbManager.getDynamicPropertiesStore()
-          .getLatestBlockHeaderHash().getBytes();
-      BlockReference ref = BlockReference.newBuilder()
-          .setBlockHash(ByteString.copyFrom(blockHeaderHash))
-          .setBlockNum(headBlockNum)
-          .build();
-      responseObserver.onNext(ref);
-      responseObserver.onCompleted();
-    }
-
-    @Override
-    public void getNowBlock(EmptyMessage request, StreamObserver<Block> responseObserver) {
-      Block block = null;
-      try {
-        block = dbManager.getHead().getInstance();
-      } catch (StoreException e) {
-        logger.error(e.getMessage());
-      }
-      responseObserver.onNext(block);
-      responseObserver.onCompleted();
-    }
-
-    @Override
-    public void getBlockByNum(NumberMessage request, StreamObserver<Block> responseObserver) {
-      Block block = null;
-      try {
-        block = dbManager.getBlockByNum(request.getNum()).getInstance();
-      } catch (StoreException e) {
-        logger.error(e.getMessage());
-      }
-      responseObserver.onNext(block);
-      responseObserver.onCompleted();
-    }
-
-    @Override
-    public void getDynamicProperties(EmptyMessage request,
-        StreamObserver<DynamicProperties> responseObserver) {
-      DynamicProperties.Builder builder = DynamicProperties.newBuilder();
-      builder.setLastSolidityBlockNum(
-          dbManager.getDynamicPropertiesStore().getLatestSolidifiedBlockNum());
-      DynamicProperties dynamicProperties = builder.build();
-      responseObserver.onNext(dynamicProperties);
-      responseObserver.onCompleted();
-    }
-  }
-
-  /**
-   * WalletSolidityApi.
-   */
-  private class WalletSolidityApi extends WalletSolidityImplBase {
-
-    @Override
-    public void getAccount(Account request, StreamObserver<Account> responseObserver) {
-      ByteString addressBs = request.getAddress();
-      if (addressBs != null) {
-        Account reply = wallet.getAccount(request);
-        if (reply == null) {
-          responseObserver.onNext(null);
-        } else {
-          AccountCapsule accountCapsule = new AccountCapsule(reply);
-          BandwidthProcessor processor = new BandwidthProcessor(dbManager);
-          processor.updateUsage(accountCapsule);
-          responseObserver.onNext(accountCapsule.getInstance());
-        }
-      } else {
-        responseObserver.onNext(null);
-      }
-      responseObserver.onCompleted();
-    }
-
-    @Override
-    public void listWitnesses(EmptyMessage request, StreamObserver<WitnessList> responseObserver) {
-      responseObserver.onNext(wallet.getWitnessList());
-      responseObserver.onCompleted();
-    }
-
-    @Override
-    public void getAssetIssueList(EmptyMessage request,
-        StreamObserver<AssetIssueList> responseObserver) {
-      responseObserver.onNext(wallet.getAssetIssueList());
-      responseObserver.onCompleted();
-    }
-
-    @Override
-    public void getPaginatedAssetIssueList(PaginatedMessage request,
-        StreamObserver<AssetIssueList> responseObserver) {
-      responseObserver.onNext(wallet.getAssetIssueList(request.getOffset(), request.getLimit()));
-      responseObserver.onCompleted();
-    }
-
-    @Override
-    public void getNowBlock(EmptyMessage request, StreamObserver<Block> responseObserver) {
-      responseObserver.onNext(wallet.getNowBlock());
-      responseObserver.onCompleted();
-    }
-
-    @Override
-    public void getBlockByNum(NumberMessage request, StreamObserver<Block> responseObserver) {
-      long num = request.getNum();
-      if (num >= 0) {
-        Block reply = wallet.getBlockByNum(num);
-        responseObserver.onNext(reply);
-      } else {
-        responseObserver.onNext(null);
-      }
-      responseObserver.onCompleted();
-    }
-
-    @Override
-    public void getTransactionById(BytesMessage request,
-        StreamObserver<Transaction> responseObserver) {
-      ByteString id = request.getValue();
-      if (null != id) {
-        Transaction reply = walletSolidity.getTransactionById(id);
-
-        responseObserver.onNext(reply);
-      } else {
-        responseObserver.onNext(null);
-      }
-      responseObserver.onCompleted();
-    }
-
-    @Override
-    public void getTransactionInfoById(BytesMessage request,
-        StreamObserver<TransactionInfo> responseObserver) {
-      ByteString id = request.getValue();
-      if (null != id) {
-        TransactionInfo reply = walletSolidity.getTransactionInfoById(id);
-
-        responseObserver.onNext(reply);
-      } else {
-        responseObserver.onNext(null);
-      }
-      responseObserver.onCompleted();
-    }
-
-    @Override
-    public void generateAddress(EmptyMessage request, StreamObserver<GrpcAPI.AddressPrKeyPairMessage> responseObserver){
-      ECKey ecKey = new ECKey(Utils.getRandom());
-      byte[] priKey = ecKey.getPrivKeyBytes();
-      byte[] address = ecKey.getAddress();
-      String addressStr = Wallet.encode58Check(address);
-      String priKeyStr = Hex.encodeHexString(priKey);
-      AddressPrKeyPairMessage.Builder builder = AddressPrKeyPairMessage.newBuilder();
-      builder.setAddress(addressStr);
-      builder.setPrivateKey(priKeyStr);
-      responseObserver.onNext(builder.build());
-      responseObserver.onCompleted();
-    }
-  }
-
-  /**
-   * WalletExtensionApi.
-   */
-  private class WalletExtensionApi extends WalletExtensionGrpc.WalletExtensionImplBase {
-
-    @Override
-    public void getTransactionsFromThis(AccountPaginated request,
-        StreamObserver<GrpcAPI.TransactionList> responseObserver) {
-      ByteString thisAddress = request.getAccount().getAddress();
-      long offset = request.getOffset();
-      long limit = request.getLimit();
-      if (null != thisAddress && offset >= 0 && limit >= 0) {
-        TransactionList reply = walletSolidity
-            .getTransactionsFromThis(thisAddress, offset, limit);
-        responseObserver.onNext(reply);
-      } else {
-        responseObserver.onNext(null);
-      }
-      responseObserver.onCompleted();
-    }
-
-    @Override
-    public void getTransactionsToThis(AccountPaginated request,
-        StreamObserver<GrpcAPI.TransactionList> responseObserver) {
-      ByteString toAddress = request.getAccount().getAddress();
-      long offset = request.getOffset();
-      long limit = request.getLimit();
-      if (null != toAddress && offset >= 0 && limit >= 0) {
-        TransactionList reply = walletSolidity
-            .getTransactionsToThis(toAddress, offset, limit);
-        responseObserver.onNext(reply);
-      } else {
-        responseObserver.onNext(null);
-      }
-      responseObserver.onCompleted();
-    }
-
-  }
-
-  /**
-   * WalletApi.
-   */
-  private class WalletApi extends WalletImplBase {
-
-    @Override
-    public void getAccount(Account req, StreamObserver<Account> responseObserver) {
-      ByteString addressBs = req.getAddress();
-      if (addressBs != null) {
-        Account reply = wallet.getAccount(req);
-        responseObserver.onNext(reply);
-      } else {
-        responseObserver.onNext(null);
-      }
-      responseObserver.onCompleted();
-    }
-
-    @Override
-    public void createTransaction(TransferContract request,
-        StreamObserver<Transaction> responseObserver) {
-      try {
-        responseObserver
-            .onNext(
-                createTransactionCapsule(request, ContractType.TransferContract).getInstance());
-      } catch (ContractValidateException e) {
-        responseObserver
-            .onNext(null);
-        logger.debug("ContractValidateException: {}", e.getMessage());
-      }
-      responseObserver.onCompleted();
-    }
-
-    private TransactionCapsule createTransactionCapsule(com.google.protobuf.Message message,
-        ContractType contractType) throws ContractValidateException {
-      TransactionCapsule trx = new TransactionCapsule(message, contractType);
-      List<Actuator> actList = ActuatorFactory.createActuator(trx, dbManager);
-      for (Actuator act : actList) {
-        act.validate();
-      }
-      try {
-        BlockCapsule headBlock = null;
-        List<BlockCapsule> blockList = dbManager.getBlockStore().getBlockByLatestNum(1);
-        if (CollectionUtils.isEmpty(blockList)) {
-          throw new HeaderNotFound("latest block not found");
-        } else {
-          headBlock = blockList.get(0);
-        }
-        trx.setReference(headBlock.getNum(), headBlock.getBlockId().getBytes());
-        long expiration = headBlock.getTimeStamp() + Constant.TRANSACTION_DEFAULT_EXPIRATION_TIME;
-        trx.setExpiration(expiration);
-      } catch (HeaderNotFound headerNotFound) {
-        headerNotFound.printStackTrace();
-      }
-      return trx;
-    }
-
-    @Override
-    public void getTransactionSign(TransactionSign req,
-        StreamObserver<Transaction> responseObserver) {
-      TransactionCapsule retur = wallet.getTransactionSign(req);
-      responseObserver.onNext(retur.getInstance());
-      responseObserver.onCompleted();
-    }
-
-    @Override
-    public void createAdresss(BytesMessage req,
-        StreamObserver<BytesMessage> responseObserver) {
-      byte[] address = wallet.createAdresss(req.getValue().toByteArray());
-      BytesMessage.Builder builder = BytesMessage.newBuilder();
-      builder.setValue(ByteString.copyFrom(address));
-      responseObserver.onNext(builder.build());
-      responseObserver.onCompleted();
-    }
-
-    @Override
-    public void easyTransfer(EasyTransferMessage req,
-        StreamObserver<EasyTransferResponse> responseObserver) {
-      byte[] privateKey = wallet.pass2Key(req.getPassPhrase().toByteArray());
-      ECKey ecKey = ECKey.fromPrivate(privateKey);
-      byte[] owner = ecKey.getAddress();
-      TransferContract.Builder builder = TransferContract.newBuilder();
-      builder.setOwnerAddress(ByteString.copyFrom(owner));
-      builder.setToAddress(req.getToAddress());
-      builder.setAmount(req.getAmount());
-
-      TransactionCapsule transactionCapsule = null;
-      GrpcAPI.Return.Builder returnBuilder = GrpcAPI.Return.newBuilder();
-      EasyTransferResponse.Builder responseBuild = EasyTransferResponse.newBuilder();
-      try {
-        transactionCapsule = createTransactionCapsule(builder.build(),
-            ContractType.TransferContract);
-      } catch (ContractValidateException e) {
-        returnBuilder.setResult(false).setCode(response_code.CONTRACT_VALIDATE_ERROR)
-            .setMessage(ByteString.copyFromUtf8(e.getMessage()));
-        responseBuild.setResult(returnBuilder.build());
-        responseObserver.onNext(responseBuild.build());
-        responseObserver.onCompleted();
-        return;
-      }
-
-      transactionCapsule.sign(privateKey);
-      GrpcAPI.Return retur = wallet.broadcastTransaction(transactionCapsule.getInstance());
-      responseBuild.setTransaction(transactionCapsule.getInstance());
-      responseBuild.setResult(retur);
-      responseObserver.onNext(responseBuild.build());
-      responseObserver.onCompleted();
-    }
-
-    @Override
-    public void broadcastTransaction(Transaction req,
-        StreamObserver<GrpcAPI.Return> responseObserver) {
-      GrpcAPI.Return retur = wallet.broadcastTransaction(req);
-      responseObserver.onNext(retur);
-      responseObserver.onCompleted();
-    }
-
-    @Override
-    public void createAssetIssue(AssetIssueContract request,
-        StreamObserver<Transaction> responseObserver) {
-      try {
-        responseObserver.onNext(
-            createTransactionCapsule(request, ContractType.AssetIssueContract).getInstance());
-      } catch (ContractValidateException e) {
-        responseObserver.onNext(null);
-        logger.debug("ContractValidateException: {}", e.getMessage());
-      }
-      responseObserver.onCompleted();
-    }
-
-    @Override
-    public void unfreezeAsset(UnfreezeAssetContract request,
-        StreamObserver<Transaction> responseObserver) {
-      try {
-        responseObserver.onNext(
-            createTransactionCapsule(request, ContractType.UnfreezeAssetContract).getInstance());
-      } catch (ContractValidateException e) {
-        responseObserver.onNext(null);
-        logger.debug("ContractValidateException: {}", e.getMessage());
-      }
-      responseObserver.onCompleted();
-    }
-
-    //refactor、test later
-    private void checkVoteWitnessAccount(VoteWitnessContract req) {
-      //send back to cli
-      ByteString ownerAddress = req.getOwnerAddress();
-      Preconditions.checkNotNull(ownerAddress, "OwnerAddress is null");
-
-      AccountCapsule account = dbManager.getAccountStore().get(ownerAddress.toByteArray());
-      Preconditions.checkNotNull(account,
-          "OwnerAddress[" + StringUtil.createReadableString(ownerAddress) + "] not exists");
-
-      int votesCount = req.getVotesCount();
-      Preconditions.checkArgument(votesCount <= 0, "VotesCount[" + votesCount + "] <= 0");
-      Preconditions.checkArgument(account.getTronPower() < votesCount,
-          "tron power[" + account.getTronPower() + "] <  VotesCount[" + votesCount + "]");
-
-      req.getVotesList().forEach(vote -> {
-        ByteString voteAddress = vote.getVoteAddress();
-        WitnessCapsule witness = dbManager.getWitnessStore()
-            .get(voteAddress.toByteArray());
-        String readableWitnessAddress = StringUtil.createReadableString(voteAddress);
-
-        Preconditions.checkNotNull(witness, "witness[" + readableWitnessAddress + "] not exists");
-        Preconditions.checkArgument(vote.getVoteCount() <= 0,
-            "VoteAddress[" + readableWitnessAddress + "],VotesCount[" + vote
-                .getVoteCount() + "] <= 0");
-      });
-    }
-
-    @Override
-    public void voteWitnessAccount(VoteWitnessContract request,
-        StreamObserver<Transaction> responseObserver) {
-      try {
-        responseObserver.onNext(
-            createTransactionCapsule(request, ContractType.VoteWitnessContract).getInstance());
-      } catch (ContractValidateException e) {
-        responseObserver
-            .onNext(null);
-        logger.debug("ContractValidateException: {}", e.getMessage());
-      }
-      responseObserver.onCompleted();
-    }
-
-    @Override
-    public void createWitness(WitnessCreateContract request,
-        StreamObserver<Transaction> responseObserver) {
-      try {
-        responseObserver.onNext(
-            createTransactionCapsule(request, ContractType.WitnessCreateContract).getInstance());
-      } catch (ContractValidateException e) {
-        responseObserver
-            .onNext(null);
-        logger.debug("ContractValidateException: {}", e.getMessage());
-      }
-      responseObserver.onCompleted();
-    }
-
-    @Override
-    public void createAccount(AccountCreateContract request,
-        StreamObserver<Transaction> responseObserver) {
-      try {
-        responseObserver.onNext(
-            createTransactionCapsule(request, ContractType.AccountCreateContract).getInstance());
-      } catch (ContractValidateException e) {
-        responseObserver
-            .onNext(null);
-        logger.debug("ContractValidateException: {}", e.getMessage());
-      }
-      responseObserver.onCompleted();
-    }
-
-
-    @Override
-    public void updateWitness(Contract.WitnessUpdateContract request,
-        StreamObserver<Transaction> responseObserver) {
-      try {
-        responseObserver.onNext(
-            createTransactionCapsule(request, ContractType.WitnessUpdateContract).getInstance());
-      } catch (ContractValidateException e) {
-        responseObserver
-            .onNext(null);
-        logger.debug("ContractValidateException: {}", e.getMessage());
-      }
-      responseObserver.onCompleted();
-    }
-
-    @Override
-    public void updateAccount(Contract.AccountUpdateContract request,
-        StreamObserver<Transaction> responseObserver) {
-      try {
-        responseObserver.onNext(
-            createTransactionCapsule(request, ContractType.AccountUpdateContract).getInstance());
-      } catch (ContractValidateException e) {
-        responseObserver
-            .onNext(null);
-        logger.debug("ContractValidateException: {}", e.getMessage());
-      }
-      responseObserver.onCompleted();
-    }
-
-    @Override
-    public void updateAsset(Contract.UpdateAssetContract request,
-        StreamObserver<Transaction> responseObserver) {
-      try {
-        responseObserver.onNext(
-            createTransactionCapsule(request,
-                ContractType.UpdateAssetContract).getInstance());
-      } catch (ContractValidateException e) {
-        responseObserver
-            .onNext(null);
-        logger.debug("ContractValidateException", e.getMessage());
-      }
-      responseObserver.onCompleted();
-    }
-
-    @Override
-    public void freezeBalance(Contract.FreezeBalanceContract request,
-        StreamObserver<Transaction> responseObserver) {
-      try {
-        responseObserver.onNext(
-            createTransactionCapsule(request, ContractType.FreezeBalanceContract).getInstance());
-      } catch (ContractValidateException e) {
-        responseObserver
-            .onNext(null);
-        logger.debug("ContractValidateException: {}", e.getMessage());
-      }
-      responseObserver.onCompleted();
-    }
-
-    @Override
-    public void unfreezeBalance(Contract.UnfreezeBalanceContract request,
-        StreamObserver<Transaction> responseObserver) {
-      try {
-        responseObserver.onNext(
-            createTransactionCapsule(request, ContractType.UnfreezeBalanceContract)
-                .getInstance());
-      } catch (ContractValidateException e) {
-        responseObserver
-            .onNext(null);
-        logger.debug("ContractValidateException: {}", e.getMessage());
-      }
-      responseObserver.onCompleted();
-    }
-
-    @Override
-    public void withdrawBalance(Contract.WithdrawBalanceContract request,
-        StreamObserver<Transaction> responseObserver) {
-      try {
-        responseObserver.onNext(
-            createTransactionCapsule(request, ContractType.WithdrawBalanceContract)
-                .getInstance());
-      } catch (ContractValidateException e) {
-        responseObserver
-            .onNext(null);
-        logger.debug("ContractValidateException: {}", e.getMessage());
-      }
-      responseObserver.onCompleted();
-    }
-
-    @Override
-    public void proposalCreate(Contract.ProposalCreateContract request,
-        StreamObserver<Transaction> responseObserver) {
-      try {
-        responseObserver.onNext(
-            createTransactionCapsule(request, ContractType.ProposalCreateContract).getInstance());
-      } catch (ContractValidateException e) {
-        responseObserver
-            .onNext(null);
-        logger.debug("ContractValidateException: {}", e.getMessage());
-      }
-      responseObserver.onCompleted();
-    }
-
-
-    @Override
-    public void proposalApprove(Contract.ProposalApproveContract request,
-        StreamObserver<Transaction> responseObserver) {
-      try {
-        responseObserver.onNext(
-            createTransactionCapsule(request, ContractType.ProposalApproveContract).getInstance());
-      } catch (ContractValidateException e) {
-        responseObserver
-            .onNext(null);
-        logger.debug("ContractValidateException: {}", e.getMessage());
-      }
-      responseObserver.onCompleted();
-    }
-
-    @Override
-    public void proposalDelete(Contract.ProposalDeleteContract request,
-        StreamObserver<Transaction> responseObserver) {
-      try {
-        responseObserver.onNext(
-            createTransactionCapsule(request, ContractType.ProposalDeleteContract).getInstance());
-      } catch (ContractValidateException e) {
-        responseObserver
-            .onNext(null);
-        logger.debug("ContractValidateException: {}", e.getMessage());
-      }
-      responseObserver.onCompleted();
-    }
-
-    @Override
-    public void getNowBlock(EmptyMessage request, StreamObserver<Block> responseObserver) {
-      responseObserver.onNext(wallet.getNowBlock());
-      responseObserver.onCompleted();
-    }
-
-    @Override
-    public void getBlockByNum(NumberMessage request, StreamObserver<Block> responseObserver) {
-      responseObserver.onNext(wallet.getBlockByNum(request.getNum()));
-      responseObserver.onCompleted();
-    }
-
-    @Override
-    public void listNodes(EmptyMessage request, StreamObserver<NodeList> responseObserver) {
-      List<NodeHandler> handlerList = nodeManager.dumpActiveNodes();
-
-      Map<String, NodeHandler> nodeHandlerMap = new HashMap<>();
-      for (NodeHandler handler : handlerList) {
-        String key = handler.getNode().getHexId() + handler.getNode().getHost();
-        nodeHandlerMap.put(key, handler);
-      }
-
-      NodeList.Builder nodeListBuilder = NodeList.newBuilder();
-
-      nodeHandlerMap.entrySet().stream()
-          .forEach(v -> {
-            org.tron.common.overlay.discover.node.Node node = v.getValue().getNode();
-            nodeListBuilder.addNodes(Node.newBuilder().setAddress(
-                Address.newBuilder()
-                    .setHost(ByteString.copyFrom(ByteArray.fromString(node.getHost())))
-                    .setPort(node.getPort())));
-          });
-
-      responseObserver.onNext(nodeListBuilder.build());
-      responseObserver.onCompleted();
-    }
-
-    @Override
-    public void transferAsset(TransferAssetContract request,
-        StreamObserver<Transaction> responseObserver) {
-      try {
-        responseObserver
-            .onNext(createTransactionCapsule(request, ContractType.TransferAssetContract)
-                .getInstance());
-      } catch (ContractValidateException e) {
-        responseObserver
-            .onNext(null);
-        logger.debug("ContractValidateException: {}", e.getMessage());
-      }
-      responseObserver.onCompleted();
-    }
-
-    @Override
-    public void participateAssetIssue(ParticipateAssetIssueContract request,
-        StreamObserver<Transaction> responseObserver) {
-      try {
-        responseObserver
-            .onNext(createTransactionCapsule(request, ContractType.ParticipateAssetIssueContract)
-                .getInstance());
-      } catch (ContractValidateException e) {
-        responseObserver
-            .onNext(null);
-        logger.debug("ContractValidateException: {}", e.getMessage());
-      }
-      responseObserver.onCompleted();
-    }
-
-    @Override
-    public void getAssetIssueByAccount(Account request,
-        StreamObserver<AssetIssueList> responseObserver) {
-      ByteString fromBs = request.getAddress();
-
-      if (fromBs != null) {
-        responseObserver.onNext(wallet.getAssetIssueByAccount(fromBs));
-      } else {
-        responseObserver.onNext(null);
-      }
-      responseObserver.onCompleted();
-    }
-
-    @Override
-    public void getAccountNet(Account request,
-        StreamObserver<AccountNetMessage> responseObserver) {
-      ByteString fromBs = request.getAddress();
-
-      if (fromBs != null) {
-        responseObserver.onNext(wallet.getAccountNet(fromBs));
-      } else {
-        responseObserver.onNext(null);
-      }
-      responseObserver.onCompleted();
-    }
-
-    @Override
-    public void getAssetIssueByName(BytesMessage request,
-        StreamObserver<AssetIssueContract> responseObserver) {
-      ByteString asertName = request.getValue();
-
-      if (asertName != null) {
-        responseObserver.onNext(wallet.getAssetIssueByName(asertName));
-      } else {
-        responseObserver.onNext(null);
-      }
-      responseObserver.onCompleted();
-    }
-
-    @Override
-    public void getBlockById(BytesMessage request, StreamObserver<Block> responseObserver) {
-      ByteString blockId = request.getValue();
-
-      if (Objects.nonNull(blockId)) {
-        responseObserver.onNext(wallet.getBlockById(blockId));
-      } else {
-        responseObserver.onNext(null);
-      }
-      responseObserver.onCompleted();
-    }
-
-    @Override
-    public void getProposalById(BytesMessage request,
-        StreamObserver<Proposal> responseObserver) {
-      ByteString proposalId = request.getValue();
-
-      if (Objects.nonNull(proposalId)) {
-        responseObserver.onNext(wallet.getProposalById(proposalId));
-      } else {
-        responseObserver.onNext(null);
-      }
-      responseObserver.onCompleted();
-    }
-
-    @Override
-    public void getBlockByLimitNext(BlockLimit request,
-        StreamObserver<BlockList> responseObserver) {
-      long startNum = request.getStartNum();
-      long endNum = request.getEndNum();
-
-      if (endNum > 0 && endNum > startNum && endNum - startNum <= BLOCK_LIMIT_NUM) {
-        responseObserver.onNext(wallet.getBlocksByLimitNext(startNum, endNum - startNum));
-      } else {
-        responseObserver.onNext(null);
-      }
-      responseObserver.onCompleted();
-    }
-
-    @Override
-    public void getBlockByLatestNum(NumberMessage request,
-        StreamObserver<BlockList> responseObserver) {
-      long getNum = request.getNum();
-
-      if (getNum > 0 && getNum < BLOCK_LIMIT_NUM) {
-        responseObserver.onNext(wallet.getBlockByLatestNum(getNum));
-      } else {
-        responseObserver.onNext(null);
-      }
-      responseObserver.onCompleted();
-    }
-
-    @Override
-    public void getTransactionById(BytesMessage request,
-        StreamObserver<Transaction> responseObserver) {
-      ByteString transactionId = request.getValue();
-
-      if (Objects.nonNull(transactionId)) {
-        responseObserver.onNext(wallet.getTransactionById(transactionId));
-      } else {
-        responseObserver.onNext(null);
-      }
-      responseObserver.onCompleted();
-    }
-
-    @Override
-    public void totalTransaction(EmptyMessage request,
-        StreamObserver<NumberMessage> responseObserver) {
-      responseObserver.onNext(wallet.totalTransaction());
-      responseObserver.onCompleted();
-    }
-
-    @Override
-    public void getNextMaintenanceTime(EmptyMessage request,
-        StreamObserver<NumberMessage> responseObserver) {
-      responseObserver.onNext(wallet.getNextMaintenanceTime());
-      responseObserver.onCompleted();
-    }
-
-    @Override
-    public void getAssetIssueList(EmptyMessage request,
-        StreamObserver<AssetIssueList> responseObserver) {
-      responseObserver.onNext(wallet.getAssetIssueList());
-      responseObserver.onCompleted();
-    }
-
-    @Override
-    public void getPaginatedAssetIssueList(PaginatedMessage request,
-        StreamObserver<AssetIssueList> responseObserver) {
-      responseObserver.onNext(wallet.getAssetIssueList(request.getOffset(), request.getLimit()));
-      responseObserver.onCompleted();
-    }
-
-    @Override
-    public void listWitnesses(EmptyMessage request,
-        StreamObserver<WitnessList> responseObserver) {
-      responseObserver.onNext(wallet.getWitnessList());
-      responseObserver.onCompleted();
-    }
-
-    @Override
-    public void listProposals(EmptyMessage request,
-        StreamObserver<ProposalList> responseObserver) {
-      responseObserver.onNext(wallet.getProposalList());
-      responseObserver.onCompleted();
-    }
-
-    @Override
-    public void generateAddress(EmptyMessage request, StreamObserver<GrpcAPI.AddressPrKeyPairMessage> responseObserver){
-      ECKey ecKey = new ECKey(Utils.getRandom());
-      byte[] priKey = ecKey.getPrivKeyBytes();
-      byte[] address = ecKey.getAddress();
-      String addressStr = Wallet.encode58Check(address);
-      String priKeyStr = Hex.encodeHexString(priKey);
-      AddressPrKeyPairMessage.Builder builder = AddressPrKeyPairMessage.newBuilder();
-      builder.setAddress(addressStr);
-      builder.setPrivateKey(priKeyStr);
-      responseObserver.onNext(builder.build());
-      responseObserver.onCompleted();
-    }
-  }
-
-  @Override
-  public void stop() {
-    if (apiServer != null) {
-      apiServer.shutdown();
-    }
-  }
-
-  /**
-   * ...
-   */
-  public void blockUntilShutdown() {
-    if (apiServer != null) {
-      try {
-        apiServer.awaitTermination();
-      } catch (InterruptedException e) {
-        logger.debug(e.getMessage(), e);
-      }
-    }
-  }
-}
+package org.tron.core.services;
+
+import com.google.common.base.Preconditions;
+import com.google.protobuf.ByteString;
+import io.grpc.Server;
+import io.grpc.netty.NettyServerBuilder;
+import io.grpc.stub.StreamObserver;
+import java.io.IOException;
+import java.util.HashMap;
+import java.util.List;
+import java.util.Map;
+import java.util.Objects;
+import java.util.concurrent.Executors;
+import java.util.concurrent.TimeUnit;
+import lombok.extern.slf4j.Slf4j;
+import org.apache.commons.codec.binary.Hex;
+import org.springframework.beans.factory.annotation.Autowired;
+import org.springframework.stereotype.Component;
+import org.springframework.util.CollectionUtils;
+import org.tron.api.DatabaseGrpc.DatabaseImplBase;
+import org.tron.api.GrpcAPI;
+import org.tron.api.GrpcAPI.AccountNetMessage;
+import org.tron.api.GrpcAPI.AccountPaginated;
+import org.tron.api.GrpcAPI.Address;
+import org.tron.api.GrpcAPI.AddressPrKeyPairMessage;
+import org.tron.api.GrpcAPI.AssetIssueList;
+import org.tron.api.GrpcAPI.BlockLimit;
+import org.tron.api.GrpcAPI.BlockList;
+import org.tron.api.GrpcAPI.BlockReference;
+import org.tron.api.GrpcAPI.BytesMessage;
+import org.tron.api.GrpcAPI.EasyTransferMessage;
+import org.tron.api.GrpcAPI.EasyTransferResponse;
+import org.tron.api.GrpcAPI.EmptyMessage;
+import org.tron.api.GrpcAPI.Node;
+import org.tron.api.GrpcAPI.NodeList;
+import org.tron.api.GrpcAPI.NumberMessage;
+import org.tron.api.GrpcAPI.PaginatedMessage;
+import org.tron.api.GrpcAPI.ProposalList;
+import org.tron.api.GrpcAPI.Return.response_code;
+import org.tron.api.GrpcAPI.TransactionList;
+import org.tron.api.GrpcAPI.WitnessList;
+import org.tron.api.WalletExtensionGrpc;
+import org.tron.api.WalletGrpc.WalletImplBase;
+import org.tron.api.WalletSolidityGrpc.WalletSolidityImplBase;
+import org.tron.common.application.Service;
+import org.tron.common.crypto.ECKey;
+import org.tron.common.overlay.discover.node.NodeHandler;
+import org.tron.common.overlay.discover.node.NodeManager;
+import org.tron.common.utils.ByteArray;
+import org.tron.common.utils.StringUtil;
+import org.tron.common.utils.Utils;
+import org.tron.core.Constant;
+import org.tron.core.Wallet;
+import org.tron.core.WalletSolidity;
+import org.tron.core.actuator.Actuator;
+import org.tron.core.actuator.ActuatorFactory;
+import org.tron.core.capsule.AccountCapsule;
+import org.tron.core.capsule.BlockCapsule;
+import org.tron.core.capsule.TransactionCapsule;
+import org.tron.core.capsule.WitnessCapsule;
+import org.tron.core.config.args.Args;
+import org.tron.core.db.BandwidthProcessor;
+import org.tron.core.db.Manager;
+import org.tron.core.exception.ContractValidateException;
+import org.tron.core.exception.HeaderNotFound;
+import org.tron.core.exception.StoreException;
+import org.tron.protos.Contract;
+import org.tron.protos.Contract.AccountCreateContract;
+import org.tron.protos.Contract.AssetIssueContract;
+import org.tron.protos.Contract.ParticipateAssetIssueContract;
+import org.tron.protos.Contract.TransferAssetContract;
+import org.tron.protos.Contract.TransferContract;
+import org.tron.protos.Contract.UnfreezeAssetContract;
+import org.tron.protos.Contract.VoteWitnessContract;
+import org.tron.protos.Contract.WitnessCreateContract;
+import org.tron.protos.Protocol.Account;
+import org.tron.protos.Protocol.Block;
+import org.tron.protos.Protocol.DynamicProperties;
+import org.tron.protos.Protocol.Proposal;
+import org.tron.protos.Protocol.Transaction;
+import org.tron.protos.Protocol.Transaction.Contract.ContractType;
+import org.tron.protos.Protocol.TransactionInfo;
+import org.tron.protos.Protocol.TransactionSign;
+
+@Component
+@Slf4j
+public class RpcApiService implements Service {
+
+  private int port = Args.getInstance().getRpcPort();
+  private Server apiServer;
+
+  @Autowired
+  private Manager dbManager;
+  @Autowired
+  private NodeManager nodeManager;
+  @Autowired
+  private WalletSolidity walletSolidity;
+  @Autowired
+  private Wallet wallet;
+
+  private static final long BLOCK_LIMIT_NUM = 100;
+  private static final long TRANSACTION_LIMIT_NUM = 1000;
+
+  @Override
+  public void init() {
+  }
+
+  @Override
+  public void init(Args args) {
+  }
+
+  @Override
+  public void start() {
+    try {
+      NettyServerBuilder serverBuilder = NettyServerBuilder.forPort(port)
+          .addService(new DatabaseApi());
+
+      Args args = Args.getInstance();
+
+      if (args.getRpcThreadNum() > 0) {
+        serverBuilder = serverBuilder
+            .executor(Executors.newFixedThreadPool(args.getRpcThreadNum()));
+      }
+
+      if (args.isSolidityNode()) {
+        serverBuilder = serverBuilder.addService(new WalletSolidityApi());
+        if (args.isWalletExtensionApi()) {
+          serverBuilder = serverBuilder.addService(new WalletExtensionApi());
+        }
+      } else {
+        serverBuilder = serverBuilder.addService(new WalletApi());
+      }
+
+      // Set configs from config.conf or default value
+      serverBuilder
+          .maxConcurrentCallsPerConnection(args.getMaxConcurrentCallsPerConnection())
+          .flowControlWindow(args.getFlowControlWindow())
+          .maxConnectionIdle(args.getMaxConnectionIdleInMillis(), TimeUnit.MILLISECONDS)
+          .maxConnectionAge(args.getMaxConnectionAgeInMillis(), TimeUnit.MILLISECONDS)
+          .maxMessageSize(args.getMaxMessageSize())
+          .maxHeaderListSize(args.getMaxHeaderListSize());
+
+      apiServer = serverBuilder.build().start();
+    } catch (IOException e) {
+      logger.debug(e.getMessage(), e);
+    }
+
+    logger.info("RpcApiService started, listening on " + port);
+
+    Runtime.getRuntime().addShutdownHook(new Thread(() -> {
+      System.err.println("*** shutting down gRPC server since JVM is shutting down");
+      //server.this.stop();
+      System.err.println("*** server shut down");
+    }));
+  }
+
+
+  /**
+   * DatabaseApi.
+   */
+  private class DatabaseApi extends DatabaseImplBase {
+
+    @Override
+    public void getBlockReference(org.tron.api.GrpcAPI.EmptyMessage request,
+        io.grpc.stub.StreamObserver<org.tron.api.GrpcAPI.BlockReference> responseObserver) {
+      long headBlockNum = dbManager.getDynamicPropertiesStore()
+          .getLatestBlockHeaderNumber();
+      byte[] blockHeaderHash = dbManager.getDynamicPropertiesStore()
+          .getLatestBlockHeaderHash().getBytes();
+      BlockReference ref = BlockReference.newBuilder()
+          .setBlockHash(ByteString.copyFrom(blockHeaderHash))
+          .setBlockNum(headBlockNum)
+          .build();
+      responseObserver.onNext(ref);
+      responseObserver.onCompleted();
+    }
+
+    @Override
+    public void getNowBlock(EmptyMessage request, StreamObserver<Block> responseObserver) {
+      Block block = null;
+      try {
+        block = dbManager.getHead().getInstance();
+      } catch (StoreException e) {
+        logger.error(e.getMessage());
+      }
+      responseObserver.onNext(block);
+      responseObserver.onCompleted();
+    }
+
+    @Override
+    public void getBlockByNum(NumberMessage request, StreamObserver<Block> responseObserver) {
+      Block block = null;
+      try {
+        block = dbManager.getBlockByNum(request.getNum()).getInstance();
+      } catch (StoreException e) {
+        logger.error(e.getMessage());
+      }
+      responseObserver.onNext(block);
+      responseObserver.onCompleted();
+    }
+
+    @Override
+    public void getDynamicProperties(EmptyMessage request,
+        StreamObserver<DynamicProperties> responseObserver) {
+      DynamicProperties.Builder builder = DynamicProperties.newBuilder();
+      builder.setLastSolidityBlockNum(
+          dbManager.getDynamicPropertiesStore().getLatestSolidifiedBlockNum());
+      DynamicProperties dynamicProperties = builder.build();
+      responseObserver.onNext(dynamicProperties);
+      responseObserver.onCompleted();
+    }
+  }
+
+  /**
+   * WalletSolidityApi.
+   */
+  private class WalletSolidityApi extends WalletSolidityImplBase {
+
+    @Override
+    public void getAccount(Account request, StreamObserver<Account> responseObserver) {
+      ByteString addressBs = request.getAddress();
+      if (addressBs != null) {
+        Account reply = wallet.getAccount(request);
+        if (reply == null) {
+          responseObserver.onNext(null);
+        } else {
+          AccountCapsule accountCapsule = new AccountCapsule(reply);
+          BandwidthProcessor processor = new BandwidthProcessor(dbManager);
+          processor.updateUsage(accountCapsule);
+          responseObserver.onNext(accountCapsule.getInstance());
+        }
+      } else {
+        responseObserver.onNext(null);
+      }
+      responseObserver.onCompleted();
+    }
+
+    @Override
+    public void listWitnesses(EmptyMessage request, StreamObserver<WitnessList> responseObserver) {
+      responseObserver.onNext(wallet.getWitnessList());
+      responseObserver.onCompleted();
+    }
+
+    @Override
+    public void getAssetIssueList(EmptyMessage request,
+        StreamObserver<AssetIssueList> responseObserver) {
+      responseObserver.onNext(wallet.getAssetIssueList());
+      responseObserver.onCompleted();
+    }
+
+    @Override
+    public void getPaginatedAssetIssueList(PaginatedMessage request,
+        StreamObserver<AssetIssueList> responseObserver) {
+      responseObserver.onNext(wallet.getAssetIssueList(request.getOffset(), request.getLimit()));
+      responseObserver.onCompleted();
+    }
+
+    @Override
+    public void getNowBlock(EmptyMessage request, StreamObserver<Block> responseObserver) {
+      responseObserver.onNext(wallet.getNowBlock());
+      responseObserver.onCompleted();
+    }
+
+    @Override
+    public void getBlockByNum(NumberMessage request, StreamObserver<Block> responseObserver) {
+      long num = request.getNum();
+      if (num >= 0) {
+        Block reply = wallet.getBlockByNum(num);
+        responseObserver.onNext(reply);
+      } else {
+        responseObserver.onNext(null);
+      }
+      responseObserver.onCompleted();
+    }
+
+    @Override
+    public void getTransactionById(BytesMessage request,
+        StreamObserver<Transaction> responseObserver) {
+      ByteString id = request.getValue();
+      if (null != id) {
+        Transaction reply = walletSolidity.getTransactionById(id);
+
+        responseObserver.onNext(reply);
+      } else {
+        responseObserver.onNext(null);
+      }
+      responseObserver.onCompleted();
+    }
+
+    @Override
+    public void getTransactionInfoById(BytesMessage request,
+        StreamObserver<TransactionInfo> responseObserver) {
+      ByteString id = request.getValue();
+      if (null != id) {
+        TransactionInfo reply = walletSolidity.getTransactionInfoById(id);
+
+        responseObserver.onNext(reply);
+      } else {
+        responseObserver.onNext(null);
+      }
+      responseObserver.onCompleted();
+    }
+
+    @Override
+    public void generateAddress(EmptyMessage request, StreamObserver<GrpcAPI.AddressPrKeyPairMessage> responseObserver){
+      ECKey ecKey = new ECKey(Utils.getRandom());
+      byte[] priKey = ecKey.getPrivKeyBytes();
+      byte[] address = ecKey.getAddress();
+      String addressStr = Wallet.encode58Check(address);
+      String priKeyStr = Hex.encodeHexString(priKey);
+      AddressPrKeyPairMessage.Builder builder = AddressPrKeyPairMessage.newBuilder();
+      builder.setAddress(addressStr);
+      builder.setPrivateKey(priKeyStr);
+      responseObserver.onNext(builder.build());
+      responseObserver.onCompleted();
+    }
+  }
+
+  /**
+   * WalletExtensionApi.
+   */
+  private class WalletExtensionApi extends WalletExtensionGrpc.WalletExtensionImplBase {
+
+    @Override
+    public void getTransactionsFromThis(AccountPaginated request,
+        StreamObserver<GrpcAPI.TransactionList> responseObserver) {
+      ByteString thisAddress = request.getAccount().getAddress();
+      long offset = request.getOffset();
+      long limit = request.getLimit();
+      if (null != thisAddress && offset >= 0 && limit >= 0) {
+        TransactionList reply = walletSolidity
+            .getTransactionsFromThis(thisAddress, offset, limit);
+        responseObserver.onNext(reply);
+      } else {
+        responseObserver.onNext(null);
+      }
+      responseObserver.onCompleted();
+    }
+
+    @Override
+    public void getTransactionsToThis(AccountPaginated request,
+        StreamObserver<GrpcAPI.TransactionList> responseObserver) {
+      ByteString toAddress = request.getAccount().getAddress();
+      long offset = request.getOffset();
+      long limit = request.getLimit();
+      if (null != toAddress && offset >= 0 && limit >= 0) {
+        TransactionList reply = walletSolidity
+            .getTransactionsToThis(toAddress, offset, limit);
+        responseObserver.onNext(reply);
+      } else {
+        responseObserver.onNext(null);
+      }
+      responseObserver.onCompleted();
+    }
+
+  }
+
+  /**
+   * WalletApi.
+   */
+  private class WalletApi extends WalletImplBase {
+
+    @Override
+    public void getAccount(Account req, StreamObserver<Account> responseObserver) {
+      ByteString addressBs = req.getAddress();
+      if (addressBs != null) {
+        Account reply = wallet.getAccount(req);
+        responseObserver.onNext(reply);
+      } else {
+        responseObserver.onNext(null);
+      }
+      responseObserver.onCompleted();
+    }
+
+    @Override
+    public void createTransaction(TransferContract request,
+        StreamObserver<Transaction> responseObserver) {
+      try {
+        responseObserver
+            .onNext(
+                createTransactionCapsule(request, ContractType.TransferContract).getInstance());
+      } catch (ContractValidateException e) {
+        responseObserver
+            .onNext(null);
+        logger.debug("ContractValidateException: {}", e.getMessage());
+      }
+      responseObserver.onCompleted();
+    }
+
+    private TransactionCapsule createTransactionCapsule(com.google.protobuf.Message message,
+        ContractType contractType) throws ContractValidateException {
+      TransactionCapsule trx = new TransactionCapsule(message, contractType);
+      List<Actuator> actList = ActuatorFactory.createActuator(trx, dbManager);
+      for (Actuator act : actList) {
+        act.validate();
+      }
+      try {
+        BlockCapsule headBlock = null;
+        List<BlockCapsule> blockList = dbManager.getBlockStore().getBlockByLatestNum(1);
+        if (CollectionUtils.isEmpty(blockList)) {
+          throw new HeaderNotFound("latest block not found");
+        } else {
+          headBlock = blockList.get(0);
+        }
+        trx.setReference(headBlock.getNum(), headBlock.getBlockId().getBytes());
+        long expiration = headBlock.getTimeStamp() + Constant.TRANSACTION_DEFAULT_EXPIRATION_TIME;
+        trx.setExpiration(expiration);
+      } catch (HeaderNotFound headerNotFound) {
+        headerNotFound.printStackTrace();
+      }
+      return trx;
+    }
+
+    @Override
+    public void getTransactionSign(TransactionSign req,
+        StreamObserver<Transaction> responseObserver) {
+      TransactionCapsule retur = wallet.getTransactionSign(req);
+      responseObserver.onNext(retur.getInstance());
+      responseObserver.onCompleted();
+    }
+
+    @Override
+    public void createAddress(BytesMessage req,
+        StreamObserver<BytesMessage> responseObserver) {
+      byte[] address = wallet.createAdresss(req.getValue().toByteArray());
+      BytesMessage.Builder builder = BytesMessage.newBuilder();
+      builder.setValue(ByteString.copyFrom(address));
+      responseObserver.onNext(builder.build());
+      responseObserver.onCompleted();
+    }
+
+    @Override
+    public void easyTransfer(EasyTransferMessage req,
+        StreamObserver<EasyTransferResponse> responseObserver) {
+      byte[] privateKey = wallet.pass2Key(req.getPassPhrase().toByteArray());
+      ECKey ecKey = ECKey.fromPrivate(privateKey);
+      byte[] owner = ecKey.getAddress();
+      TransferContract.Builder builder = TransferContract.newBuilder();
+      builder.setOwnerAddress(ByteString.copyFrom(owner));
+      builder.setToAddress(req.getToAddress());
+      builder.setAmount(req.getAmount());
+
+      TransactionCapsule transactionCapsule = null;
+      GrpcAPI.Return.Builder returnBuilder = GrpcAPI.Return.newBuilder();
+      EasyTransferResponse.Builder responseBuild = EasyTransferResponse.newBuilder();
+      try {
+        transactionCapsule = createTransactionCapsule(builder.build(),
+            ContractType.TransferContract);
+      } catch (ContractValidateException e) {
+        returnBuilder.setResult(false).setCode(response_code.CONTRACT_VALIDATE_ERROR)
+            .setMessage(ByteString.copyFromUtf8(e.getMessage()));
+        responseBuild.setResult(returnBuilder.build());
+        responseObserver.onNext(responseBuild.build());
+        responseObserver.onCompleted();
+        return;
+      }
+
+      transactionCapsule.sign(privateKey);
+      GrpcAPI.Return retur = wallet.broadcastTransaction(transactionCapsule.getInstance());
+      responseBuild.setTransaction(transactionCapsule.getInstance());
+      responseBuild.setResult(retur);
+      responseObserver.onNext(responseBuild.build());
+      responseObserver.onCompleted();
+    }
+
+    @Override
+    public void broadcastTransaction(Transaction req,
+        StreamObserver<GrpcAPI.Return> responseObserver) {
+      GrpcAPI.Return retur = wallet.broadcastTransaction(req);
+      responseObserver.onNext(retur);
+      responseObserver.onCompleted();
+    }
+
+    @Override
+    public void createAssetIssue(AssetIssueContract request,
+        StreamObserver<Transaction> responseObserver) {
+      try {
+        responseObserver.onNext(
+            createTransactionCapsule(request, ContractType.AssetIssueContract).getInstance());
+      } catch (ContractValidateException e) {
+        responseObserver.onNext(null);
+        logger.debug("ContractValidateException: {}", e.getMessage());
+      }
+      responseObserver.onCompleted();
+    }
+
+    @Override
+    public void unfreezeAsset(UnfreezeAssetContract request,
+        StreamObserver<Transaction> responseObserver) {
+      try {
+        responseObserver.onNext(
+            createTransactionCapsule(request, ContractType.UnfreezeAssetContract).getInstance());
+      } catch (ContractValidateException e) {
+        responseObserver.onNext(null);
+        logger.debug("ContractValidateException: {}", e.getMessage());
+      }
+      responseObserver.onCompleted();
+    }
+
+    //refactor、test later
+    private void checkVoteWitnessAccount(VoteWitnessContract req) {
+      //send back to cli
+      ByteString ownerAddress = req.getOwnerAddress();
+      Preconditions.checkNotNull(ownerAddress, "OwnerAddress is null");
+
+      AccountCapsule account = dbManager.getAccountStore().get(ownerAddress.toByteArray());
+      Preconditions.checkNotNull(account,
+          "OwnerAddress[" + StringUtil.createReadableString(ownerAddress) + "] not exists");
+
+      int votesCount = req.getVotesCount();
+      Preconditions.checkArgument(votesCount <= 0, "VotesCount[" + votesCount + "] <= 0");
+      Preconditions.checkArgument(account.getTronPower() < votesCount,
+          "tron power[" + account.getTronPower() + "] <  VotesCount[" + votesCount + "]");
+
+      req.getVotesList().forEach(vote -> {
+        ByteString voteAddress = vote.getVoteAddress();
+        WitnessCapsule witness = dbManager.getWitnessStore()
+            .get(voteAddress.toByteArray());
+        String readableWitnessAddress = StringUtil.createReadableString(voteAddress);
+
+        Preconditions.checkNotNull(witness, "witness[" + readableWitnessAddress + "] not exists");
+        Preconditions.checkArgument(vote.getVoteCount() <= 0,
+            "VoteAddress[" + readableWitnessAddress + "],VotesCount[" + vote
+                .getVoteCount() + "] <= 0");
+      });
+    }
+
+    @Override
+    public void voteWitnessAccount(VoteWitnessContract request,
+        StreamObserver<Transaction> responseObserver) {
+      try {
+        responseObserver.onNext(
+            createTransactionCapsule(request, ContractType.VoteWitnessContract).getInstance());
+      } catch (ContractValidateException e) {
+        responseObserver
+            .onNext(null);
+        logger.debug("ContractValidateException: {}", e.getMessage());
+      }
+      responseObserver.onCompleted();
+    }
+
+    @Override
+    public void createWitness(WitnessCreateContract request,
+        StreamObserver<Transaction> responseObserver) {
+      try {
+        responseObserver.onNext(
+            createTransactionCapsule(request, ContractType.WitnessCreateContract).getInstance());
+      } catch (ContractValidateException e) {
+        responseObserver
+            .onNext(null);
+        logger.debug("ContractValidateException: {}", e.getMessage());
+      }
+      responseObserver.onCompleted();
+    }
+
+    @Override
+    public void createAccount(AccountCreateContract request,
+        StreamObserver<Transaction> responseObserver) {
+      try {
+        responseObserver.onNext(
+            createTransactionCapsule(request, ContractType.AccountCreateContract).getInstance());
+      } catch (ContractValidateException e) {
+        responseObserver
+            .onNext(null);
+        logger.debug("ContractValidateException: {}", e.getMessage());
+      }
+      responseObserver.onCompleted();
+    }
+
+
+    @Override
+    public void updateWitness(Contract.WitnessUpdateContract request,
+        StreamObserver<Transaction> responseObserver) {
+      try {
+        responseObserver.onNext(
+            createTransactionCapsule(request, ContractType.WitnessUpdateContract).getInstance());
+      } catch (ContractValidateException e) {
+        responseObserver
+            .onNext(null);
+        logger.debug("ContractValidateException: {}", e.getMessage());
+      }
+      responseObserver.onCompleted();
+    }
+
+    @Override
+    public void updateAccount(Contract.AccountUpdateContract request,
+        StreamObserver<Transaction> responseObserver) {
+      try {
+        responseObserver.onNext(
+            createTransactionCapsule(request, ContractType.AccountUpdateContract).getInstance());
+      } catch (ContractValidateException e) {
+        responseObserver
+            .onNext(null);
+        logger.debug("ContractValidateException: {}", e.getMessage());
+      }
+      responseObserver.onCompleted();
+    }
+
+    @Override
+    public void updateAsset(Contract.UpdateAssetContract request,
+        StreamObserver<Transaction> responseObserver) {
+      try {
+        responseObserver.onNext(
+            createTransactionCapsule(request,
+                ContractType.UpdateAssetContract).getInstance());
+      } catch (ContractValidateException e) {
+        responseObserver
+            .onNext(null);
+        logger.debug("ContractValidateException", e.getMessage());
+      }
+      responseObserver.onCompleted();
+    }
+
+    @Override
+    public void freezeBalance(Contract.FreezeBalanceContract request,
+        StreamObserver<Transaction> responseObserver) {
+      try {
+        responseObserver.onNext(
+            createTransactionCapsule(request, ContractType.FreezeBalanceContract).getInstance());
+      } catch (ContractValidateException e) {
+        responseObserver
+            .onNext(null);
+        logger.debug("ContractValidateException: {}", e.getMessage());
+      }
+      responseObserver.onCompleted();
+    }
+
+    @Override
+    public void unfreezeBalance(Contract.UnfreezeBalanceContract request,
+        StreamObserver<Transaction> responseObserver) {
+      try {
+        responseObserver.onNext(
+            createTransactionCapsule(request, ContractType.UnfreezeBalanceContract)
+                .getInstance());
+      } catch (ContractValidateException e) {
+        responseObserver
+            .onNext(null);
+        logger.debug("ContractValidateException: {}", e.getMessage());
+      }
+      responseObserver.onCompleted();
+    }
+
+    @Override
+    public void withdrawBalance(Contract.WithdrawBalanceContract request,
+        StreamObserver<Transaction> responseObserver) {
+      try {
+        responseObserver.onNext(
+            createTransactionCapsule(request, ContractType.WithdrawBalanceContract)
+                .getInstance());
+      } catch (ContractValidateException e) {
+        responseObserver
+            .onNext(null);
+        logger.debug("ContractValidateException: {}", e.getMessage());
+      }
+      responseObserver.onCompleted();
+    }
+
+    @Override
+    public void proposalCreate(Contract.ProposalCreateContract request,
+        StreamObserver<Transaction> responseObserver) {
+      try {
+        responseObserver.onNext(
+            createTransactionCapsule(request, ContractType.ProposalCreateContract).getInstance());
+      } catch (ContractValidateException e) {
+        responseObserver
+            .onNext(null);
+        logger.debug("ContractValidateException: {}", e.getMessage());
+      }
+      responseObserver.onCompleted();
+    }
+
+
+    @Override
+    public void proposalApprove(Contract.ProposalApproveContract request,
+        StreamObserver<Transaction> responseObserver) {
+      try {
+        responseObserver.onNext(
+            createTransactionCapsule(request, ContractType.ProposalApproveContract).getInstance());
+      } catch (ContractValidateException e) {
+        responseObserver
+            .onNext(null);
+        logger.debug("ContractValidateException: {}", e.getMessage());
+      }
+      responseObserver.onCompleted();
+    }
+
+    @Override
+    public void proposalDelete(Contract.ProposalDeleteContract request,
+        StreamObserver<Transaction> responseObserver) {
+      try {
+        responseObserver.onNext(
+            createTransactionCapsule(request, ContractType.ProposalDeleteContract).getInstance());
+      } catch (ContractValidateException e) {
+        responseObserver
+            .onNext(null);
+        logger.debug("ContractValidateException: {}", e.getMessage());
+      }
+      responseObserver.onCompleted();
+    }
+
+    @Override
+    public void getNowBlock(EmptyMessage request, StreamObserver<Block> responseObserver) {
+      responseObserver.onNext(wallet.getNowBlock());
+      responseObserver.onCompleted();
+    }
+
+    @Override
+    public void getBlockByNum(NumberMessage request, StreamObserver<Block> responseObserver) {
+      responseObserver.onNext(wallet.getBlockByNum(request.getNum()));
+      responseObserver.onCompleted();
+    }
+
+    @Override
+    public void listNodes(EmptyMessage request, StreamObserver<NodeList> responseObserver) {
+      List<NodeHandler> handlerList = nodeManager.dumpActiveNodes();
+
+      Map<String, NodeHandler> nodeHandlerMap = new HashMap<>();
+      for (NodeHandler handler : handlerList) {
+        String key = handler.getNode().getHexId() + handler.getNode().getHost();
+        nodeHandlerMap.put(key, handler);
+      }
+
+      NodeList.Builder nodeListBuilder = NodeList.newBuilder();
+
+      nodeHandlerMap.entrySet().stream()
+          .forEach(v -> {
+            org.tron.common.overlay.discover.node.Node node = v.getValue().getNode();
+            nodeListBuilder.addNodes(Node.newBuilder().setAddress(
+                Address.newBuilder()
+                    .setHost(ByteString.copyFrom(ByteArray.fromString(node.getHost())))
+                    .setPort(node.getPort())));
+          });
+
+      responseObserver.onNext(nodeListBuilder.build());
+      responseObserver.onCompleted();
+    }
+
+    @Override
+    public void transferAsset(TransferAssetContract request,
+        StreamObserver<Transaction> responseObserver) {
+      try {
+        responseObserver
+            .onNext(createTransactionCapsule(request, ContractType.TransferAssetContract)
+                .getInstance());
+      } catch (ContractValidateException e) {
+        responseObserver
+            .onNext(null);
+        logger.debug("ContractValidateException: {}", e.getMessage());
+      }
+      responseObserver.onCompleted();
+    }
+
+    @Override
+    public void participateAssetIssue(ParticipateAssetIssueContract request,
+        StreamObserver<Transaction> responseObserver) {
+      try {
+        responseObserver
+            .onNext(createTransactionCapsule(request, ContractType.ParticipateAssetIssueContract)
+                .getInstance());
+      } catch (ContractValidateException e) {
+        responseObserver
+            .onNext(null);
+        logger.debug("ContractValidateException: {}", e.getMessage());
+      }
+      responseObserver.onCompleted();
+    }
+
+    @Override
+    public void getAssetIssueByAccount(Account request,
+        StreamObserver<AssetIssueList> responseObserver) {
+      ByteString fromBs = request.getAddress();
+
+      if (fromBs != null) {
+        responseObserver.onNext(wallet.getAssetIssueByAccount(fromBs));
+      } else {
+        responseObserver.onNext(null);
+      }
+      responseObserver.onCompleted();
+    }
+
+    @Override
+    public void getAccountNet(Account request,
+        StreamObserver<AccountNetMessage> responseObserver) {
+      ByteString fromBs = request.getAddress();
+
+      if (fromBs != null) {
+        responseObserver.onNext(wallet.getAccountNet(fromBs));
+      } else {
+        responseObserver.onNext(null);
+      }
+      responseObserver.onCompleted();
+    }
+
+    @Override
+    public void getAssetIssueByName(BytesMessage request,
+        StreamObserver<AssetIssueContract> responseObserver) {
+      ByteString asertName = request.getValue();
+
+      if (asertName != null) {
+        responseObserver.onNext(wallet.getAssetIssueByName(asertName));
+      } else {
+        responseObserver.onNext(null);
+      }
+      responseObserver.onCompleted();
+    }
+
+    @Override
+    public void getBlockById(BytesMessage request, StreamObserver<Block> responseObserver) {
+      ByteString blockId = request.getValue();
+
+      if (Objects.nonNull(blockId)) {
+        responseObserver.onNext(wallet.getBlockById(blockId));
+      } else {
+        responseObserver.onNext(null);
+      }
+      responseObserver.onCompleted();
+    }
+
+    @Override
+    public void getProposalById(BytesMessage request,
+        StreamObserver<Proposal> responseObserver) {
+      ByteString proposalId = request.getValue();
+
+      if (Objects.nonNull(proposalId)) {
+        responseObserver.onNext(wallet.getProposalById(proposalId));
+      } else {
+        responseObserver.onNext(null);
+      }
+      responseObserver.onCompleted();
+    }
+
+    @Override
+    public void getBlockByLimitNext(BlockLimit request,
+        StreamObserver<BlockList> responseObserver) {
+      long startNum = request.getStartNum();
+      long endNum = request.getEndNum();
+
+      if (endNum > 0 && endNum > startNum && endNum - startNum <= BLOCK_LIMIT_NUM) {
+        responseObserver.onNext(wallet.getBlocksByLimitNext(startNum, endNum - startNum));
+      } else {
+        responseObserver.onNext(null);
+      }
+      responseObserver.onCompleted();
+    }
+
+    @Override
+    public void getBlockByLatestNum(NumberMessage request,
+        StreamObserver<BlockList> responseObserver) {
+      long getNum = request.getNum();
+
+      if (getNum > 0 && getNum < BLOCK_LIMIT_NUM) {
+        responseObserver.onNext(wallet.getBlockByLatestNum(getNum));
+      } else {
+        responseObserver.onNext(null);
+      }
+      responseObserver.onCompleted();
+    }
+
+    @Override
+    public void getTransactionById(BytesMessage request,
+        StreamObserver<Transaction> responseObserver) {
+      ByteString transactionId = request.getValue();
+
+      if (Objects.nonNull(transactionId)) {
+        responseObserver.onNext(wallet.getTransactionById(transactionId));
+      } else {
+        responseObserver.onNext(null);
+      }
+      responseObserver.onCompleted();
+    }
+
+    @Override
+    public void totalTransaction(EmptyMessage request,
+        StreamObserver<NumberMessage> responseObserver) {
+      responseObserver.onNext(wallet.totalTransaction());
+      responseObserver.onCompleted();
+    }
+
+    @Override
+    public void getNextMaintenanceTime(EmptyMessage request,
+        StreamObserver<NumberMessage> responseObserver) {
+      responseObserver.onNext(wallet.getNextMaintenanceTime());
+      responseObserver.onCompleted();
+    }
+
+    @Override
+    public void getAssetIssueList(EmptyMessage request,
+        StreamObserver<AssetIssueList> responseObserver) {
+      responseObserver.onNext(wallet.getAssetIssueList());
+      responseObserver.onCompleted();
+    }
+
+    @Override
+    public void getPaginatedAssetIssueList(PaginatedMessage request,
+        StreamObserver<AssetIssueList> responseObserver) {
+      responseObserver.onNext(wallet.getAssetIssueList(request.getOffset(), request.getLimit()));
+      responseObserver.onCompleted();
+    }
+
+    @Override
+    public void listWitnesses(EmptyMessage request,
+        StreamObserver<WitnessList> responseObserver) {
+      responseObserver.onNext(wallet.getWitnessList());
+      responseObserver.onCompleted();
+    }
+
+    @Override
+    public void listProposals(EmptyMessage request,
+        StreamObserver<ProposalList> responseObserver) {
+      responseObserver.onNext(wallet.getProposalList());
+      responseObserver.onCompleted();
+    }
+
+    @Override
+    public void generateAddress(EmptyMessage request, StreamObserver<GrpcAPI.AddressPrKeyPairMessage> responseObserver){
+      ECKey ecKey = new ECKey(Utils.getRandom());
+      byte[] priKey = ecKey.getPrivKeyBytes();
+      byte[] address = ecKey.getAddress();
+      String addressStr = Wallet.encode58Check(address);
+      String priKeyStr = Hex.encodeHexString(priKey);
+      AddressPrKeyPairMessage.Builder builder = AddressPrKeyPairMessage.newBuilder();
+      builder.setAddress(addressStr);
+      builder.setPrivateKey(priKeyStr);
+      responseObserver.onNext(builder.build());
+      responseObserver.onCompleted();
+    }
+  }
+
+  @Override
+  public void stop() {
+    if (apiServer != null) {
+      apiServer.shutdown();
+    }
+  }
+
+  /**
+   * ...
+   */
+  public void blockUntilShutdown() {
+    if (apiServer != null) {
+      try {
+        apiServer.awaitTermination();
+      } catch (InterruptedException e) {
+        logger.debug(e.getMessage(), e);
+      }
+    }
+  }
+}