--- conflicted
+++ resolved
@@ -25,11 +25,7 @@
 @Slf4j
 public class WitnessService implements Service {
 
-<<<<<<< HEAD
   private static final int MIN_PARTICIPATION_RATE = 0; // MIN_PARTICIPATION_RATE * 1%
-=======
-  private static final int MIN_PARTICIPATION_RATE = 33; // MIN_PARTICIPATION_RATE * 1%
->>>>>>> 6aee4bb4
   private static final int PRODUCE_TIME_OUT = 500; // ms
   private Application tronApp;
   @Getter
