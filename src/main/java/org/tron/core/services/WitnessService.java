--- conflicted
+++ resolved
@@ -274,12 +274,8 @@
       }
 
       logger.info(
-<<<<<<< HEAD
           "Produce block successfully, blockNumber:{}, abSlot[{}], blockId:{}, "
               + "transactionSize:{}, blockTime:{}, parentBlockId:{}",
-=======
-          "Produce block successfully, blockNumber:{}, abSlot[{}], blockId:{}, transactionSize:{}, blockTime:{}, parentBlockId:{}",
->>>>>>> 463326e7
           block.getNum(), controller.getAbSlotAtTime(now), block.getBlockId(),
           block.getTransactions().size(),
           new DateTime(block.getTimeStamp()),
