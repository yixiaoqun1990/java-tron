package org.tron.core.services;

import com.google.protobuf.ByteString;
import java.util.List;
import java.util.stream.Collectors;
import lombok.Getter;
import org.joda.time.DateTime;
import org.slf4j.Logger;
import org.slf4j.LoggerFactory;
import org.tron.common.application.Application;
import org.tron.common.application.Service;
import org.tron.common.crypto.ECKey;
import org.tron.common.utils.ByteArray;
import org.tron.common.utils.RandomGenerator;
import org.tron.core.capsule.BlockCapsule;
import org.tron.core.capsule.WitnessCapsule;
import org.tron.core.config.args.Args;
import org.tron.core.db.BlockStore;
import org.tron.core.db.Manager;
import org.tron.core.exception.CancelException;
import org.tron.core.exception.ValidateSignatureException;
import org.tron.core.net.message.BlockMessage;
import org.tron.core.witness.BlockProductionCondition;


public class WitnessService implements Service {

  private static final Logger logger = LoggerFactory.getLogger(WitnessService.class);
  private static final int MIN_PARTICIPATION_RATE = 33; // MIN_PARTICIPATION_RATE * 1%
  private static final int PRODUCE_TIME_OUT = 500; // ms
  private Application tronApp;
  @Getter
  protected WitnessCapsule localWitnessState; //  WitnessId;
  @Getter
  protected List<WitnessCapsule> witnessStates;
  private Thread generateThread;
  private Manager db;
  private volatile boolean isRunning = false;
<<<<<<< HEAD
=======
  private static final Long LOOP_INTERVAL = Args.getInstance().getBlockInterval(); // millisecond
>>>>>>> aeca4bdd
  private byte[] privateKey;
  private boolean hasCheckedSynchronization = true;
  private volatile boolean canceled = false;

  /**
   * Construction method.
   */
  public WitnessService(final Application tronApp) {
    this.tronApp = tronApp;
<<<<<<< HEAD
    db = tronApp.getDbManager();
    generateThread = new Thread(scheduleProductionLoop);
=======
    this.db = tronApp.getDbManager();
    this.generateThread = new Thread(this.scheduleProductionLoop);
    logger.info("LOOP_INTERVAL:" + LOOP_INTERVAL + "ms");
>>>>>>> aeca4bdd
  }

  private Runnable scheduleProductionLoop =
      () -> {
        if (this.localWitnessState == null) {
          logger.error("local witness is null");
        }

        while (this.isRunning) {
          DateTime time = DateTime.now();
<<<<<<< HEAD
          int timeToNextSecond = Manager.LOOP_INTERVAL - time.getMillisOfSecond();
=======
          Long timeToNextSecond = LOOP_INTERVAL - time.getMillisOfSecond();
>>>>>>> aeca4bdd
          if (timeToNextSecond < 50) {
            timeToNextSecond = timeToNextSecond + Manager.LOOP_INTERVAL;
          }
          try {
            DateTime nextTime = time.plus(timeToNextSecond);
            logger.info("sleep : " + timeToNextSecond + " ms,next time:" + nextTime);
            Thread.sleep(timeToNextSecond);
            this.blockProductionLoop();

            this.updateWitnessSchedule();
          } catch (Exception ex) {
            logger.error("ProductionLoop error", ex);
          }
        }
      };

  private void blockProductionLoop() throws CancelException {
    BlockProductionCondition result;
    try {
      result = this.tryProduceBlock();
    } catch (final CancelException ex) {
      throw ex;
    } catch (final Exception ex) {
      logger.error("produce block error,", ex);
      result = BlockProductionCondition.EXCEPTION_PRODUCING_BLOCK;
    }

    if (result == null) {
      logger.warn("result is null");
      return;
    }

    switch (result) {
      case PRODUCED:
        logger.info("Porduced");
        break;
      case NOT_SYNCED:
        logger.info("not sync");
        break;
      case NOT_MY_TURN:
        logger.info("It's not my turn");
        break;
      case NOT_TIME_YET:
        logger.info("not time yet");
        break;
      case NO_PRIVATE_KEY:
        logger.info("no pri key");
        break;
      case LOW_PARTICIPATION:
        logger.info("low part");
        break;
      case LAG:
        logger.info("lag");
        break;
      case CONSECUTIVE:
        logger.info("consecutive");
        break;
      case EXCEPTION_PRODUCING_BLOCK:
        logger.info("excpetion");
        break;
      default:
        break;
    }
  }


  private BlockProductionCondition tryProduceBlock()
      throws ValidateSignatureException, CancelException {

    this.checkCancelFlag();

    if (!this.hasCheckedSynchronization) {
      return BlockProductionCondition.NOT_SYNCED;
    }

    final int participation = this.db.calculateParticipationRate();
    if (participation < MIN_PARTICIPATION_RATE) {
      logger.warn(
          "Participation[" + participation + "] <  MIN_PARTICIPATION_RATE[" + MIN_PARTICIPATION_RATE
              + "]");
      return BlockProductionCondition.LOW_PARTICIPATION;
    }

<<<<<<< HEAD
    long slot = tronApp.getDbManager().getSlotAtTime(DateTime.now());
=======
    final long slot = this.getSlotAtTime(DateTime.now());
>>>>>>> aeca4bdd
    logger.debug("slot:" + slot);

    if (slot == 0) {
      // todo capture error message
      return BlockProductionCondition.NOT_TIME_YET;
    }

    final ByteString scheduledWitness = this.db.getScheduledWitness(slot);

    if (!scheduledWitness.equals(this.getLocalWitnessState().getAddress())) {
      return BlockProductionCondition.NOT_MY_TURN;
    }

<<<<<<< HEAD
    DateTime scheduledTime = tronApp.getDbManager().getSlotTime(slot);
=======
    final DateTime scheduledTime = this.getSlotTime(slot);
>>>>>>> aeca4bdd

    //TODO:implement private and public key code, fake code first.

    if (scheduledTime.getMillis() - DateTime.now().getMillis() > PRODUCE_TIME_OUT) {
      return BlockProductionCondition.LAG;
    }

    //TODO:implement private and public key code, fake code first.
    BlockCapsule block = null;
    try {
      block = this.generateBlock(scheduledTime);
    } catch (final ValidateSignatureException e) {
      e.printStackTrace();
    }
    logger.info("Block is generated successfully, Its Id is " + block.getBlockId());

    this.broadcastBlock(block);
    return BlockProductionCondition.PRODUCED;
  }

  private void checkCancelFlag() throws CancelException {
    if (this.canceled) {
      throw new CancelException();
    }
  }

  private void broadcastBlock(final BlockCapsule block) {
    try {
      this.tronApp.getP2pNode().broadcast(new BlockMessage(block.getData()));
    } catch (final Exception ex) {
      throw new RuntimeException("broadcastBlock error");
    }
  }

  private BlockCapsule generateBlock(final DateTime when) throws ValidateSignatureException {
    return this.tronApp.getDbManager().generateBlock(this.localWitnessState, when.getMillis(),
        this.privateKey);
  }

<<<<<<< HEAD
=======
  private DateTime getSlotTime(long slotNum) {
    if (slotNum == 0) {
      return DateTime.now();
    }
    final long interval = this.blockInterval();
    final BlockStore blockStore = this.tronApp.getDbManager().getBlockStore();
    final DateTime genesisTime = blockStore.getGenesisTime();
    if (blockStore.getHeadBlockNum() == 0) {
      return genesisTime.plus(slotNum * interval);
    }

    if (this.lastHeadBlockIsMaintenance()) {
      slotNum += this.getSkipSlotInMaintenance();
    }

    DateTime headSlotTime = blockStore.getHeadBlockTime();

    //align slot time
    headSlotTime = headSlotTime
        .minus((headSlotTime.getMillis() - genesisTime.getMillis()) % interval);

    return headSlotTime.plus(interval * slotNum);
  }

  private boolean lastHeadBlockIsMaintenance() {
    return this.db.getDynamicPropertiesStore().getStateFlag() == 1;
  }

  private long getSkipSlotInMaintenance() {
    return 0;
  }

  private long getSlotAtTime(final DateTime when) {
    final DateTime firstSlotTime = this.getSlotTime(1);
    if (when.isBefore(firstSlotTime)) {
      return 0;
    }
    return (when.getMillis() - firstSlotTime.getMillis()) / this.blockInterval() + 1;
  }


  private long blockInterval() {
    return LOOP_INTERVAL; // millisecond todo getFromDb
  }

>>>>>>> aeca4bdd

  // shuffle witnesses
  private void updateWitnessSchedule() {
    if (this.db.getBlockStore().getHeadBlockNum() % this.witnessStates.size() == 0) {
      final String witnessStringListBefore = this.getWitnessStringList(this.witnessStates)
          .toString();
      this.witnessStates = new RandomGenerator<WitnessCapsule>()
          .shuffle(this.witnessStates, this.db.getBlockStore().getHeadBlockTime());
      logger.info("updateWitnessSchedule,before: " + witnessStringListBefore + ",after: "
          + this.getWitnessStringList(this.witnessStates));
    }
  }

  private List<String> getWitnessStringList(final List<WitnessCapsule> witnessStates) {
    return witnessStates.stream()
        .map(witnessCapsule -> ByteArray.toHexString(witnessCapsule.getAddress().toByteArray()))
        .collect(Collectors.toList());
  }

  // shuffle todo
  @Override
  public void init() {
    this.privateKey = Args.getInstance().getLocalWitness().getPrivateKey()
        .getBytes();
<<<<<<< HEAD
    tronApp.getDbManager().initialWitnessList();
    localWitnessState = new WitnessCapsule(
        ByteString.copyFrom(ECKey.fromPrivate(this.privateKey).getPubKey()),
        Args.getInstance().getInitialWitness().getLocalWitness().getUrl());
    tronApp.getDbManager().addWitness(localWitnessState);
    this.witnessStates = db.getWitnesses();
    logger.info("LOOP_INTERVAL:" + Manager.LOOP_INTERVAL + "ms");
=======
    final ECKey ecKey = ECKey.fromPrivate(this.privateKey);

    WitnessCapsule witnessCapsule = this.tronApp.getDbManager().getWitnessStore()
        .get(ecKey.getAddress());
    // need handle init witness
    if (null == witnessCapsule) {
      witnessCapsule = new WitnessCapsule(ByteString.copyFrom(ecKey.getPubKey()));
    }
    this.db.updateWitness();
    //

    this.localWitnessState = witnessCapsule;
    this.witnessStates = this.db.getWitnesses();
>>>>>>> aeca4bdd
  }


  @Override
  public void init(final Args args) {
    //this.privateKey = args.getPrivateKey();
    this.init();
  }

  @Override
  public void start() {
    this.isRunning = true;
    this.generateThread.start();
  }

  @Override
  public void stop() {
    this.isRunning = false;
    this.generateThread.interrupt();
  }
}<|MERGE_RESOLUTION|>--- conflicted
+++ resolved
@@ -36,10 +36,6 @@
   private Thread generateThread;
   private Manager db;
   private volatile boolean isRunning = false;
-<<<<<<< HEAD
-=======
-  private static final Long LOOP_INTERVAL = Args.getInstance().getBlockInterval(); // millisecond
->>>>>>> aeca4bdd
   private byte[] privateKey;
   private boolean hasCheckedSynchronization = true;
   private volatile boolean canceled = false;
@@ -47,31 +43,21 @@
   /**
    * Construction method.
    */
-  public WitnessService(final Application tronApp) {
+  public WitnessService(Application tronApp) {
     this.tronApp = tronApp;
-<<<<<<< HEAD
     db = tronApp.getDbManager();
     generateThread = new Thread(scheduleProductionLoop);
-=======
-    this.db = tronApp.getDbManager();
-    this.generateThread = new Thread(this.scheduleProductionLoop);
-    logger.info("LOOP_INTERVAL:" + LOOP_INTERVAL + "ms");
->>>>>>> aeca4bdd
   }
 
   private Runnable scheduleProductionLoop =
       () -> {
-        if (this.localWitnessState == null) {
+        if (localWitnessState == null) {
           logger.error("local witness is null");
         }
 
-        while (this.isRunning) {
+        while (isRunning) {
           DateTime time = DateTime.now();
-<<<<<<< HEAD
           int timeToNextSecond = Manager.LOOP_INTERVAL - time.getMillisOfSecond();
-=======
-          Long timeToNextSecond = LOOP_INTERVAL - time.getMillisOfSecond();
->>>>>>> aeca4bdd
           if (timeToNextSecond < 50) {
             timeToNextSecond = timeToNextSecond + Manager.LOOP_INTERVAL;
           }
@@ -155,11 +141,7 @@
       return BlockProductionCondition.LOW_PARTICIPATION;
     }
 
-<<<<<<< HEAD
     long slot = tronApp.getDbManager().getSlotAtTime(DateTime.now());
-=======
-    final long slot = this.getSlotAtTime(DateTime.now());
->>>>>>> aeca4bdd
     logger.debug("slot:" + slot);
 
     if (slot == 0) {
@@ -173,11 +155,7 @@
       return BlockProductionCondition.NOT_MY_TURN;
     }
 
-<<<<<<< HEAD
     DateTime scheduledTime = tronApp.getDbManager().getSlotTime(slot);
-=======
-    final DateTime scheduledTime = this.getSlotTime(slot);
->>>>>>> aeca4bdd
 
     //TODO:implement private and public key code, fake code first.
 
@@ -188,97 +166,47 @@
     //TODO:implement private and public key code, fake code first.
     BlockCapsule block = null;
     try {
-      block = this.generateBlock(scheduledTime);
-    } catch (final ValidateSignatureException e) {
+      block = generateBlock(scheduledTime);
+    } catch (ValidateSignatureException e) {
       e.printStackTrace();
     }
     logger.info("Block is generated successfully, Its Id is " + block.getBlockId());
 
-    this.broadcastBlock(block);
+    broadcastBlock(block);
     return BlockProductionCondition.PRODUCED;
   }
 
   private void checkCancelFlag() throws CancelException {
-    if (this.canceled) {
+    if (canceled) {
       throw new CancelException();
     }
   }
 
-  private void broadcastBlock(final BlockCapsule block) {
+  private void broadcastBlock(BlockCapsule block) {
     try {
-      this.tronApp.getP2pNode().broadcast(new BlockMessage(block.getData()));
-    } catch (final Exception ex) {
+      tronApp.getP2pNode().broadcast(new BlockMessage(block.getData()));
+    } catch (Exception ex) {
       throw new RuntimeException("broadcastBlock error");
     }
   }
 
-  private BlockCapsule generateBlock(final DateTime when) throws ValidateSignatureException {
-    return this.tronApp.getDbManager().generateBlock(this.localWitnessState, when.getMillis(),
-        this.privateKey);
-  }
-
-<<<<<<< HEAD
-=======
-  private DateTime getSlotTime(long slotNum) {
-    if (slotNum == 0) {
-      return DateTime.now();
-    }
-    final long interval = this.blockInterval();
-    final BlockStore blockStore = this.tronApp.getDbManager().getBlockStore();
-    final DateTime genesisTime = blockStore.getGenesisTime();
-    if (blockStore.getHeadBlockNum() == 0) {
-      return genesisTime.plus(slotNum * interval);
-    }
-
-    if (this.lastHeadBlockIsMaintenance()) {
-      slotNum += this.getSkipSlotInMaintenance();
-    }
-
-    DateTime headSlotTime = blockStore.getHeadBlockTime();
-
-    //align slot time
-    headSlotTime = headSlotTime
-        .minus((headSlotTime.getMillis() - genesisTime.getMillis()) % interval);
-
-    return headSlotTime.plus(interval * slotNum);
-  }
-
-  private boolean lastHeadBlockIsMaintenance() {
-    return this.db.getDynamicPropertiesStore().getStateFlag() == 1;
-  }
-
-  private long getSkipSlotInMaintenance() {
-    return 0;
-  }
-
-  private long getSlotAtTime(final DateTime when) {
-    final DateTime firstSlotTime = this.getSlotTime(1);
-    if (when.isBefore(firstSlotTime)) {
-      return 0;
-    }
-    return (when.getMillis() - firstSlotTime.getMillis()) / this.blockInterval() + 1;
-  }
-
-
-  private long blockInterval() {
-    return LOOP_INTERVAL; // millisecond todo getFromDb
-  }
-
->>>>>>> aeca4bdd
+  private BlockCapsule generateBlock(DateTime when) throws ValidateSignatureException {
+    return tronApp.getDbManager().generateBlock(localWitnessState, when.getMillis(), privateKey);
+  }
+
 
   // shuffle witnesses
   private void updateWitnessSchedule() {
-    if (this.db.getBlockStore().getHeadBlockNum() % this.witnessStates.size() == 0) {
-      final String witnessStringListBefore = this.getWitnessStringList(this.witnessStates)
-          .toString();
-      this.witnessStates = new RandomGenerator<WitnessCapsule>()
-          .shuffle(this.witnessStates, this.db.getBlockStore().getHeadBlockTime());
+    if (db.getBlockStore().getHeadBlockNum() % witnessStates.size() == 0) {
+      String witnessStringListBefore = getWitnessStringList(witnessStates).toString();
+      witnessStates = new RandomGenerator<WitnessCapsule>()
+          .shuffle(witnessStates, db.getBlockStore().getHeadBlockTime());
       logger.info("updateWitnessSchedule,before: " + witnessStringListBefore + ",after: "
-          + this.getWitnessStringList(this.witnessStates));
-    }
-  }
-
-  private List<String> getWitnessStringList(final List<WitnessCapsule> witnessStates) {
+          + getWitnessStringList(witnessStates));
+    }
+  }
+
+  private List<String> getWitnessStringList(List<WitnessCapsule> witnessStates) {
     return witnessStates.stream()
         .map(witnessCapsule -> ByteArray.toHexString(witnessCapsule.getAddress().toByteArray()))
         .collect(Collectors.toList());
@@ -289,15 +217,6 @@
   public void init() {
     this.privateKey = Args.getInstance().getLocalWitness().getPrivateKey()
         .getBytes();
-<<<<<<< HEAD
-    tronApp.getDbManager().initialWitnessList();
-    localWitnessState = new WitnessCapsule(
-        ByteString.copyFrom(ECKey.fromPrivate(this.privateKey).getPubKey()),
-        Args.getInstance().getInitialWitness().getLocalWitness().getUrl());
-    tronApp.getDbManager().addWitness(localWitnessState);
-    this.witnessStates = db.getWitnesses();
-    logger.info("LOOP_INTERVAL:" + Manager.LOOP_INTERVAL + "ms");
-=======
     final ECKey ecKey = ECKey.fromPrivate(this.privateKey);
 
     WitnessCapsule witnessCapsule = this.tronApp.getDbManager().getWitnessStore()
@@ -311,25 +230,24 @@
 
     this.localWitnessState = witnessCapsule;
     this.witnessStates = this.db.getWitnesses();
->>>>>>> aeca4bdd
-  }
-
-
-  @Override
-  public void init(final Args args) {
+  }
+
+
+  @Override
+  public void init(Args args) {
     //this.privateKey = args.getPrivateKey();
-    this.init();
+    init();
   }
 
   @Override
   public void start() {
-    this.isRunning = true;
-    this.generateThread.start();
+    isRunning = true;
+    generateThread.start();
   }
 
   @Override
   public void stop() {
-    this.isRunning = false;
-    this.generateThread.interrupt();
+    isRunning = false;
+    generateThread.interrupt();
   }
 }