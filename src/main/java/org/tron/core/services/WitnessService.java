package org.tron.core.services;

import com.google.protobuf.ByteString;
import java.util.List;
import java.util.stream.Collectors;
import lombok.Getter;
import org.joda.time.DateTime;
import org.slf4j.Logger;
import org.slf4j.LoggerFactory;
import org.tron.common.application.Application;
import org.tron.common.application.Service;
import org.tron.common.crypto.ECKey;
import org.tron.common.utils.RandomGenerator;
import org.tron.core.capsule.BlockCapsule;
import org.tron.core.capsule.WitnessCapsule;
import org.tron.core.config.args.Args;
import org.tron.core.db.BlockStore;
import org.tron.core.db.Manager;
import org.tron.core.net.message.BlockMessage;
import org.tron.core.witness.BlockProductionCondition;

public class WitnessService implements Service {

  private static final Logger logger = LoggerFactory.getLogger(WitnessService.class);
  private Application tronApp;
  @Getter
  protected WitnessCapsule localWitnessState; //  WitnessId;
  @Getter
  protected List<WitnessCapsule> witnessStates;
  private Thread generateThread;
  private Manager db;
  private volatile boolean isRunning = false;
  public static final int LOOP_INTERVAL = 1000; // millisecond
  private byte[] privateKey;

  /**
   * Construction method.
   */
  public WitnessService(Application tronApp) {
    this.tronApp = tronApp;
    db = tronApp.getDbManager();
    generateThread = new Thread(scheduleProductionLoop);
    init();
  }

  private Runnable scheduleProductionLoop =
      () -> {
        while (isRunning) {
          DateTime time = DateTime.now();
          int timeToNextSecond = LOOP_INTERVAL - time.getMillisOfSecond();
          if (timeToNextSecond < 50) {
            timeToNextSecond = timeToNextSecond + LOOP_INTERVAL;
          }
          try {
            DateTime nextTime = time.plus(timeToNextSecond);
            logger.info("sleep : " + timeToNextSecond + " ms,next time:" + nextTime);
            Thread.sleep(timeToNextSecond);
            blockProductionLoop();

            updateWitnessSchedule();
          } catch (Exception ex) {
            logger.error("ProductionLoop error", ex);
          }
        }
      };

  private void blockProductionLoop() {
    BlockProductionCondition result = null;
    String capture = "";
    try {
      result = tryProduceBlock(capture);
    } catch (Exception ex) {
      ex.printStackTrace();
    }

    if (result == null) {
      logger.warn("result is null");
      return;
    }

    switch (result) {
      case PRODUCED:
        logger.info("");
        break;
      case NOT_SYNCED:
        logger.info("");
        break;
      case NOT_MY_TURN:
        logger.info("");
        break;
      case NOT_TIME_YET:
        logger.info("");
        break;
      case NO_PRIVATE_KEY:
        logger.info("");
        break;
      case LOW_PARTICIPATION:
        logger.info("");
        break;
      case LAG:
        logger.info("");
        break;
      case CONSECUTIVE:
        logger.info("");
        break;
      case EXCEPTION_PRODUCING_BLOCK:
        logger.info("");
        break;
      default:
        break;
    }
  }

  private BlockProductionCondition tryProduceBlock(String capture) {

    long slot = getSlotAtTime(DateTime.now());
    if (slot == 0) {
      // todo capture error message
      return BlockProductionCondition.NOT_TIME_YET;
    }

    ByteString scheduledWitness = db.getScheduledWitness(slot);

    if (!scheduledWitness.equals(getLocalWitnessState().getAddress())) {
      return BlockProductionCondition.NOT_MY_TURN;
    }

    DateTime scheduledTime = getSlotTime(slot);

    //TODO:implement private and public key code, fake code first.
    BlockCapsule block = generateBlock(scheduledTime);
    logger.info("Block is generated successfully, Its Id is " + block.getBlockId());

    broadcastBlock(block);
    return BlockProductionCondition.PRODUCED;
  }

  private void broadcastBlock(BlockCapsule block) {
    try {
      tronApp.getP2pNode().broadcast(new BlockMessage(block.getData()));
    } catch (Exception ex) {
      throw new RuntimeException("broadcastBlock error");
    }
  }

  private BlockCapsule generateBlock(DateTime when) {
    return tronApp.getDbManager().generateBlock(localWitnessState, when.getMillis(), privateKey);
  }

  private DateTime getSlotTime(long slotNum) {
    if (slotNum == 0) {
      return DateTime.now();
    }
    long interval = blockInterval();
    BlockStore blockStore = tronApp.getDbManager().getBlockStore();
    if (blockStore.getHeadBlockNum() == 0) {
      DateTime genesisTime = blockStore.getGenesisTime();
      return genesisTime.plus(slotNum * interval);
    }

    DateTime headSlotTime = blockStore.getHeadBlockTime();

    return headSlotTime.plus(interval * slotNum);
  }

  private long getSlotAtTime(DateTime when) {
    DateTime firstSlotTime = getSlotTime(1);
    if (when.isBefore(firstSlotTime)) {
      return 0;
    }
    return (when.getMillis() - firstSlotTime.getMillis()) / blockInterval() + 1;
  }


  private long blockInterval() {
    return LOOP_INTERVAL; // millisecond todo getFromDb
  }


  // shuffle witnesses
  private void updateWitnessSchedule() {
    if (db.getBlockStore().getHeadBlockNum() % witnessStates.size() == 0) {
      String witnessStringListBefore = getWitnessStringList(witnessStates).toString();
      witnessStates = new RandomGenerator<WitnessCapsule>()
          .shuffle(witnessStates, db.getBlockStore().getHeadBlockTime());
      logger.info("updateWitnessSchedule,before: " + witnessStringListBefore + ",after: "
          + getWitnessStringList(witnessStates));
    }
  }

  private List<String> getWitnessStringList(List<WitnessCapsule> witnessStates) {
    return witnessStates.stream()
        .map(witnessCapsule -> witnessCapsule.getAddress().toStringUtf8())
        .collect(Collectors.toList());
  }


  private float witnessParticipationRate() {
    return 0f;
  }

  // shuffle todo
  @Override
  public void init() {
    localWitnessState = new WitnessCapsule(
        ByteString.copyFrom(ECKey.fromPrivate("0x11".getBytes()).getPubKey()),
        "http://torn.org");
    this.witnessStates = db.getWitnesses();
  }

  @Override
  public void init(Args args) {
<<<<<<< HEAD
    //this.privateKey = args.getPrivateKey();
    this.privateKey = "0x11";
    localWitnessState = new WitnessCapsule(
        ByteString.copyFrom(ECKey.fromPrivate(this.privateKey.getBytes()).getPubKey()),
        "http://torn.org");
=======
    this.privateKey = args.getPrivateKey().getBytes();
    localWitnessState = new WitnessCapsule(ByteString.copyFromUtf8("0x11"));
>>>>>>> f1928ed5
    this.witnessStates = db.getWitnesses();
  }

  @Override
  public void start() {
    isRunning = true;
    generateThread.start();
  }

  @Override
  public void stop() {
    isRunning = false;
    generateThread.interrupt();
  }
}<|MERGE_RESOLUTION|>--- conflicted
+++ resolved
@@ -80,31 +80,31 @@
 
     switch (result) {
       case PRODUCED:
-        logger.info("");
+        logger.info("Porduced");
         break;
       case NOT_SYNCED:
-        logger.info("");
+        logger.info("not sync");
         break;
       case NOT_MY_TURN:
-        logger.info("");
+        logger.info("It's not my turn");
         break;
       case NOT_TIME_YET:
-        logger.info("");
+        logger.info("not time yet");
         break;
       case NO_PRIVATE_KEY:
-        logger.info("");
+        logger.info("no pri key");
         break;
       case LOW_PARTICIPATION:
-        logger.info("");
+        logger.info("low part");
         break;
       case LAG:
-        logger.info("");
+        logger.info("lag");
         break;
       case CONSECUTIVE:
-        logger.info("");
+        logger.info("consecutive");
         break;
       case EXCEPTION_PRODUCING_BLOCK:
-        logger.info("");
+        logger.info("excpetion");
         break;
       default:
         break;
@@ -114,6 +114,8 @@
   private BlockProductionCondition tryProduceBlock(String capture) {
 
     long slot = getSlotAtTime(DateTime.now());
+    logger.info("slot:" + slot);
+
     if (slot == 0) {
       // todo capture error message
       return BlockProductionCondition.NOT_TIME_YET;
@@ -202,25 +204,19 @@
   // shuffle todo
   @Override
   public void init() {
+    this.privateKey = "0x11".getBytes();
+    tronApp.getDbManager().initalWitnessList();
     localWitnessState = new WitnessCapsule(
-        ByteString.copyFrom(ECKey.fromPrivate("0x11".getBytes()).getPubKey()),
-        "http://torn.org");
+        ByteString.copyFrom(ECKey.fromPrivate(this.privateKey).getPubKey()),
+        "http://tron.org");
+    tronApp.getDbManager().addWitness(localWitnessState);
     this.witnessStates = db.getWitnesses();
   }
 
   @Override
   public void init(Args args) {
-<<<<<<< HEAD
     //this.privateKey = args.getPrivateKey();
-    this.privateKey = "0x11";
-    localWitnessState = new WitnessCapsule(
-        ByteString.copyFrom(ECKey.fromPrivate(this.privateKey.getBytes()).getPubKey()),
-        "http://torn.org");
-=======
-    this.privateKey = args.getPrivateKey().getBytes();
-    localWitnessState = new WitnessCapsule(ByteString.copyFromUtf8("0x11"));
->>>>>>> f1928ed5
-    this.witnessStates = db.getWitnesses();
+    init();
   }
 
   @Override
