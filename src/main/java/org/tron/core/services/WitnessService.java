package org.tron.core.services;

import com.google.common.collect.Maps;
import com.google.protobuf.ByteString;
import java.util.Map;
import lombok.Getter;
import lombok.extern.slf4j.Slf4j;
import org.joda.time.DateTime;
import org.tron.common.application.Application;
import org.tron.common.application.Service;
import org.tron.common.crypto.ECKey;
import org.tron.common.utils.ByteArray;
import org.tron.common.utils.StringUtil;
import org.tron.core.capsule.BlockCapsule;
import org.tron.core.capsule.WitnessCapsule;
import org.tron.core.config.Parameter.ChainConstant;
import org.tron.core.config.args.Args;
import org.tron.core.exception.AccountResourceInsufficientException;
import org.tron.core.exception.ContractExeException;
import org.tron.core.exception.ContractValidateException;
import org.tron.core.exception.DupTransactionException;
import org.tron.core.exception.TaposException;
import org.tron.core.exception.TooBigTransactionException;
import org.tron.core.exception.TransactionExpirationException;
import org.tron.core.exception.TronException;
import org.tron.core.exception.UnLinkedBlockException;
import org.tron.core.exception.ValidateScheduleException;
import org.tron.core.exception.ValidateSignatureException;
import org.tron.core.net.message.BlockMessage;
import org.tron.core.witness.BlockProductionCondition;
import org.tron.core.witness.WitnessController;

@Slf4j
public class WitnessService implements Service {

  private static final int MIN_PARTICIPATION_RATE = Args.getInstance()
      .getMinParticipationRate(); // MIN_PARTICIPATION_RATE * 1%
  private static final int PRODUCE_TIME_OUT = 500; // ms
  private Application tronApp;
  @Getter
  protected Map<ByteString, WitnessCapsule> localWitnessStateMap = Maps
      .newHashMap(); //  <address,WitnessCapsule>
  private Thread generateThread, suspensiveTransactionsThread;
  private volatile boolean isRunning = false;
  private Map<ByteString, byte[]> privateKeyMap = Maps.newHashMap();
  private boolean needSyncCheck = Args.getInstance().isNeedSyncCheck();

  private WitnessController controller;

  /**
   * Construction method.
   */
  public WitnessService(Application tronApp) {
    this.tronApp = tronApp;
    generateThread = new Thread(scheduleProductionLoop);
    suspensiveTransactionsThread = new Thread(suspensiveTransactionsLoop);
    controller = tronApp.getDbManager().getWitnessController();
  }

  /**
   * Cycle thread to generate blocks
   */
  private Runnable scheduleProductionLoop =
      () -> {
        if (localWitnessStateMap == null || localWitnessStateMap.keySet().size() == 0) {
          logger.error("LocalWitnesses is null");
          return;
        }

        while (isRunning) {
          try {
            if (this.needSyncCheck) {
              Thread.sleep(500L);
            } else {
              DateTime time = DateTime.now();
              long timeToNextSecond = ChainConstant.BLOCK_PRODUCED_INTERVAL
                  - (time.getSecondOfMinute() * 1000 + time.getMillisOfSecond())
                  % ChainConstant.BLOCK_PRODUCED_INTERVAL;
              if (timeToNextSecond < 50L) {
                timeToNextSecond = timeToNextSecond + ChainConstant.BLOCK_PRODUCED_INTERVAL;
              }
              DateTime nextTime = time.plus(timeToNextSecond);
              logger.debug(
                  "ProductionLoop sleep : " + timeToNextSecond + " ms,next time:" + nextTime);
              Thread.sleep(timeToNextSecond);
            }
            this.blockProductionLoop();
          } catch (InterruptedException ex) {
            logger.info("ProductionLoop interrupted");
          } catch (Exception ex) {
            logger.error("unknown exception happened in witness loop", ex);
          } catch (Throwable throwable) {
            logger.error("unknown throwable happened in witness loop", throwable);
          }
        }
      };

  private Runnable suspensiveTransactionsLoop =
      () -> {
        if (localWitnessStateMap == null || localWitnessStateMap.keySet().size() == 0) {
          logger.error("LocalWitnesses is null");
          return;
        }

        while (isRunning) {
          tronApp.getDbManager().getSuspensiveTransactions().stream()
              .filter(
                  trx -> tronApp.getDbManager().getTransactionStore()
                      .get(trx.getTransactionId().getBytes()) == null)
              .forEach(trx -> {
                try {
                  tronApp.getDbManager().pushTransactions(trx);
                } catch (ValidateSignatureException e) {
                  logger.error(e.getMessage(), e);
                } catch (ContractValidateException e) {
                  logger.error(e.getMessage(), e);
                } catch (ContractExeException e) {
                  logger.error(e.getMessage(), e);
                } catch (ValidateBandwidthException e) {
                  logger.error(e.getMessage(), e);
                } catch (DupTransactionException e) {
                  logger.error("pending manager: dup trans", e);
                } catch (TaposException e) {
                  logger.error("pending manager: tapos exception", e);
                } catch (TooBigTransactionException e) {
                  logger.error("too big transaction");
                } catch (TransactionExpirationException e) {
                  logger.error("expiration transaction");
                }
              });
        }
      };

  /**
   * Loop to generate blocks
   */
  private void blockProductionLoop() throws InterruptedException {
    BlockProductionCondition result = this.tryProduceBlock();

    if (result == null) {
      logger.warn("Result is null");
      return;
    }

    switch (result) {
      case PRODUCED:
        logger.debug("Produced");
        break;
      case NOT_SYNCED:
        logger.info("Not sync");
        break;
      case UNELECTED:
        logger.debug("Unelected");
        break;
      case NOT_MY_TURN:
        logger.debug("It's not my turn");
        break;
      case NOT_TIME_YET:
        logger.info("Not time yet");
        break;
      case NO_PRIVATE_KEY:
        logger.info("No pri key");
        break;
      case LOW_PARTICIPATION:
        logger.info("Low part");
        break;
      case LAG:
        logger.info("Lag");
        break;
      case CONSECUTIVE:
        logger.info("Consecutive");
        break;
      case TIME_OUT:
        logger.debug("Time out");
      case EXCEPTION_PRODUCING_BLOCK:
        logger.info("Exception");
        break;
      default:
        break;
    }
  }

  /**
   * Generate and broadcast blocks
   */
  private BlockProductionCondition tryProduceBlock() throws InterruptedException {
    logger.info("Try Produce Block");
    long now = DateTime.now().getMillis() + 50L;
    if (this.needSyncCheck) {
      long nexSlotTime = controller.getSlotTime(1);
      if (nexSlotTime > now) { // check sync during first loop
        needSyncCheck = false;
        Thread.sleep(nexSlotTime - now); //Processing Time Drift later
        now = DateTime.now().getMillis();
      } else {
        logger.debug("Not sync ,now:{},headBlockTime:{},headBlockNumber:{},headBlockId:{}",
            new DateTime(now),
            new DateTime(this.tronApp.getDbManager().getDynamicPropertiesStore()
                .getLatestBlockHeaderTimestamp()),
            this.tronApp.getDbManager().getDynamicPropertiesStore().getLatestBlockHeaderNumber(),
            this.tronApp.getDbManager().getDynamicPropertiesStore().getLatestBlockHeaderHash());
        return BlockProductionCondition.NOT_SYNCED;
      }
    }

    final int participation = this.controller.calculateParticipationRate();
    if (participation < MIN_PARTICIPATION_RATE) {
      logger.warn(
          "Participation[" + participation + "] <  MIN_PARTICIPATION_RATE[" + MIN_PARTICIPATION_RATE
              + "]");

      if (logger.isDebugEnabled()) {
        this.controller.dumpParticipationLog();
      }

      return BlockProductionCondition.LOW_PARTICIPATION;
    }

    long slot = controller.getSlotAtTime(now);
    logger.debug("Slot:" + slot);

    if (slot == 0) {
      logger.info("Not time yet,now:{},headBlockTime:{},headBlockNumber:{},headBlockId:{}",
          new DateTime(now),
          new DateTime(
              this.tronApp.getDbManager().getDynamicPropertiesStore()
                  .getLatestBlockHeaderTimestamp()),
          this.tronApp.getDbManager().getDynamicPropertiesStore().getLatestBlockHeaderNumber(),
          this.tronApp.getDbManager().getDynamicPropertiesStore().getLatestBlockHeaderHash());
      return BlockProductionCondition.NOT_TIME_YET;
    }

    if (now < controller.getManager().getDynamicPropertiesStore().getLatestBlockHeaderTimestamp()) {
      logger.warn("have a timestamp:{} less than or equal to the previous block:{}",
          new DateTime(now), new DateTime(
              this.tronApp.getDbManager().getDynamicPropertiesStore()
                  .getLatestBlockHeaderTimestamp()));
      return BlockProductionCondition.EXCEPTION_PRODUCING_BLOCK;
    }

    if (!controller.activeWitnessesContain(this.getLocalWitnessStateMap().keySet())) {
      logger.info("Unelected. Elected Witnesses: {}",
          StringUtil.getAddressStringList(controller.getActiveWitnesses()));
      return BlockProductionCondition.UNELECTED;
    }

    final ByteString scheduledWitness = controller.getScheduledWitness(slot);

    if (!this.getLocalWitnessStateMap().containsKey(scheduledWitness)) {
      logger.info("It's not my turn, ScheduledWitness[{}],slot[{}],abSlot[{}],",
          ByteArray.toHexString(scheduledWitness.toByteArray()), slot,
          controller.getAbSlotAtTime(now));
      return BlockProductionCondition.NOT_MY_TURN;
    }

    long scheduledTime = controller.getSlotTime(slot);

    if (scheduledTime - now > PRODUCE_TIME_OUT) {
      return BlockProductionCondition.LAG;
    }

    if (!privateKeyMap.containsKey(scheduledWitness)) {
      return BlockProductionCondition.NO_PRIVATE_KEY;
    }

    try {
      controller.setGeneratingBlock(true);
      BlockCapsule block = generateBlock(scheduledTime, scheduledWitness);

      if (block == null) {
        logger.warn("exception when generate block");
        return BlockProductionCondition.EXCEPTION_PRODUCING_BLOCK;
      }
      if (DateTime.now().getMillis() - now
          > ChainConstant.BLOCK_PRODUCED_INTERVAL * ChainConstant.BLOCK_PRODUCED_TIME_OUT) {
        logger.warn("Task timeout ( > {}ms)，startTime:{},endTime:{}",
            ChainConstant.BLOCK_PRODUCED_INTERVAL * ChainConstant.BLOCK_PRODUCED_TIME_OUT,
            new DateTime(now), DateTime.now());
        return BlockProductionCondition.TIME_OUT;
      }

      logger.info(
          "Produce block successfully, blockNumber:{}, abSlot[{}], blockId:{}, "
              + "transactionSize:{}, blockTime:{}, parentBlockId:{}",
          block.getNum(), controller.getAbSlotAtTime(now), block.getBlockId(),
          block.getTransactions().size(),
          new DateTime(block.getTimeStamp()),
          this.tronApp.getDbManager().getDynamicPropertiesStore().getLatestBlockHeaderHash());
      broadcastBlock(block);

      return BlockProductionCondition.PRODUCED;
    } catch (TronException e) {
      logger.error(e.getMessage(), e);
      return BlockProductionCondition.EXCEPTION_PRODUCING_BLOCK;
    } finally {
      controller.setGeneratingBlock(false);
    }

  }

  private void broadcastBlock(BlockCapsule block) {
    try {
      tronApp.getP2pNode().broadcast(new BlockMessage(block.getData()));
    } catch (Exception ex) {
      throw new RuntimeException("BroadcastBlock error");
    }
  }

  private BlockCapsule generateBlock(long when, ByteString witnessAddress)
<<<<<<< HEAD
      throws ValidateSignatureException, ContractValidateException,
      ContractExeException, UnLinkedBlockException, ValidateScheduleException,
      ValidateBandwidthException {
=======
      throws ValidateSignatureException, ContractValidateException, ContractExeException, UnLinkedBlockException, ValidateScheduleException, AccountResourceInsufficientException {
>>>>>>> 2c751a30
    return tronApp.getDbManager().generateBlock(this.localWitnessStateMap.get(witnessAddress), when,
        this.privateKeyMap.get(witnessAddress));
  }

  /**
   * Initialize the local witnesses
   */
  @Override
  public void init() {
    Args.getInstance().getLocalWitnesses().getPrivateKeys().forEach(key -> {
      byte[] privateKey = ByteArray.fromHexString(key);
      final ECKey ecKey = ECKey.fromPrivate(privateKey);
      byte[] address = ecKey.getAddress();
      WitnessCapsule witnessCapsule = this.tronApp.getDbManager().getWitnessStore()
          .get(address);
      // need handle init witness
      if (null == witnessCapsule) {
        logger.warn("WitnessCapsule[" + address + "] is not in witnessStore");
        witnessCapsule = new WitnessCapsule(ByteString.copyFrom(address));
      }

      this.privateKeyMap.put(witnessCapsule.getAddress(), privateKey);
      this.localWitnessStateMap.put(witnessCapsule.getAddress(), witnessCapsule);
    });

  }

  @Override
  public void init(Args args) {
    //this.privateKey = args.getPrivateKeys();
    init();
  }

  @Override
  public void start() {
    isRunning = true;
    generateThread.start();
    suspensiveTransactionsThread.start();
  }

  @Override
  public void stop() {
    isRunning = false;
    generateThread.interrupt();
  }
}<|MERGE_RESOLUTION|>--- conflicted
+++ resolved
@@ -307,13 +307,7 @@
   }
 
   private BlockCapsule generateBlock(long when, ByteString witnessAddress)
-<<<<<<< HEAD
-      throws ValidateSignatureException, ContractValidateException,
-      ContractExeException, UnLinkedBlockException, ValidateScheduleException,
-      ValidateBandwidthException {
-=======
       throws ValidateSignatureException, ContractValidateException, ContractExeException, UnLinkedBlockException, ValidateScheduleException, AccountResourceInsufficientException {
->>>>>>> 2c751a30
     return tronApp.getDbManager().generateBlock(this.localWitnessStateMap.get(witnessAddress), when,
         this.privateKeyMap.get(witnessAddress));
   }
