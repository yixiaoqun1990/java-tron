package org.tron.core.services;

import com.google.protobuf.ByteString;
import java.util.List;
import java.util.stream.Collectors;
import lombok.Getter;
import org.joda.time.DateTime;
import org.slf4j.Logger;
import org.slf4j.LoggerFactory;
import org.tron.common.application.Application;
import org.tron.common.application.Service;
import org.tron.common.crypto.ECKey;
import org.tron.common.utils.ByteArray;
import org.tron.common.utils.RandomGenerator;
import org.tron.core.capsule.BlockCapsule;
import org.tron.core.capsule.WitnessCapsule;
import org.tron.core.config.args.Args;
import org.tron.core.db.BlockStore;
import org.tron.core.db.Manager;
import org.tron.core.exception.CancelException;
import org.tron.core.exception.ValidateException;
import org.tron.core.net.message.BlockMessage;
import org.tron.core.witness.BlockProductionCondition;

public class WitnessService implements Service {

  private static final Logger logger = LoggerFactory.getLogger(WitnessService.class);
  private static final int MIN_PARTICIPATION_RATE = 33; // MIN_PARTICIPATION_RATE * 1%
  private static final int PRODUCE_TIME_OUT = 500; // ms
  private Application tronApp;
  @Getter
  protected WitnessCapsule localWitnessState; //  WitnessId;
  @Getter
  protected List<WitnessCapsule> witnessStates;
  private Thread generateThread;
  private Manager db;
  private volatile boolean isRunning = false;
  private static final int LOOP_INTERVAL = 1000; // millisecond
  private byte[] privateKey;
  private boolean hasCheckedSynchronization = true;

  /**
   * Construction method.
   */
  public WitnessService(Application tronApp) {
    this.tronApp = tronApp;
    db = tronApp.getDbManager();
    generateThread = new Thread(scheduleProductionLoop);
    init();
  }

  private Runnable scheduleProductionLoop =
      () -> {
        if (localWitnessState == null) {
          logger.error("local witness is null");
        }

        while (isRunning) {
          DateTime time = DateTime.now();
          int timeToNextSecond = LOOP_INTERVAL - time.getMillisOfSecond();
          if (timeToNextSecond < 50) {
            timeToNextSecond = timeToNextSecond + LOOP_INTERVAL;
          }
          try {
            DateTime nextTime = time.plus(timeToNextSecond);
            logger.info("sleep : " + timeToNextSecond + " ms,next time:" + nextTime);
            Thread.sleep(timeToNextSecond);
            blockProductionLoop();

            updateWitnessSchedule();
          } catch (Exception ex) {
            logger.error("ProductionLoop error", ex);
          }
        }
      };

  private void blockProductionLoop() throws CancelException{
    BlockProductionCondition result;
    try {
      result = tryProduceBlock();
<<<<<<< HEAD
=======
    } catch (CancelException ex) {
      throw ex;
>>>>>>> bf0b6141
    } catch (Exception ex) {
      logger.error("produce block error,", ex);
      result = BlockProductionCondition.EXCEPTION_PRODUCING_BLOCK;
    }

    if (result == null) {
      logger.warn("result is null");
      return;
    }

    switch (result) {
      case PRODUCED:
        logger.info("Porduced");
        break;
      case NOT_SYNCED:
        logger.info("not sync");
        break;
      case NOT_MY_TURN:
        logger.info("It's not my turn");
        break;
      case NOT_TIME_YET:
        logger.info("not time yet");
        break;
      case NO_PRIVATE_KEY:
        logger.info("no pri key");
        break;
      case LOW_PARTICIPATION:
        logger.info("low part");
        break;
      case LAG:
        logger.info("lag");
        break;
      case CONSECUTIVE:
        logger.info("consecutive");
        break;
      case EXCEPTION_PRODUCING_BLOCK:
        logger.info("excpetion");
        break;
      default:
        break;
    }
  }


<<<<<<< HEAD
  private BlockProductionCondition tryProduceBlock() {
=======
  private BlockProductionCondition tryProduceBlock() throws ValidateException,CancelException{

    checkCancelFlag();
>>>>>>> bf0b6141

    if (!hasCheckedSynchronization) {
      return BlockProductionCondition.NOT_SYNCED;
    }

    int participation = db.calculateParticipationRate();
    if (participation < MIN_PARTICIPATION_RATE) {
      logger.warn(
          "Participation[" + participation + "] <  MIN_PARTICIPATION_RATE[" + MIN_PARTICIPATION_RATE
              + "]");
      return BlockProductionCondition.LOW_PARTICIPATION;
    }

    long slot = getSlotAtTime(DateTime.now());
    logger.debug("slot:" + slot);

    if (slot == 0) {
      // todo capture error message
      return BlockProductionCondition.NOT_TIME_YET;
    }

    ByteString scheduledWitness = db.getScheduledWitness(slot);

    if (!scheduledWitness.equals(getLocalWitnessState().getAddress())) {
      return BlockProductionCondition.NOT_MY_TURN;
    }

    DateTime scheduledTime = getSlotTime(slot);

    if (scheduledTime.getMillis() - DateTime.now().getMillis() > PRODUCE_TIME_OUT) {
      return BlockProductionCondition.LAG;
<<<<<<< HEAD
    }
    try {
      //TODO:implement private and public key code, fake code first.
      BlockCapsule block = generateBlock(scheduledTime);
      logger.info("Block is generated successfully, Its Id is " + block.getBlockId());
      broadcastBlock(block);
    } catch (ValidateException e) {
      return BlockProductionCondition.EXCEPTION_PRODUCING_BLOCK;
=======
>>>>>>> bf0b6141
    }

    //TODO:implement private and public key code, fake code first.
    BlockCapsule block = generateBlock(scheduledTime);
    logger.info("Block is generated successfully, Its Id is " + block.getBlockId());

    broadcastBlock(block);
    return BlockProductionCondition.PRODUCED;
  }
  
  private void checkCancelFlag() throws CancelException{}

  private void broadcastBlock(BlockCapsule block) {
    try {
      tronApp.getP2pNode().broadcast(new BlockMessage(block.getData()));
    } catch (Exception ex) {
      throw new RuntimeException("broadcastBlock error");
    }
  }

  private BlockCapsule generateBlock(DateTime when) throws ValidateException {
    return tronApp.getDbManager().generateBlock(localWitnessState, when.getMillis(), privateKey);
  }

  private DateTime getSlotTime(long slotNum) {
    if (slotNum == 0) {
      return DateTime.now();
    }
    long interval = blockInterval();
    BlockStore blockStore = tronApp.getDbManager().getBlockStore();
    DateTime genesisTime = blockStore.getGenesisTime();
    if (blockStore.getHeadBlockNum() == 0) {
      return genesisTime.plus(slotNum * interval);
    }

    if (lastHeadBlockIsMaintenance()) {
      slotNum += getSkipSlotInMaintenance();
    }

    DateTime headSlotTime = blockStore.getHeadBlockTime();

    //align slot time
    headSlotTime = headSlotTime
        .minus((headSlotTime.getMillis() - genesisTime.getMillis()) % interval);

    return headSlotTime.plus(interval * slotNum);
  }

  private boolean lastHeadBlockIsMaintenance() {
    return db.getDynamicPropertiesStore().getMaintenanceFlag() == 1;
  }

  private long getSkipSlotInMaintenance() {
    return 0;
  }

  private long getSlotAtTime(DateTime when) {
    DateTime firstSlotTime = getSlotTime(1);
    if (when.isBefore(firstSlotTime)) {
      return 0;
    }
    return (when.getMillis() - firstSlotTime.getMillis()) / blockInterval() + 1;
  }


  private long blockInterval() {
    return LOOP_INTERVAL; // millisecond todo getFromDb
  }


  // shuffle witnesses
  private void updateWitnessSchedule() {
    if (db.getBlockStore().getHeadBlockNum() % witnessStates.size() == 0) {
      String witnessStringListBefore = getWitnessStringList(witnessStates).toString();
      witnessStates = new RandomGenerator<WitnessCapsule>()
          .shuffle(witnessStates, db.getBlockStore().getHeadBlockTime());
      logger.info("updateWitnessSchedule,before: " + witnessStringListBefore + ",after: "
          + getWitnessStringList(witnessStates));
    }
  }

  private List<String> getWitnessStringList(List<WitnessCapsule> witnessStates) {
    return witnessStates.stream()
        .map(witnessCapsule -> ByteArray.toHexString(witnessCapsule.getAddress().toByteArray()))
        .collect(Collectors.toList());
  }

  // shuffle todo
  @Override
  public void init() {
<<<<<<< HEAD
    this.privateKey = Args.getInstance().getInitialWitness().getLocalWitness().getPrivateKey()
        .getBytes();
=======
    this.privateKey = Args.getInstance().getInitialWitness().getLocalWitness().getPrivateKey().getBytes();
>>>>>>> bf0b6141
    tronApp.getDbManager().initialWitnessList();
    localWitnessState = new WitnessCapsule(
        ByteString.copyFrom(ECKey.fromPrivate(this.privateKey).getPubKey()),
        Args.getInstance().getInitialWitness().getLocalWitness().getUrl());
//    tronApp.getDbManager().addWitness(localWitnessState);
    this.witnessStates = db.getWitnesses();
  }


  @Override
  public void init(Args args) {
    //this.privateKey = args.getPrivateKey();
    init();
  }

  @Override
  public void start() {
    isRunning = true;
    generateThread.start();
  }

  @Override
  public void stop() {
    isRunning = false;
    generateThread.interrupt();
  }
}<|MERGE_RESOLUTION|>--- conflicted
+++ resolved
@@ -78,12 +78,7 @@
     BlockProductionCondition result;
     try {
       result = tryProduceBlock();
-<<<<<<< HEAD
-=======
-    } catch (CancelException ex) {
-      throw ex;
->>>>>>> bf0b6141
-    } catch (Exception ex) {
+    }  catch (Exception ex) {
       logger.error("produce block error,", ex);
       result = BlockProductionCondition.EXCEPTION_PRODUCING_BLOCK;
     }
@@ -127,13 +122,9 @@
   }
 
 
-<<<<<<< HEAD
-  private BlockProductionCondition tryProduceBlock() {
-=======
   private BlockProductionCondition tryProduceBlock() throws ValidateException,CancelException{
 
     checkCancelFlag();
->>>>>>> bf0b6141
 
     if (!hasCheckedSynchronization) {
       return BlockProductionCondition.NOT_SYNCED;
@@ -163,10 +154,11 @@
 
     DateTime scheduledTime = getSlotTime(slot);
 
+
     if (scheduledTime.getMillis() - DateTime.now().getMillis() > PRODUCE_TIME_OUT) {
       return BlockProductionCondition.LAG;
-<<<<<<< HEAD
-    }
+    }
+
     try {
       //TODO:implement private and public key code, fake code first.
       BlockCapsule block = generateBlock(scheduledTime);
@@ -174,18 +166,11 @@
       broadcastBlock(block);
     } catch (ValidateException e) {
       return BlockProductionCondition.EXCEPTION_PRODUCING_BLOCK;
-=======
->>>>>>> bf0b6141
-    }
-
-    //TODO:implement private and public key code, fake code first.
-    BlockCapsule block = generateBlock(scheduledTime);
-    logger.info("Block is generated successfully, Its Id is " + block.getBlockId());
-
-    broadcastBlock(block);
+    }
+
     return BlockProductionCondition.PRODUCED;
   }
-  
+
   private void checkCancelFlag() throws CancelException{}
 
   private void broadcastBlock(BlockCapsule block) {
@@ -266,17 +251,13 @@
   // shuffle todo
   @Override
   public void init() {
-<<<<<<< HEAD
     this.privateKey = Args.getInstance().getInitialWitness().getLocalWitness().getPrivateKey()
         .getBytes();
-=======
-    this.privateKey = Args.getInstance().getInitialWitness().getLocalWitness().getPrivateKey().getBytes();
->>>>>>> bf0b6141
     tronApp.getDbManager().initialWitnessList();
     localWitnessState = new WitnessCapsule(
         ByteString.copyFrom(ECKey.fromPrivate(this.privateKey).getPubKey()),
         Args.getInstance().getInitialWitness().getLocalWitness().getUrl());
-//    tronApp.getDbManager().addWitness(localWitnessState);
+    //    tronApp.getDbManager().addWitness(localWitnessState);
     this.witnessStates = db.getWitnesses();
   }
 
