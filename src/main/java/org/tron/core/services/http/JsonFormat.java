--- conflicted
+++ resolved
@@ -1232,11 +1232,10 @@
       if (currentToken.length() == 0) {
         return false;
       }
-
-<<<<<<< HEAD
       return ("true".equals(currentToken) || "false".equals(currentToken));
-=======
-  static ByteString unescapeBytes(CharSequence input) throws InvalidEscapeSequence {
+    }
+
+    static ByteString unescapeBytes(CharSequence input) throws InvalidEscapeSequence {
 //    byte[] result = new byte[input.length()];
 //    int pos = 0;
 //    for (int i = 0; i < input.length(); i++) {
@@ -1329,11 +1328,11 @@
 //    }
 //
 //    return ByteString.copyFrom(result, 0, pos);
-    try {
-      return ByteString.copyFrom(ByteArray.fromHexString(input.toString()));
-    } catch (Exception e) {
-      throw new InvalidEscapeSequence("INVALID hex String");
->>>>>>> 9ee3edf1
+      try {
+        return ByteString.copyFrom(ByteArray.fromHexString(input.toString()));
+      } catch (Exception e) {
+        throw new InvalidEscapeSequence("INVALID hex String");
+      }
     }
 
     /**
