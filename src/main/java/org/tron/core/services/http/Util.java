package org.tron.core.services.http;

import com.alibaba.fastjson.JSONArray;
import com.alibaba.fastjson.JSONObject;
import com.google.protobuf.Any;
<<<<<<< HEAD
import com.google.protobuf.InvalidProtocolBufferException;
import lombok.extern.slf4j.Slf4j;
import org.tron.common.utils.ByteArray;
import org.tron.common.utils.Sha256Hash;
import org.tron.core.capsule.BlockCapsule;
import org.tron.core.services.http.JsonFormat.ParseException;
=======
import java.util.List;
import org.tron.api.GrpcAPI.BlockList;
import org.tron.api.GrpcAPI.EasyTransferResponse;
import org.tron.api.GrpcAPI.TransactionList;
import org.tron.common.utils.ByteArray;
import org.tron.common.utils.Sha256Hash;
import org.tron.core.capsule.BlockCapsule;
import org.tron.core.capsule.TransactionCapsule;
>>>>>>> cfc05148
import org.tron.protos.Contract.AccountCreateContract;
import org.tron.protos.Contract.AccountUpdateContract;
import org.tron.protos.Contract.AssetIssueContract;
import org.tron.protos.Contract.DeployContract;
import org.tron.protos.Contract.FreezeBalanceContract;
import org.tron.protos.Contract.ParticipateAssetIssueContract;
import org.tron.protos.Contract.TransferAssetContract;
import org.tron.protos.Contract.TransferContract;
import org.tron.protos.Contract.UnfreezeAssetContract;
import org.tron.protos.Contract.UnfreezeBalanceContract;
import org.tron.protos.Contract.UpdateAssetContract;
import org.tron.protos.Contract.VoteAssetContract;
import org.tron.protos.Contract.VoteWitnessContract;
import org.tron.protos.Contract.WithdrawBalanceContract;
import org.tron.protos.Contract.WitnessCreateContract;
import org.tron.protos.Contract.WitnessUpdateContract;
import org.tron.protos.Protocol.Block;
import org.tron.protos.Protocol.Transaction;


@Slf4j
public class Util {

  public static String printErrorMsg(Exception e) {
    JSONObject jsonObject = new JSONObject();
    jsonObject.put("Error", e.getMessage());
    return jsonObject.toJSONString();
  }

  public static String printBlockList(BlockList list) {
    List<Block> blocks = list.getBlockList();
    JSONObject jsonObject = JSONObject.parseObject(JsonFormat.printToString(list));
    JSONArray jsonArray = new JSONArray();
    blocks.stream().forEach(block -> {
      jsonArray.add(printBlockToJSON(block));
    });
    jsonObject.put("block", jsonArray);

    return jsonObject.toJSONString();
  }

  public static String printBlock(Block block) {
    return printBlockToJSON(block).toJSONString();
  }

  public static JSONObject printBlockToJSON(Block block) {
    BlockCapsule blockCapsule = new BlockCapsule(block);
    String blockID = ByteArray.toHexString(blockCapsule.getBlockId().getBytes());
    JSONObject jsonObject = JSONObject.parseObject(JsonFormat.printToString(block));
    jsonObject.put("blockID", blockID);
    if (!blockCapsule.getTransactions().isEmpty()) {
      jsonObject.put("transactions", printTransationListToJSON(blockCapsule.getTransactions()));
    }
    return jsonObject;
  }

  public static String printTransactionList(TransactionList list) {
    List<Transaction> transactions = list.getTransactionList();
    JSONObject jsonObject = JSONObject.parseObject(JsonFormat.printToString(list));
    JSONArray jsonArray = new JSONArray();
    transactions.stream().forEach(transaction -> {
      jsonArray.add(printTransactionToJSON(transaction));
    });
    jsonObject.put("transaction", jsonArray);

    return jsonObject.toJSONString();
  }

  public static JSONArray printTransationListToJSON(List<TransactionCapsule> list) {
    JSONArray transactions = new JSONArray();
    list.stream().forEach(transactionCapsule -> {
      transactions.add(printTransactionToJSON(transactionCapsule.getInstance()));
    });
    return transactions;
  }

  public static String printEasyTransferResponse(EasyTransferResponse response){
    JSONObject jsonResponse = JSONObject.parseObject(JsonFormat.printToString(response));
    jsonResponse.put("transaction", printTransactionToJSON(response.getTransaction()));
    return jsonResponse.toJSONString();
  }

  public static String printTransaction(Transaction transaction) {
    return printTransactionToJSON(transaction).toJSONString();
  }

  public static JSONObject printTransactionToJSON(Transaction transaction) {
    JSONObject jsonTransaction = JSONObject.parseObject(JsonFormat.printToString(transaction));
    JSONArray contracts = new JSONArray();
    transaction.getRawData().getContractList().stream().forEach(contract -> {
      try {
        JSONObject contractJson = null;
        Any contractParameter = contract.getParameter();
        switch (contract.getType()) {
          case AccountCreateContract:
            AccountCreateContract accountCreateContract = contractParameter
                .unpack(AccountCreateContract.class);
            contractJson = JSONObject.parseObject(JsonFormat.printToString(accountCreateContract));
            break;
          case TransferContract:
            TransferContract transferContract = contractParameter.unpack(TransferContract.class);
            contractJson = JSONObject.parseObject(JsonFormat.printToString(transferContract));
            break;
          case TransferAssetContract:
            TransferAssetContract transferAssetContract = contractParameter
                .unpack(TransferAssetContract.class);
            contractJson = JSONObject.parseObject(JsonFormat.printToString(transferAssetContract));
            break;
          case VoteAssetContract:
            VoteAssetContract voteAssetContract = contractParameter.unpack(VoteAssetContract.class);
            contractJson = JSONObject.parseObject(JsonFormat.printToString(voteAssetContract));
            break;
          case VoteWitnessContract:
            VoteWitnessContract voteWitnessContract = contractParameter
                .unpack(VoteWitnessContract.class);
            contractJson = JSONObject.parseObject(JsonFormat.printToString(voteWitnessContract));
            break;
          case WitnessCreateContract:
            WitnessCreateContract witnessCreateContract = contractParameter
                .unpack(WitnessCreateContract.class);
            contractJson = JSONObject.parseObject(JsonFormat.printToString(witnessCreateContract));
            break;
          case AssetIssueContract:
            AssetIssueContract assetIssueContract = contractParameter
                .unpack(AssetIssueContract.class);
            contractJson = JSONObject.parseObject(JsonFormat.printToString(assetIssueContract));
            break;
          case DeployContract:
            DeployContract deployContract = contractParameter.unpack(DeployContract.class);
            contractJson = JSONObject.parseObject(JsonFormat.printToString(deployContract));
            break;
          case WitnessUpdateContract:
            WitnessUpdateContract witnessUpdateContract = contractParameter
                .unpack(WitnessUpdateContract.class);
            contractJson = JSONObject.parseObject(JsonFormat.printToString(witnessUpdateContract));
            break;
          case ParticipateAssetIssueContract:
            ParticipateAssetIssueContract participateAssetIssueContract = contractParameter
                .unpack(ParticipateAssetIssueContract.class);
            contractJson = JSONObject
                .parseObject(JsonFormat.printToString(participateAssetIssueContract));
            break;
          case AccountUpdateContract:
            AccountUpdateContract accountUpdateContract = contractParameter
                .unpack(AccountUpdateContract.class);
            contractJson = JSONObject.parseObject(JsonFormat.printToString(accountUpdateContract));
            break;
          case FreezeBalanceContract:
            FreezeBalanceContract freezeBalanceContract = contractParameter
                .unpack(FreezeBalanceContract.class);
            contractJson = JSONObject.parseObject(JsonFormat.printToString(freezeBalanceContract));
            break;
          case UnfreezeBalanceContract:
            UnfreezeBalanceContract unfreezeBalanceContract = contractParameter
                .unpack(UnfreezeBalanceContract.class);
            contractJson = JSONObject
                .parseObject(JsonFormat.printToString(unfreezeBalanceContract));
            break;
          case UnfreezeAssetContract:
            UnfreezeAssetContract unfreezeAssetContract = contractParameter
                .unpack(UnfreezeAssetContract.class);
            contractJson = JSONObject.parseObject(JsonFormat.printToString(unfreezeAssetContract));
            break;
          case WithdrawBalanceContract:
            WithdrawBalanceContract withdrawBalanceContract = contractParameter
                .unpack(WithdrawBalanceContract.class);
            contractJson = JSONObject
                .parseObject(JsonFormat.printToString(withdrawBalanceContract));
            break;
          case UpdateAssetContract:
            UpdateAssetContract updateAssetContract = contractParameter
                .unpack(UpdateAssetContract.class);
            contractJson = JSONObject.parseObject(JsonFormat.printToString(updateAssetContract));
            break;
          // todo add other contract
          default:
        }
        JSONObject parameter = new JSONObject();
        parameter.put("value", contractJson);
        parameter.put("type_url", contract.getParameterOrBuilder().getTypeUrl());
        JSONObject jsonContract = new JSONObject();
        jsonContract.put("parameter", parameter);
        jsonContract.put("type", contract.getType());
        contracts.add(jsonContract);
      } catch (InvalidProtocolBufferException e) {
        logger.debug("InvalidProtocolBufferException: {}", e.getMessage());
      }
    });

    JSONObject rawData = JSONObject.parseObject(jsonTransaction.get("raw_data").toString());
    rawData.put("contract", contracts);
    jsonTransaction.put("raw_data", rawData);
    String txID = ByteArray.toHexString(Sha256Hash.hash(transaction.getRawData().toByteArray()));
    jsonTransaction.put("txID", txID);
    return jsonTransaction;
  }

  public static Transaction packTransaction(String strTransaction) {
    JSONObject jsonTransaction = JSONObject.parseObject(strTransaction);
    JSONObject rawData = jsonTransaction.getJSONObject("raw_data");
    JSONArray contracts = new JSONArray();
    JSONArray rawContractArray = rawData.getJSONArray("contract");

    for(int i=0; i < rawContractArray.size(); i++) {
      try {
        JSONObject contract = rawContractArray.getJSONObject(i);
        JSONObject parameter = contract.getJSONObject("parameter");
        String contractType = contract.getString("type");
        Any any = null;
        switch (contractType) {
          case "AccountCreateContract":
            AccountCreateContract.Builder accountCreateContractBuilder = AccountCreateContract.newBuilder();
            JsonFormat.merge(parameter.getJSONObject("value").toJSONString(), accountCreateContractBuilder);
            any = Any.pack(accountCreateContractBuilder.build());
            break;
          case "TransferContract":
            TransferContract.Builder transferContractBuilder = TransferContract.newBuilder();
            JsonFormat.merge(parameter.getJSONObject("value").toJSONString(), transferContractBuilder);
            any = Any.pack(transferContractBuilder.build());
            break;
          case "TransferAssetContract":
            TransferAssetContract.Builder transferAssetContractBuilder = TransferAssetContract.newBuilder();
            JsonFormat.merge(parameter.getJSONObject("value").toJSONString(), transferAssetContractBuilder);
            any = Any.pack(transferAssetContractBuilder.build());
            break;
          case "VoteAssetContract":
            VoteAssetContract.Builder voteAssetContractBuilder = VoteAssetContract.newBuilder();
            JsonFormat.merge(parameter.getJSONObject("value").toJSONString(), voteAssetContractBuilder);
            any = Any.pack(voteAssetContractBuilder.build());
            break;
          case "VoteWitnessContract":
            VoteWitnessContract.Builder voteWitnessContractBuilder = VoteWitnessContract.newBuilder();
            JsonFormat.merge(parameter.getJSONObject("value").toJSONString(), voteWitnessContractBuilder);
            any = Any.pack(voteWitnessContractBuilder.build());
            break;
          case "WitnessCreateContract":
            WitnessCreateContract.Builder witnessCreateContractBuilder = WitnessCreateContract.newBuilder();
            JsonFormat.merge(parameter.getJSONObject("value").toJSONString(), witnessCreateContractBuilder);
            any = Any.pack(witnessCreateContractBuilder.build());
            break;
          case "AssetIssueContract":
            AssetIssueContract.Builder assetIssueContractBuilder = AssetIssueContract.newBuilder();
            JsonFormat.merge(parameter.getJSONObject("value").toJSONString(), assetIssueContractBuilder);
            any = Any.pack(assetIssueContractBuilder.build());
            break;
          case "DeployContract":
            DeployContract.Builder deployContractBuilder = DeployContract.newBuilder();
            JsonFormat.merge(parameter.getJSONObject("value").toJSONString(), deployContractBuilder);
            any = Any.pack(deployContractBuilder.build());
            break;
          case "WitnessUpdateContract":
            WitnessUpdateContract.Builder witnessUpdateContractBuilder = WitnessUpdateContract.newBuilder();
            JsonFormat.merge(parameter.getJSONObject("value").toJSONString(), witnessUpdateContractBuilder);
            any = Any.pack(witnessUpdateContractBuilder.build());
            break;
          case "ParticipateAssetIssueContract":
            ParticipateAssetIssueContract.Builder participateAssetIssueContractBuilder = ParticipateAssetIssueContract.newBuilder();
            JsonFormat.merge(parameter.getJSONObject("value").toJSONString(), participateAssetIssueContractBuilder);
            any = Any.pack(participateAssetIssueContractBuilder.build());
            break;
          case "AccountUpdateContract":
            AccountUpdateContract.Builder accountUpdateContractBuilder = AccountUpdateContract.newBuilder();
            JsonFormat.merge(parameter.getJSONObject("value").toJSONString(), accountUpdateContractBuilder);
            any = Any.pack(accountUpdateContractBuilder.build());
            break;
          case "FreezeBalanceContract":
            FreezeBalanceContract.Builder freezeBalanceContractBuilder = FreezeBalanceContract.newBuilder();
            JsonFormat.merge(parameter.getJSONObject("value").toJSONString(), freezeBalanceContractBuilder);
            any = Any.pack(freezeBalanceContractBuilder.build());
            break;
          case "UnfreezeBalanceContract":
            UnfreezeBalanceContract.Builder unfreezeBalanceContractBuilder = UnfreezeBalanceContract.newBuilder();
            JsonFormat.merge(parameter.getJSONObject("value").toJSONString(), unfreezeBalanceContractBuilder);
            any = Any.pack(unfreezeBalanceContractBuilder.build());
            break;
          case "UnfreezeAssetContract":
            UnfreezeAssetContract.Builder unfreezeAssetContractBuilder = UnfreezeAssetContract.newBuilder();
            JsonFormat.merge(parameter.getJSONObject("value").toJSONString(), unfreezeAssetContractBuilder);
            any = Any.pack(unfreezeAssetContractBuilder.build());
            break;
          case "WithdrawBalanceContract":
            WithdrawBalanceContract.Builder withdrawBalanceContractBuilder = WithdrawBalanceContract.newBuilder();
            JsonFormat.merge(parameter.getJSONObject("value").toJSONString(), withdrawBalanceContractBuilder);
            any = Any.pack(withdrawBalanceContractBuilder.build());
            break;
          case "UpdateAssetContract":
            UpdateAssetContract.Builder updateAssetContractBuilder = UpdateAssetContract.newBuilder();
            JsonFormat.merge(parameter.getJSONObject("value").toJSONString(), updateAssetContractBuilder);
            any = Any.pack(updateAssetContractBuilder.build());
            break;
          // todo add other contract
          default:
        }
        String value = ByteArray.toHexString(any.getValue().toByteArray());
        parameter.put("value", value);
        contract.put("parameter", parameter);
        contracts.add(contract);
      } catch (ParseException e) {
        logger.debug("ParseException: {}", e.getMessage());
      }
    }
    rawData.put("contract", contracts);
    jsonTransaction.put("raw_data", rawData);
    Transaction.Builder transactionBuilder = Transaction.newBuilder();
    try {
      JsonFormat.merge(jsonTransaction.toJSONString(), transactionBuilder);
      return transactionBuilder.build();
    } catch (ParseException e) {
      logger.debug("ParseException: {}", e.getMessage());
      return null;
    }
  }
}<|MERGE_RESOLUTION|>--- conflicted
+++ resolved
@@ -3,23 +3,17 @@
 import com.alibaba.fastjson.JSONArray;
 import com.alibaba.fastjson.JSONObject;
 import com.google.protobuf.Any;
-<<<<<<< HEAD
 import com.google.protobuf.InvalidProtocolBufferException;
 import lombok.extern.slf4j.Slf4j;
 import org.tron.common.utils.ByteArray;
 import org.tron.common.utils.Sha256Hash;
 import org.tron.core.capsule.BlockCapsule;
 import org.tron.core.services.http.JsonFormat.ParseException;
-=======
 import java.util.List;
 import org.tron.api.GrpcAPI.BlockList;
 import org.tron.api.GrpcAPI.EasyTransferResponse;
 import org.tron.api.GrpcAPI.TransactionList;
-import org.tron.common.utils.ByteArray;
-import org.tron.common.utils.Sha256Hash;
-import org.tron.core.capsule.BlockCapsule;
 import org.tron.core.capsule.TransactionCapsule;
->>>>>>> cfc05148
 import org.tron.protos.Contract.AccountCreateContract;
 import org.tron.protos.Contract.AccountUpdateContract;
 import org.tron.protos.Contract.AssetIssueContract;
@@ -96,7 +90,7 @@
     return transactions;
   }
 
-  public static String printEasyTransferResponse(EasyTransferResponse response){
+  public static String printEasyTransferResponse(EasyTransferResponse response) {
     JSONObject jsonResponse = JSONObject.parseObject(JsonFormat.printToString(response));
     jsonResponse.put("transaction", printTransactionToJSON(response.getTransaction()));
     return jsonResponse.toJSONString();
@@ -223,7 +217,7 @@
     JSONArray contracts = new JSONArray();
     JSONArray rawContractArray = rawData.getJSONArray("contract");
 
-    for(int i=0; i < rawContractArray.size(); i++) {
+    for (int i = 0; i < rawContractArray.size(); i++) {
       try {
         JSONObject contract = rawContractArray.getJSONObject(i);
         JSONObject parameter = contract.getJSONObject("parameter");
@@ -231,83 +225,111 @@
         Any any = null;
         switch (contractType) {
           case "AccountCreateContract":
-            AccountCreateContract.Builder accountCreateContractBuilder = AccountCreateContract.newBuilder();
-            JsonFormat.merge(parameter.getJSONObject("value").toJSONString(), accountCreateContractBuilder);
+            AccountCreateContract.Builder accountCreateContractBuilder = AccountCreateContract
+                .newBuilder();
+            JsonFormat.merge(parameter.getJSONObject("value").toJSONString(),
+                accountCreateContractBuilder);
             any = Any.pack(accountCreateContractBuilder.build());
             break;
           case "TransferContract":
             TransferContract.Builder transferContractBuilder = TransferContract.newBuilder();
-            JsonFormat.merge(parameter.getJSONObject("value").toJSONString(), transferContractBuilder);
+            JsonFormat
+                .merge(parameter.getJSONObject("value").toJSONString(), transferContractBuilder);
             any = Any.pack(transferContractBuilder.build());
             break;
           case "TransferAssetContract":
-            TransferAssetContract.Builder transferAssetContractBuilder = TransferAssetContract.newBuilder();
-            JsonFormat.merge(parameter.getJSONObject("value").toJSONString(), transferAssetContractBuilder);
+            TransferAssetContract.Builder transferAssetContractBuilder = TransferAssetContract
+                .newBuilder();
+            JsonFormat.merge(parameter.getJSONObject("value").toJSONString(),
+                transferAssetContractBuilder);
             any = Any.pack(transferAssetContractBuilder.build());
             break;
           case "VoteAssetContract":
             VoteAssetContract.Builder voteAssetContractBuilder = VoteAssetContract.newBuilder();
-            JsonFormat.merge(parameter.getJSONObject("value").toJSONString(), voteAssetContractBuilder);
+            JsonFormat
+                .merge(parameter.getJSONObject("value").toJSONString(), voteAssetContractBuilder);
             any = Any.pack(voteAssetContractBuilder.build());
             break;
           case "VoteWitnessContract":
-            VoteWitnessContract.Builder voteWitnessContractBuilder = VoteWitnessContract.newBuilder();
-            JsonFormat.merge(parameter.getJSONObject("value").toJSONString(), voteWitnessContractBuilder);
+            VoteWitnessContract.Builder voteWitnessContractBuilder = VoteWitnessContract
+                .newBuilder();
+            JsonFormat
+                .merge(parameter.getJSONObject("value").toJSONString(), voteWitnessContractBuilder);
             any = Any.pack(voteWitnessContractBuilder.build());
             break;
           case "WitnessCreateContract":
-            WitnessCreateContract.Builder witnessCreateContractBuilder = WitnessCreateContract.newBuilder();
-            JsonFormat.merge(parameter.getJSONObject("value").toJSONString(), witnessCreateContractBuilder);
+            WitnessCreateContract.Builder witnessCreateContractBuilder = WitnessCreateContract
+                .newBuilder();
+            JsonFormat.merge(parameter.getJSONObject("value").toJSONString(),
+                witnessCreateContractBuilder);
             any = Any.pack(witnessCreateContractBuilder.build());
             break;
           case "AssetIssueContract":
             AssetIssueContract.Builder assetIssueContractBuilder = AssetIssueContract.newBuilder();
-            JsonFormat.merge(parameter.getJSONObject("value").toJSONString(), assetIssueContractBuilder);
+            JsonFormat
+                .merge(parameter.getJSONObject("value").toJSONString(), assetIssueContractBuilder);
             any = Any.pack(assetIssueContractBuilder.build());
             break;
           case "DeployContract":
             DeployContract.Builder deployContractBuilder = DeployContract.newBuilder();
-            JsonFormat.merge(parameter.getJSONObject("value").toJSONString(), deployContractBuilder);
+            JsonFormat
+                .merge(parameter.getJSONObject("value").toJSONString(), deployContractBuilder);
             any = Any.pack(deployContractBuilder.build());
             break;
           case "WitnessUpdateContract":
-            WitnessUpdateContract.Builder witnessUpdateContractBuilder = WitnessUpdateContract.newBuilder();
-            JsonFormat.merge(parameter.getJSONObject("value").toJSONString(), witnessUpdateContractBuilder);
+            WitnessUpdateContract.Builder witnessUpdateContractBuilder = WitnessUpdateContract
+                .newBuilder();
+            JsonFormat.merge(parameter.getJSONObject("value").toJSONString(),
+                witnessUpdateContractBuilder);
             any = Any.pack(witnessUpdateContractBuilder.build());
             break;
           case "ParticipateAssetIssueContract":
-            ParticipateAssetIssueContract.Builder participateAssetIssueContractBuilder = ParticipateAssetIssueContract.newBuilder();
-            JsonFormat.merge(parameter.getJSONObject("value").toJSONString(), participateAssetIssueContractBuilder);
+            ParticipateAssetIssueContract.Builder participateAssetIssueContractBuilder = ParticipateAssetIssueContract
+                .newBuilder();
+            JsonFormat.merge(parameter.getJSONObject("value").toJSONString(),
+                participateAssetIssueContractBuilder);
             any = Any.pack(participateAssetIssueContractBuilder.build());
             break;
           case "AccountUpdateContract":
-            AccountUpdateContract.Builder accountUpdateContractBuilder = AccountUpdateContract.newBuilder();
-            JsonFormat.merge(parameter.getJSONObject("value").toJSONString(), accountUpdateContractBuilder);
+            AccountUpdateContract.Builder accountUpdateContractBuilder = AccountUpdateContract
+                .newBuilder();
+            JsonFormat.merge(parameter.getJSONObject("value").toJSONString(),
+                accountUpdateContractBuilder);
             any = Any.pack(accountUpdateContractBuilder.build());
             break;
           case "FreezeBalanceContract":
-            FreezeBalanceContract.Builder freezeBalanceContractBuilder = FreezeBalanceContract.newBuilder();
-            JsonFormat.merge(parameter.getJSONObject("value").toJSONString(), freezeBalanceContractBuilder);
+            FreezeBalanceContract.Builder freezeBalanceContractBuilder = FreezeBalanceContract
+                .newBuilder();
+            JsonFormat.merge(parameter.getJSONObject("value").toJSONString(),
+                freezeBalanceContractBuilder);
             any = Any.pack(freezeBalanceContractBuilder.build());
             break;
           case "UnfreezeBalanceContract":
-            UnfreezeBalanceContract.Builder unfreezeBalanceContractBuilder = UnfreezeBalanceContract.newBuilder();
-            JsonFormat.merge(parameter.getJSONObject("value").toJSONString(), unfreezeBalanceContractBuilder);
+            UnfreezeBalanceContract.Builder unfreezeBalanceContractBuilder = UnfreezeBalanceContract
+                .newBuilder();
+            JsonFormat.merge(parameter.getJSONObject("value").toJSONString(),
+                unfreezeBalanceContractBuilder);
             any = Any.pack(unfreezeBalanceContractBuilder.build());
             break;
           case "UnfreezeAssetContract":
-            UnfreezeAssetContract.Builder unfreezeAssetContractBuilder = UnfreezeAssetContract.newBuilder();
-            JsonFormat.merge(parameter.getJSONObject("value").toJSONString(), unfreezeAssetContractBuilder);
+            UnfreezeAssetContract.Builder unfreezeAssetContractBuilder = UnfreezeAssetContract
+                .newBuilder();
+            JsonFormat.merge(parameter.getJSONObject("value").toJSONString(),
+                unfreezeAssetContractBuilder);
             any = Any.pack(unfreezeAssetContractBuilder.build());
             break;
           case "WithdrawBalanceContract":
-            WithdrawBalanceContract.Builder withdrawBalanceContractBuilder = WithdrawBalanceContract.newBuilder();
-            JsonFormat.merge(parameter.getJSONObject("value").toJSONString(), withdrawBalanceContractBuilder);
+            WithdrawBalanceContract.Builder withdrawBalanceContractBuilder = WithdrawBalanceContract
+                .newBuilder();
+            JsonFormat.merge(parameter.getJSONObject("value").toJSONString(),
+                withdrawBalanceContractBuilder);
             any = Any.pack(withdrawBalanceContractBuilder.build());
             break;
           case "UpdateAssetContract":
-            UpdateAssetContract.Builder updateAssetContractBuilder = UpdateAssetContract.newBuilder();
-            JsonFormat.merge(parameter.getJSONObject("value").toJSONString(), updateAssetContractBuilder);
+            UpdateAssetContract.Builder updateAssetContractBuilder = UpdateAssetContract
+                .newBuilder();
+            JsonFormat
+                .merge(parameter.getJSONObject("value").toJSONString(), updateAssetContractBuilder);
             any = Any.pack(updateAssetContractBuilder.build());
             break;
           // todo add other contract
