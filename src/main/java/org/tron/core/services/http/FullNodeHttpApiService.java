package org.tron.core.services.http;

import lombok.extern.slf4j.Slf4j;
import org.eclipse.jetty.server.Server;
import org.eclipse.jetty.servlet.ServletContextHandler;
import org.eclipse.jetty.servlet.ServletHolder;
import org.springframework.beans.factory.annotation.Autowired;
import org.springframework.stereotype.Component;
import org.tron.common.application.Service;
import org.tron.core.config.args.Args;

@Component
@Slf4j
public class FullNodeHttpApiService implements Service {

  private int port = Args.getInstance().getFullNodeHttpPort();

  private Server server;

  @Autowired
  private GetAccountServlet accountServlet;
  @Autowired
  private TransferServlet transferServlet;
  @Autowired
  private BroadcastServlet broadcastServlet;
  @Autowired
  private TransactionSignServlet transactionSignServlet;
  @Autowired
  private UpdateAccountServlet updateAccountServlet;
  @Autowired
  private VoteWitnessAccountServlet voteWitnessAccountServlet;
  @Autowired
  private CreateAssetIssueServlet createAssetIssueServlet;
  @Autowired
  private UpdateWitnessServlet updateWitnessServlet;
  @Autowired
  private CreateAccountServlet createAccountServlet;
  @Autowired
  private CreateWitnessServlet createWitnessServlet;
  @Autowired
  private TransferAssetServlet transferAssetServlet;
  @Autowired
  private ParticipateAssetIssueServlet participateAssetIssueServlet;
  @Autowired
  private FreezeBalanceServlet freezeBalanceServlet;
  @Autowired
  private UnFreezeBalanceServlet unFreezeBalanceServlet;
  @Autowired
  private UnFreezeAssetServlet unFreezeAssetServlet;
  @Autowired
  private WithdrawBalanceServlet withdrawBalanceServlet;
  @Autowired
  private UpdateAssetServlet updateAssetServlet;
  @Autowired
  private ListNodesServlet listNodesServlet;
  @Autowired
  private GetAssetIssueByAccountServlet getAssetIssueByAccountServlet;
  @Autowired
  private GetAccountNetServlet getAccountNetServlet;
  @Autowired
  private GetAssetIssueByNameServlet getAssetIssueByNameServlet;
  @Autowired
  private GetNowBlockServlet getNowBlockServlet;
  @Autowired
  private GetBlockByNumServlet getBlockByNumServlet;
  @Autowired
  private GetBlockByIdServlet getBlockByIdServlet;
  @Autowired
  private GetBlockByLimitNextServlet getBlockByLimitNextServlet;
  @Autowired
  private GetBlockByLatestNumServlet getBlockByLatestNumServlet;
  @Autowired
  private GetTransactionByIdServlet getTransactionByIdServlet;
  @Autowired
  private ListWitnessesServlet listWitnessesServlet;
  @Autowired
  private GetAssetIssueListServlet getAssetIssueListServlet;
  @Autowired
  private GetPaginatedAssetIssueListServlet getPaginatedAssetIssueListServlet;
  @Autowired
  private TotalTransactionServlet totalTransactionServlet;
  @Autowired
  private GetNextMaintenanceTimeServlet getNextMaintenanceTimeServlet;
  @Autowired
  private EasyTransferServlet easyTransferServlet;
  @Autowired
  private EasyTransferByPrivateServlet easyTransferByPrivateServlet;
  @Autowired
  private CreateAddressServlet createAddressServlet;
  @Autowired
  private GenerateAddressServlet generateAddressServlet;
  @Autowired
  private ValidateAddressServlet validateAddressServlet;
  @Autowired
  private DeployContractServlet deployContractServlet;
  @Autowired
  private TriggerSmartContractServlet triggerSmartContractServlet;
  @Autowired
  private GetContractServlet getContractServlet;
  @Autowired
  private ProposalCreateServlet proposalCreateServlet;
  @Autowired
  private ProposalApproveServlet proposalApproveServlet;
  @Autowired
  private ProposalDeleteServlet proposalDeleteServlet;
  @Autowired
  private ListProposalsServlet listProposalsServlet;
  @Autowired
  private GetProposalByIdServlet getProposalByIdServlet;
  @Autowired
<<<<<<< HEAD
  private ExchangeCreateServlet exchangeCreateServlet;
  @Autowired
  private ExchangeInjectServlet exchangeInjectServlet;
  @Autowired
  private ExchangeTransactionServlet exchangeTransactionServlet;
  @Autowired
  private ExchangeWithdrawServlet exchangeWithdrawServlet;
  @Autowired
  private GetExchangeByIdServlet getExchangeByIdServlet;
  @Autowired
  private ListExchangesServlet listExchangesServlet;
  @Autowired
  private GetChainParametersServlet getChainParametersServlet;
=======
  private GetAccountResourceServlet getAccountResourceServlet;
>>>>>>> fff997a9

  @Override
  public void init() {

  }

  @Override
  public void init(Args args) {

  }

  @Override
  public void start() {
    try {
      server = new Server(port);
      ServletContextHandler context = new ServletContextHandler(ServletContextHandler.SESSIONS);
      context.setContextPath("/wallet/");
      server.setHandler(context);
      context.addServlet(new ServletHolder(accountServlet), "/getaccount");
      context.addServlet(new ServletHolder(transferServlet), "/createtransaction");
      context.addServlet(new ServletHolder(broadcastServlet), "/broadcasttransaction");
      context.addServlet(new ServletHolder(transactionSignServlet), "/gettransactionsign");
      context.addServlet(new ServletHolder(updateAccountServlet), "/updateaccount");
      context.addServlet(new ServletHolder(voteWitnessAccountServlet), "/votewitnessaccount");
      context.addServlet(new ServletHolder(createAssetIssueServlet), "/createassetissue");
      context.addServlet(new ServletHolder(updateWitnessServlet), "/updatewitness");
      context.addServlet(new ServletHolder(createAccountServlet), "/createaccount");
      context.addServlet(new ServletHolder(createWitnessServlet), "/createwitness");
      context.addServlet(new ServletHolder(transferAssetServlet), "/transferasset");
      context.addServlet(new ServletHolder(participateAssetIssueServlet), "/participateassetissue");
      context.addServlet(new ServletHolder(freezeBalanceServlet), "/freezebalance");
      context.addServlet(new ServletHolder(unFreezeBalanceServlet), "/unfreezebalance");
      context.addServlet(new ServletHolder(unFreezeAssetServlet), "/unfreezeasset");
      context.addServlet(new ServletHolder(withdrawBalanceServlet), "/withdrawbalance");
      context.addServlet(new ServletHolder(updateAssetServlet), "/updateasset");
      context.addServlet(new ServletHolder(listNodesServlet), "/listnodes");
      context
          .addServlet(new ServletHolder(getAssetIssueByAccountServlet), "/getassetissuebyaccount");
      context.addServlet(new ServletHolder(getAccountNetServlet), "/getaccountnet");
      context.addServlet(new ServletHolder(getAssetIssueByNameServlet), "/getassetissuebyname");
      context.addServlet(new ServletHolder(getNowBlockServlet), "/getnowblock");
      context.addServlet(new ServletHolder(getBlockByNumServlet), "/getblockbynum");
      context.addServlet(new ServletHolder(getBlockByIdServlet), "/getblockbyid");
      context.addServlet(new ServletHolder(getBlockByLimitNextServlet), "/getblockbylimitnext");
      context.addServlet(new ServletHolder(getBlockByLatestNumServlet), "/getblockbylatestnum");
      context.addServlet(new ServletHolder(getTransactionByIdServlet), "/gettransactionbyid");
      context.addServlet(new ServletHolder(listWitnessesServlet), "/listwitnesses");
      context.addServlet(new ServletHolder(getAssetIssueListServlet), "/getassetissuelist");
      context.addServlet(new ServletHolder(getPaginatedAssetIssueListServlet),
          "/getpaginatedassetissuelist");
      context.addServlet(new ServletHolder(totalTransactionServlet), "/totaltransaction");
      context
          .addServlet(new ServletHolder(getNextMaintenanceTimeServlet), "/getnextmaintenancetime");
      context.addServlet(new ServletHolder(createAddressServlet), "/createaddress");
      context.addServlet(new ServletHolder(easyTransferServlet), "/easytransfer");
      context.addServlet(new ServletHolder(easyTransferByPrivateServlet), "/easytransferbyprivate");
      context.addServlet(new ServletHolder(generateAddressServlet), "/generateaddress");
      context.addServlet(new ServletHolder(validateAddressServlet), "/validateaddress");
      context.addServlet(new ServletHolder(deployContractServlet), "/deploycontract");
      context.addServlet(new ServletHolder(triggerSmartContractServlet), "/triggersmartcontract");
      context.addServlet(new ServletHolder(getContractServlet), "/getcontract");
      context.addServlet(new ServletHolder(proposalCreateServlet), "/proposalcreate");
      context.addServlet(new ServletHolder(proposalApproveServlet), "/proposalapprove");
      context.addServlet(new ServletHolder(proposalDeleteServlet), "/proposaldelete");
      context.addServlet(new ServletHolder(listProposalsServlet), "/listproposals");
      context.addServlet(new ServletHolder(getProposalByIdServlet), "/getproposalbyid");
<<<<<<< HEAD
      context.addServlet(new ServletHolder(exchangeCreateServlet), "/exchangecreate");
      context.addServlet(new ServletHolder(exchangeInjectServlet), "/exchangeinject");
      context.addServlet(new ServletHolder(exchangeTransactionServlet), "/exchangetransaction");
      context.addServlet(new ServletHolder(exchangeWithdrawServlet), "/exchangewithdraw");
      context.addServlet(new ServletHolder(getExchangeByIdServlet), "/getexchangebyid");
      context.addServlet(new ServletHolder(listExchangesServlet), "/listexchanges");
      context.addServlet(new ServletHolder(getChainParametersServlet), "/getchainparameters");
=======
      context.addServlet(new ServletHolder(getAccountResourceServlet), "/getaccountresource");
>>>>>>> fff997a9
      server.start();
    } catch (Exception e) {
      logger.debug("IOException: {}", e.getMessage());
    }
  }

  @Override
  public void stop() {
    try {
      server.stop();
    } catch (Exception e) {
      logger.debug("IOException: {}", e.getMessage());
    }
  }
}<|MERGE_RESOLUTION|>--- conflicted
+++ resolved
@@ -108,7 +108,6 @@
   @Autowired
   private GetProposalByIdServlet getProposalByIdServlet;
   @Autowired
-<<<<<<< HEAD
   private ExchangeCreateServlet exchangeCreateServlet;
   @Autowired
   private ExchangeInjectServlet exchangeInjectServlet;
@@ -122,9 +121,7 @@
   private ListExchangesServlet listExchangesServlet;
   @Autowired
   private GetChainParametersServlet getChainParametersServlet;
-=======
   private GetAccountResourceServlet getAccountResourceServlet;
->>>>>>> fff997a9
 
   @Override
   public void init() {
@@ -191,7 +188,6 @@
       context.addServlet(new ServletHolder(proposalDeleteServlet), "/proposaldelete");
       context.addServlet(new ServletHolder(listProposalsServlet), "/listproposals");
       context.addServlet(new ServletHolder(getProposalByIdServlet), "/getproposalbyid");
-<<<<<<< HEAD
       context.addServlet(new ServletHolder(exchangeCreateServlet), "/exchangecreate");
       context.addServlet(new ServletHolder(exchangeInjectServlet), "/exchangeinject");
       context.addServlet(new ServletHolder(exchangeTransactionServlet), "/exchangetransaction");
@@ -199,9 +195,7 @@
       context.addServlet(new ServletHolder(getExchangeByIdServlet), "/getexchangebyid");
       context.addServlet(new ServletHolder(listExchangesServlet), "/listexchanges");
       context.addServlet(new ServletHolder(getChainParametersServlet), "/getchainparameters");
-=======
       context.addServlet(new ServletHolder(getAccountResourceServlet), "/getaccountresource");
->>>>>>> fff997a9
       server.start();
     } catch (Exception e) {
       logger.debug("IOException: {}", e.getMessage());
