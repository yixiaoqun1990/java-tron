--- conflicted
+++ resolved
@@ -60,12 +60,7 @@
     });
     setCurrentShuffledWitnesses(witnessAddresses);
   }
-<<<<<<< HEAD
-  
-=======
-
-  // witness
->>>>>>> f72f11f6
+
   public WitnessCapsule getWitnesseByAddress(ByteString address) {
     return this.manager.getWitnessStore().get(address.toByteArray());
   }
@@ -73,7 +68,7 @@
   public List<ByteString> getActiveWitnesses() {
     return this.manager.getWitnessScheduleStore().getActiveWitnesses();
   }
-  
+
   public void setActiveWitnesses(List<ByteString> addresses) {
     this.manager.getWitnessScheduleStore().saveActiveWitnesses(addresses);
   }
@@ -342,7 +337,7 @@
   public int calculateParticipationRate() {
     return manager.getDynamicPropertiesStore().calculateFilledSlotsCount();
   }
-  
+
   private static List<String> getAddressStringList(List<ByteString> witnessAddresses) {
     return witnessAddresses.stream()
         .map(witnessAddress-> ByteArray.toHexString(witnessAddress.toByteArray()))
