--- conflicted
+++ resolved
@@ -1,6 +1,5 @@
 package org.tron.core.actuator;
 
-import com.google.common.base.Preconditions;
 import com.google.protobuf.Any;
 import com.google.protobuf.ByteString;
 import com.google.protobuf.InvalidProtocolBufferException;
@@ -19,6 +18,7 @@
     super(contract, dbManager);
   }
 
+
   @Override
   public boolean execute() {
     try {
@@ -31,7 +31,6 @@
   }
 
   @Override
-<<<<<<< HEAD
   public boolean validator() {
     try {
       if (!contract.is(WitnessCreateContract.class)) {
@@ -52,11 +51,6 @@
       throw new RuntimeException("Validate WitnessCreateContract error.", ex);
     }
     return true;
-=======
-  public boolean validate() {
-    //TODO witness
-    return false;
->>>>>>> b2325f56
   }
 
   @Override
