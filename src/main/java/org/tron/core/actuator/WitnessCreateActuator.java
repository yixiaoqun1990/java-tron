package org.tron.core.actuator;

import com.google.protobuf.Any;
import com.google.protobuf.ByteString;
import com.google.protobuf.InvalidProtocolBufferException;
import lombok.extern.slf4j.Slf4j;
import org.tron.common.utils.StringUtil;
import org.tron.core.Wallet;
import org.tron.core.capsule.AccountCapsule;
import org.tron.core.capsule.TransactionResultCapsule;
import org.tron.core.capsule.WitnessCapsule;
import org.tron.core.capsule.utils.TransactionUtil;
import org.tron.core.db.Manager;
import org.tron.core.exception.BalanceInsufficientException;
import org.tron.core.exception.ContractExeException;
import org.tron.core.exception.ContractValidateException;
import org.tron.protos.Contract.WitnessCreateContract;
import org.tron.protos.Protocol.Transaction.Result.code;

@Slf4j
public class WitnessCreateActuator extends AbstractActuator {

  WitnessCreateActuator(final Any contract, final Manager dbManager) {
    super(contract, dbManager);
  }

  @Override
  public boolean execute(TransactionResultCapsule ret) throws ContractExeException {
    long fee = calcFee();
    try {
      final WitnessCreateContract witnessCreateContract = this.contract
          .unpack(WitnessCreateContract.class);
      this.createWitness(witnessCreateContract);
      ret.setStatus(fee, code.SUCESS);
    } catch (InvalidProtocolBufferException e) {
      logger.debug(e.getMessage(), e);
      ret.setStatus(fee, code.FAILED);
      throw new ContractExeException(e.getMessage());
    } catch (BalanceInsufficientException e) {
      logger.debug(e.getMessage(), e);
      ret.setStatus(fee, code.FAILED);
      throw new ContractExeException(e.getMessage());
    }
    return true;
  }

  @Override
  public boolean validate() throws ContractValidateException {
    if (!this.contract.is(WitnessCreateContract.class)) {
      throw new ContractValidateException(
          "contract type error,expected type [AccountCreateContract],real type[" + this.contract
              .getClass() + "]");
    }

    final WitnessCreateContract contract;
    try {
<<<<<<< HEAD
      if (!this.contract.is(WitnessCreateContract.class)) {
        throw new ContractValidateException(
            "contract type error,expected type [AccountCreateContract],real type[" + this.contract
                .getClass() + "]");
      }

      final WitnessCreateContract contract = this.contract.unpack(WitnessCreateContract.class);
      byte[] ownerAddress = contract.getOwnerAddress().toByteArray();
      String readableOwnerAddress = StringUtil.createReadableString(contract.getOwnerAddress());

      if (!Wallet.addressValid(ownerAddress)) {
        throw new ContractValidateException("Invalidate address");
      }

      if (!TransactionUtil.validUrl(contract.getUrl().toByteArray())) {
        throw new ContractValidateException("Invalidate url");
      }

      if (!dbManager.getAccountStore().has(ownerAddress)) {
        throw new ContractValidateException("account[" + readableOwnerAddress + "] not exists");
      }
      AccountCapsule accountCapsule = this.dbManager.getAccountStore().get(ownerAddress);

      if (dbManager.getWitnessStore().has(ownerAddress)) {
        throw new ContractValidateException("Witness[" + readableOwnerAddress + "] has existed");
      }

      if (accountCapsule.getBalance() < dbManager.getDynamicPropertiesStore()
          .getAccountUpgradeCost()) {
        throw new ContractValidateException("balance < AccountUpgradeCost");
      }
    } catch (InvalidProtocolBufferException e) {
      logger.debug(e.getMessage(), e);
      throw new ContractValidateException(e.getMessage());
    }

=======
      contract = this.contract.unpack(WitnessCreateContract.class);
    } catch (InvalidProtocolBufferException e) {
      throw new ContractValidateException(e.getMessage());
    }

    String readableOwnerAddress = StringUtil.createReadableString(contract.getOwnerAddress());

    if (!Wallet.addressValid(contract.getOwnerAddress().toByteArray())) {
      throw new ContractValidateException("Invalidate address");
    }

    if (!TransactionUtil.validUrl(contract.getUrl().toByteArray())) {
      throw new ContractValidateException("Invalidate url");
    }

    AccountCapsule accountCapsule = this.dbManager.getAccountStore()
        .get(contract.getOwnerAddress().toByteArray());

    if (accountCapsule == null) {
      throw new ContractValidateException("account[" + readableOwnerAddress + "] not exists");
    }
    /* todo later
    if (ArrayUtils.isEmpty(accountCapsule.getAccountName().toByteArray())) {
      throw new ContractValidateException("account name not set");
    } */

    if (this.dbManager.getWitnessStore().has(contract.getOwnerAddress().toByteArray())) {
      throw new ContractValidateException("Witness[" + readableOwnerAddress + "] has existed");
    }

    if (accountCapsule.getBalance() < dbManager.getDynamicPropertiesStore()
        .getAccountUpgradeCost()) {
      throw new ContractValidateException("balance < AccountUpgradeCost");
    }

>>>>>>> 9bd0d777
    return true;
  }

  @Override
  public ByteString getOwnerAddress() throws InvalidProtocolBufferException {
    return contract.unpack(WitnessCreateContract.class).getOwnerAddress();
  }

  @Override
  public long calcFee() {
    return 0;
  }

  private void createWitness(final WitnessCreateContract witnessCreateContract)
      throws BalanceInsufficientException {
    //Create Witness by witnessCreateContract
    final WitnessCapsule witnessCapsule = new WitnessCapsule(
        witnessCreateContract.getOwnerAddress(),
        0,
        witnessCreateContract.getUrl().toStringUtf8());

    logger.debug("createWitness,address[{}]", witnessCapsule.createReadableString());
    this.dbManager.getWitnessStore().put(witnessCapsule.createDbKey(), witnessCapsule);
    AccountCapsule accountCapsule = this.dbManager.getAccountStore()
        .get(witnessCapsule.createDbKey());
    accountCapsule.setIsWitness(true);
    this.dbManager.getAccountStore().put(accountCapsule.createDbKey(), accountCapsule);
    dbManager.adjustBalance(witnessCreateContract.getOwnerAddress().toByteArray(),
        -dbManager.getDynamicPropertiesStore().getAccountUpgradeCost());

    dbManager.adjustBalance(this.dbManager.getAccountStore().getBlackhole().createDbKey(),
        +dbManager.getDynamicPropertiesStore().getAccountUpgradeCost());
  }
}<|MERGE_RESOLUTION|>--- conflicted
+++ resolved
@@ -54,44 +54,6 @@
 
     final WitnessCreateContract contract;
     try {
-<<<<<<< HEAD
-      if (!this.contract.is(WitnessCreateContract.class)) {
-        throw new ContractValidateException(
-            "contract type error,expected type [AccountCreateContract],real type[" + this.contract
-                .getClass() + "]");
-      }
-
-      final WitnessCreateContract contract = this.contract.unpack(WitnessCreateContract.class);
-      byte[] ownerAddress = contract.getOwnerAddress().toByteArray();
-      String readableOwnerAddress = StringUtil.createReadableString(contract.getOwnerAddress());
-
-      if (!Wallet.addressValid(ownerAddress)) {
-        throw new ContractValidateException("Invalidate address");
-      }
-
-      if (!TransactionUtil.validUrl(contract.getUrl().toByteArray())) {
-        throw new ContractValidateException("Invalidate url");
-      }
-
-      if (!dbManager.getAccountStore().has(ownerAddress)) {
-        throw new ContractValidateException("account[" + readableOwnerAddress + "] not exists");
-      }
-      AccountCapsule accountCapsule = this.dbManager.getAccountStore().get(ownerAddress);
-
-      if (dbManager.getWitnessStore().has(ownerAddress)) {
-        throw new ContractValidateException("Witness[" + readableOwnerAddress + "] has existed");
-      }
-
-      if (accountCapsule.getBalance() < dbManager.getDynamicPropertiesStore()
-          .getAccountUpgradeCost()) {
-        throw new ContractValidateException("balance < AccountUpgradeCost");
-      }
-    } catch (InvalidProtocolBufferException e) {
-      logger.debug(e.getMessage(), e);
-      throw new ContractValidateException(e.getMessage());
-    }
-
-=======
       contract = this.contract.unpack(WitnessCreateContract.class);
     } catch (InvalidProtocolBufferException e) {
       throw new ContractValidateException(e.getMessage());
@@ -127,7 +89,6 @@
       throw new ContractValidateException("balance < AccountUpgradeCost");
     }
 
->>>>>>> 9bd0d777
     return true;
   }
 
