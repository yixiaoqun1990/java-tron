--- conflicted
+++ resolved
@@ -55,14 +55,6 @@
       AccountStore accountStore = dbManager.getAccountStore();
       byte[] ownerAddressBytes = ownerAddress.toByteArray();
 
-<<<<<<< HEAD
-      if (!accountStore.has(ownerAddressBytes)) {
-        throw new ContractValidateException("Account[" + ownerAddress + "] not exists");
-      }
-
-      long share = accountStore.get(ownerAddressBytes).getShare();
-      long sum = contract.getVotesList().stream().map(vote -> vote.getVoteCount()).count();
-=======
       Iterator<Vote> iterator = contract.getVotesList().iterator();
       while (iterator.hasNext()) {
         Vote vote = iterator.next();
@@ -86,7 +78,6 @@
       long share = dbManager.getAccountStore().get(contract.getOwnerAddress().toByteArray())
           .getShare();
       long sum = contract.getVotesList().stream().mapToLong(vote -> vote.getVoteCount()).sum();
->>>>>>> 3c3524b5
       if (sum > share) {
         throw new ContractValidateException(
             "The total number of votes[" + sum + "] is greater than the share[" + share + "]");
