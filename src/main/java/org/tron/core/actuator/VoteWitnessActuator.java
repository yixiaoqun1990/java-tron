--- conflicted
+++ resolved
@@ -47,7 +47,6 @@
     return false;
   }
 
-<<<<<<< HEAD
   public void countVoteAccount(ByteString voteAddress, int voteAdd) {
     logger.info("voteAddress is {},voteAddCount is {}", voteAddress, voteAdd);
 
@@ -59,12 +58,12 @@
     logger.info("voteAddress pre-voteCount is {}", accountTarget.getVotesList());
 
     dbManager.getAccountStore().putAccount(voteAddress, accountTarget);
+  }
 
-=======
   @Override
   public ByteString getOwnerAddress() {
     return null;
->>>>>>> a8f324ea
+
   }
 
 }