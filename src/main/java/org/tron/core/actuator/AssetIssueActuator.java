/*
 * java-tron is free software: you can redistribute it and/or modify
 * it under the terms of the GNU General Public License as published by
 * the Free Software Foundation, either version 3 of the License, or
 * (at your option) any later version.
 *
 * java-tron is distributed in the hope that it will be useful,
 * but WITHOUT ANY WARRANTY; without even the implied warranty of
 * MERCHANTABILITY or FITNESS FOR A PARTICULAR PURPOSE.  See the
 * GNU General Public License for more details.
 *
 * You should have received a copy of the GNU General Public License
 * along with this program.  If not, see <http://www.gnu.org/licenses/>.
 */

package org.tron.core.actuator;

import com.google.protobuf.Any;
import com.google.protobuf.ByteString;
import com.google.protobuf.InvalidProtocolBufferException;
import java.nio.charset.Charset;
import java.util.ArrayList;
import java.util.Iterator;
import java.util.List;
import lombok.extern.slf4j.Slf4j;
import org.tron.core.Wallet;
import org.tron.core.capsule.AccountCapsule;
import org.tron.core.capsule.AssetIssueCapsule;
import org.tron.core.capsule.TransactionResultCapsule;
import org.tron.core.capsule.utils.TransactionUtil;
import org.tron.core.db.Manager;
import org.tron.core.exception.BalanceInsufficientException;
import org.tron.core.exception.ContractExeException;
import org.tron.core.exception.ContractValidateException;
import org.tron.protos.Contract.AssetIssueContract;
import org.tron.protos.Contract.AssetIssueContract.FrozenSupply;
import org.tron.protos.Protocol.Account.Frozen;
import org.tron.protos.Protocol.Transaction.Result.code;

@Slf4j
public class AssetIssueActuator extends AbstractActuator {

  AssetIssueActuator(Any contract, Manager dbManager) {
    super(contract, dbManager);
  }

  @Override
  public boolean execute(TransactionResultCapsule ret) throws ContractExeException {
    long fee = calcFee();
    try {
      AssetIssueContract assetIssueContract = contract.unpack(AssetIssueContract.class);
      byte[] ownerAddress = assetIssueContract.getOwnerAddress().toByteArray();
      AssetIssueCapsule assetIssueCapsule = new AssetIssueCapsule(assetIssueContract);
      String name = new String(assetIssueCapsule.getName().toByteArray(),
          Charset.forName("UTF-8")); // getName().toStringUtf8()
      long order = 0;
      byte[] key = name.getBytes();
      while (this.dbManager.getAssetIssueStore().get(key) != null) {
        order++;
        String nameKey = AssetIssueCapsule.createDbKeyString(name, order);
        key = nameKey.getBytes();
      }
      assetIssueCapsule.setOrder(order);
      dbManager.getAssetIssueStore()
          .put(assetIssueCapsule.createDbKey(), assetIssueCapsule);

      dbManager.adjustBalance(ownerAddress, -fee);
      dbManager.adjustBalance(dbManager.getAccountStore().getBlackhole().getAddress().toByteArray(),
          fee);//send to blackhole

      AccountCapsule accountCapsule = dbManager.getAccountStore().get(ownerAddress);
      List<FrozenSupply> frozenSupplyList = assetIssueContract.getFrozenSupplyList();
      Iterator<FrozenSupply> iterator = frozenSupplyList.iterator();
      long remainSupply = assetIssueContract.getTotalSupply();
      List<Frozen> frozenList = new ArrayList<>();
      long startTime = assetIssueContract.getStartTime();

      while (iterator.hasNext()) {
        FrozenSupply next = iterator.next();
        long expireTime = startTime + next.getFrozenDays() * 86_400_000;
        Frozen newFrozen = Frozen.newBuilder()
            .setFrozenBalance(next.getFrozenAmount())
            .setExpireTime(expireTime)
            .build();
        frozenList.add(newFrozen);
        remainSupply -= next.getFrozenAmount();
      }

      accountCapsule.setAssetIssuedName(assetIssueCapsule.createDbKey());
      accountCapsule.addAsset(assetIssueCapsule.createDbKey(), remainSupply);
      accountCapsule.setInstance(accountCapsule.getInstance().toBuilder()
          .addAllFrozenSupply(frozenList).build());

      dbManager.getAccountStore().put(ownerAddress, accountCapsule);
      ret.setStatus(fee, code.SUCESS);
    } catch (InvalidProtocolBufferException e) {
      logger.debug(e.getMessage(), e);
      ret.setStatus(fee, code.FAILED);
      throw new ContractExeException(e.getMessage());
    } catch (BalanceInsufficientException e) {
      logger.debug(e.getMessage(), e);
      ret.setStatus(fee, code.FAILED);
      throw new ContractExeException(e.getMessage());
    } catch (ArithmeticException e) {
      logger.debug(e.getMessage(), e);
      ret.setStatus(fee, code.FAILED);
      throw new ContractExeException(e.getMessage());
    }

    return true;
  }

  @Override
  public boolean validate() throws ContractValidateException {
    if (this.contract == null) {
      throw new ContractValidateException("No contract!");
    }
    if (this.dbManager == null) {
      throw new ContractValidateException("No dbManager!");
    }
    if (!this.contract.is(AssetIssueContract.class)) {
      throw new ContractValidateException(
          "contract type error,expected type [AssetIssueContract],real type[" + contract
              .getClass() + "]");
    }
    final AssetIssueContract assetIssueContract;
    try {
      assetIssueContract = this.contract.unpack(AssetIssueContract.class);
    } catch (InvalidProtocolBufferException e) {
      logger.debug(e.getMessage(), e);
      throw new ContractValidateException(e.getMessage());
    }
    byte[] ownerAddress = assetIssueContract.getOwnerAddress().toByteArray();
    if (!Wallet.addressValid(ownerAddress)) {
      throw new ContractValidateException("Invalid ownerAddress");
    }
    if (!TransactionUtil.validAssetName(assetIssueContract.getName().toByteArray())) {
      throw new ContractValidateException("Invalid assetName");
    }
<<<<<<< HEAD
    if ((!assetIssueContract.getAbbr().isEmpty())
        && !TransactionUtil.validAssetName(assetIssueContract.getAbbr().toByteArray())) {
=======
    if ((!assetIssueContract.getAbbr().isEmpty()) && !TransactionUtil
        .validAssetName(assetIssueContract.getAbbr().toByteArray())) {
>>>>>>> 24178d1a
      throw new ContractValidateException("Invalid abbreviation for token");
    }
    if (!TransactionUtil.validUrl(assetIssueContract.getUrl().toByteArray())) {
      throw new ContractValidateException("Invalid url");
    }
    if (!TransactionUtil
        .validAssetDescription(assetIssueContract.getDescription().toByteArray())) {
      throw new ContractValidateException("Invalid description");
    }

    if (assetIssueContract.getStartTime() == 0) {
      throw new ContractValidateException("Start time should be not empty");
    }
    if (assetIssueContract.getEndTime() == 0) {
      throw new ContractValidateException("End time should be not empty");
    }
    if (assetIssueContract.getEndTime() <= assetIssueContract.getStartTime()) {
      throw new ContractValidateException("End time should be greater than start time");
    }
    if (assetIssueContract.getStartTime() <= dbManager.getHeadBlockTimeStamp()) {
      throw new ContractValidateException("Start time should be greater than HeadBlockTime");
    }

    /*
    if (this.dbManager.getAssetIssueStore().get(assetIssueContract.getName().toByteArray())
        != null) {
      throw new ContractValidateException("Token exists");
    }
    */

    if (assetIssueContract.getTotalSupply() <= 0) {
      throw new ContractValidateException("TotalSupply must greater than 0!");
    }

    if (assetIssueContract.getTrxNum() <= 0) {
      throw new ContractValidateException("TrxNum must greater than 0!");
    }

    if (assetIssueContract.getNum() <= 0) {
      throw new ContractValidateException("Num must greater than 0!");
    }

    if (assetIssueContract.getPublicFreeAssetNetUsage() != 0) {
      throw new ContractValidateException("PublicFreeAssetNetUsage must be 0!");
    }

    if (assetIssueContract.getFrozenSupplyCount()
        > this.dbManager.getDynamicPropertiesStore().getMaxFrozenSupplyNumber()) {
      throw new ContractValidateException("Frozen supply list length is too long");
    }

    if (assetIssueContract.getFreeAssetNetLimit() < 0
        || assetIssueContract.getFreeAssetNetLimit() >=
        dbManager.getDynamicPropertiesStore().getOneDayNetLimit()) {
      throw new ContractValidateException("Invalid FreeAssetNetLimit");
    }

    if (assetIssueContract.getPublicFreeAssetNetLimit() < 0
        || assetIssueContract.getPublicFreeAssetNetLimit() >=
        dbManager.getDynamicPropertiesStore().getOneDayNetLimit()) {
      throw new ContractValidateException("Invalid PublicFreeAssetNetLimit");
    }

    long remainSupply = assetIssueContract.getTotalSupply();
    long minFrozenSupplyTime = dbManager.getDynamicPropertiesStore().getMinFrozenSupplyTime();
    long maxFrozenSupplyTime = dbManager.getDynamicPropertiesStore().getMaxFrozenSupplyTime();
    List<FrozenSupply> frozenList = assetIssueContract.getFrozenSupplyList();
    Iterator<FrozenSupply> iterator = frozenList.iterator();

    while (iterator.hasNext()) {
      FrozenSupply next = iterator.next();
      if (next.getFrozenAmount() <= 0) {
        throw new ContractValidateException("Frozen supply must be greater than 0!");
      }
      if (next.getFrozenAmount() > remainSupply) {
        throw new ContractValidateException("Frozen supply cannot exceed total supply");
      }
      if (!(next.getFrozenDays() >= minFrozenSupplyTime
          && next.getFrozenDays() <= maxFrozenSupplyTime)) {
        throw new ContractValidateException(
            "frozenDuration must be less than " + maxFrozenSupplyTime + " days "
                + "and more than " + minFrozenSupplyTime + " days");
      }
      remainSupply -= next.getFrozenAmount();
    }

    AccountCapsule accountCapsule = dbManager.getAccountStore().get(ownerAddress);
    if (accountCapsule == null) {
      throw new ContractValidateException("Account not exists");
    }

    if (!accountCapsule.getAssetIssuedName().isEmpty()) {
      throw new ContractValidateException("An account can only issue one asset");
    }

    if (accountCapsule.getBalance() < calcFee()) {
      throw new ContractValidateException("No enough balance for fee!");
    }
    return true;
  }

  @Override
  public ByteString getOwnerAddress() throws InvalidProtocolBufferException {
    return contract.unpack(AssetIssueContract.class).getOwnerAddress();
  }

  @Override
  public long calcFee() {
    return dbManager.getDynamicPropertiesStore().getAssetIssueFee();
  }

  public long calcUsage() {
    return 0;
  }
}<|MERGE_RESOLUTION|>--- conflicted
+++ resolved
@@ -137,13 +137,8 @@
     if (!TransactionUtil.validAssetName(assetIssueContract.getName().toByteArray())) {
       throw new ContractValidateException("Invalid assetName");
     }
-<<<<<<< HEAD
-    if ((!assetIssueContract.getAbbr().isEmpty())
-        && !TransactionUtil.validAssetName(assetIssueContract.getAbbr().toByteArray())) {
-=======
     if ((!assetIssueContract.getAbbr().isEmpty()) && !TransactionUtil
         .validAssetName(assetIssueContract.getAbbr().toByteArray())) {
->>>>>>> 24178d1a
       throw new ContractValidateException("Invalid abbreviation for token");
     }
     if (!TransactionUtil.validUrl(assetIssueContract.getUrl().toByteArray())) {
