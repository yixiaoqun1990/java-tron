/*
 * java-tron is free software: you can redistribute it and/or modify
 * it under the terms of the GNU General Public License as published by
 * the Free Software Foundation, either version 3 of the License, or
 * (at your option) any later version.
 *
 * java-tron is distributed in the hope that it will be useful,
 * but WITHOUT ANY WARRANTY; without even the implied warranty of
 * MERCHANTABILITY or FITNESS FOR A PARTICULAR PURPOSE.  See the
 * GNU General Public License for more details.
 *
 * You should have received a copy of the GNU General Public License
 * along with this program.  If not, see <http://www.gnu.org/licenses/>.
 */

package org.tron.core.actuator;

import com.google.protobuf.Any;
import com.google.protobuf.ByteString;
import com.google.protobuf.InvalidProtocolBufferException;
import java.util.ArrayList;
import java.util.Iterator;
import java.util.List;
import lombok.extern.slf4j.Slf4j;
import org.tron.common.utils.ByteArray;
import org.tron.core.Wallet;
import org.tron.core.capsule.AccountCapsule;
import org.tron.core.capsule.AssetIssueCapsule;
import org.tron.core.capsule.TransactionResultCapsule;
import org.tron.core.capsule.utils.TransactionUtil;
import org.tron.core.config.Parameter.ChainConstant;
import org.tron.core.db.Manager;
import org.tron.core.exception.BalanceInsufficientException;
import org.tron.core.exception.ContractExeException;
import org.tron.core.exception.ContractValidateException;
import org.tron.protos.Contract.AssetIssueContract;
import org.tron.protos.Contract.AssetIssueContract.FrozenSupply;
import org.tron.protos.Protocol.Account.Frozen;
import org.tron.protos.Protocol.Transaction.Result.code;

@Slf4j
public class AssetIssueActuator extends AbstractActuator {

  AssetIssueActuator(Any contract, Manager dbManager) {
    super(contract, dbManager);
  }

  @Override
  public boolean execute(TransactionResultCapsule ret) throws ContractExeException {
    long fee = calcFee();
    try {
      if (!this.contract.is(AssetIssueContract.class)) {
        throw new ContractExeException();
      }

      if (dbManager == null) {
        throw new ContractExeException();
      }
      AssetIssueContract assetIssueContract = contract.unpack(AssetIssueContract.class);
      byte[] ownerAddress = assetIssueContract.getOwnerAddress().toByteArray();
      AssetIssueCapsule assetIssueCapsule = new AssetIssueCapsule(assetIssueContract);
      dbManager.getAssetIssueStore()
          .put(assetIssueCapsule.getName().toByteArray(), assetIssueCapsule);

      dbManager.adjustBalance(ownerAddress, -calcFee());
      dbManager.adjustBalance(dbManager.getAccountStore().getBlackhole().getAddress().toByteArray(),
          calcFee());//send to blackhole

<<<<<<< HEAD
      List<FrozenSupply> frozenSupplyList = assetIssueContract.getFrozenSupplyList();
      Iterator<FrozenSupply> iterator = frozenSupplyList.iterator();
      long remainSupply = assetIssueContract.getTotalSupply();
      List<Frozen> frozenList = new ArrayList<>();
      long now = dbManager.getHeadBlockTimeStamp();

      while (iterator.hasNext()) {
        FrozenSupply next = iterator.next();
        long expireTime = now + next.getFrozenDays() * 86_400_000;
        Frozen newFrozen = Frozen.newBuilder()
            .setFrozenBalance(next.getFrozenAmount())
            .setExpireTime(expireTime)
            .build();
        frozenList.add(newFrozen);
        remainSupply -= next.getFrozenAmount();
      }

      assert remainSupply > 0;
      accountCapsule.setAssetIssuedName(assetIssueContract.getName());
      accountCapsule.addAsset(ByteArray.toStr(assetIssueContract.getName().toByteArray()),
          remainSupply);
      accountCapsule.setInstance(accountCapsule.getInstance().toBuilder()
          .addAllFrozenSupply(frozenList).build());
=======
      AccountCapsule accountCapsule = dbManager.getAccountStore().get(ownerAddress);
      accountCapsule.addAsset(ByteArray.toStr(assetIssueContract.getName().toByteArray()),
          assetIssueContract.getTotalSupply());
      dbManager.getAccountStore().put(ownerAddress, accountCapsule);
>>>>>>> f0f39059

      ret.setStatus(fee, code.SUCESS);
      return true;
    } catch (InvalidProtocolBufferException e) {
      logger.debug(e.getMessage(), e);
      ret.setStatus(fee, code.FAILED);
      throw new ContractExeException(e.getMessage());
    } catch (BalanceInsufficientException e) {
      logger.debug(e.getMessage(), e);
      ret.setStatus(fee, code.FAILED);
      throw new ContractExeException(e.getMessage());
    } catch (ArithmeticException e) {
      logger.debug(e.getMessage(), e);
      ret.setStatus(fee, code.FAILED);
      throw new ContractExeException(e.getMessage());
    }
  }

  @Override
  public boolean validate() throws ContractValidateException {
    if (!this.contract.is(AssetIssueContract.class)) {
      throw new ContractValidateException();
    }

    try {
      final AssetIssueContract assetIssueContract = this.contract.unpack(AssetIssueContract.class);

      if (!Wallet.addressValid(assetIssueContract.getOwnerAddress().toByteArray())) {
        throw new ContractValidateException("Invalidate ownerAddress");
      }
      if (!TransactionUtil.validAssetName(assetIssueContract.getName().toByteArray())) {
        throw new ContractValidateException("Invalidate assetName");
      }
      if (!TransactionUtil.validUrl(assetIssueContract.getUrl().toByteArray())) {
        throw new ContractValidateException("Invalidate url");
      }
      if (!TransactionUtil
          .validAssetDescription(assetIssueContract.getDescription().toByteArray())) {
        throw new ContractValidateException("Invalidate description");
      }

      if (this.dbManager.getAssetIssueStore().get(assetIssueContract.getName().toByteArray())
          != null) {
        throw new ContractValidateException("Token exists");
      }

      if (assetIssueContract.getTotalSupply() <= 0) {
        throw new ContractValidateException("TotalSupply must greater than 0!");
      }

      if (assetIssueContract.getTrxNum() <= 0) {
        throw new ContractValidateException("TrxNum must greater than 0!");
      }

      if (assetIssueContract.getNum() <= 0) {
        throw new ContractValidateException("Num must greater than 0!");
      }

      if (assetIssueContract.getFrozenSupplyCount()
          > this.dbManager.getDynamicPropertiesStore().getMaxFrozenSupplyNumber()) {
        throw new ContractValidateException("Frozen supply list length is too long");
      }

      long remainSupply = assetIssueContract.getTotalSupply();
      long minFrozenSupplyTime = dbManager.getDynamicPropertiesStore().getMinFrozenSupplyTime();
      long maxFrozenSupplyTime = dbManager.getDynamicPropertiesStore().getMaxFrozenSupplyTime();
      List<FrozenSupply> frozenList = assetIssueContract.getFrozenSupplyList();
      Iterator<FrozenSupply> iterator = frozenList.iterator();

      while (iterator.hasNext()) {
        FrozenSupply next = iterator.next();
        if (next.getFrozenAmount() > remainSupply) {
          throw new ContractValidateException("Frozen supply cannot exceed total supply");
        }
        if (!(next.getFrozenDays() >= minFrozenSupplyTime
            && next.getFrozenDays() <= maxFrozenSupplyTime)) {
          throw new ContractValidateException(
              "frozenDuration must be less than " + maxFrozenSupplyTime + " days "
                  + "and more than " + minFrozenSupplyTime + " days");
        }
        remainSupply -= next.getFrozenAmount();
      }

      AccountCapsule accountCapsule = dbManager.getAccountStore()
          .get(assetIssueContract.getOwnerAddress().toByteArray());
      if (accountCapsule == null) {
        throw new ContractValidateException("Account not exists");
      }

      if (accountCapsule.getFrozenSupplyCount() != 0) {
        throw new ContractValidateException("An account can only issue one asset at a time");
      }

      if (accountCapsule.getBalance() < calcFee()) {
        throw new ContractValidateException("No enough blance for fee!");
      }
    } catch (InvalidProtocolBufferException e) {
      throw new ContractValidateException(e.getMessage());
    }

    return true;
  }

  @Override
  public ByteString getOwnerAddress() throws InvalidProtocolBufferException {
    return contract.unpack(AssetIssueContract.class).getOwnerAddress();
  }

  @Override
  public long calcFee() {
    return ChainConstant.ASSET_ISSUE_FEE;
  }

  public long calcUsage() {
    return 0;
  }
}<|MERGE_RESOLUTION|>--- conflicted
+++ resolved
@@ -66,7 +66,7 @@
       dbManager.adjustBalance(dbManager.getAccountStore().getBlackhole().getAddress().toByteArray(),
           calcFee());//send to blackhole
 
-<<<<<<< HEAD
+      AccountCapsule accountCapsule = dbManager.getAccountStore().get(ownerAddress);
       List<FrozenSupply> frozenSupplyList = assetIssueContract.getFrozenSupplyList();
       Iterator<FrozenSupply> iterator = frozenSupplyList.iterator();
       long remainSupply = assetIssueContract.getTotalSupply();
@@ -90,12 +90,6 @@
           remainSupply);
       accountCapsule.setInstance(accountCapsule.getInstance().toBuilder()
           .addAllFrozenSupply(frozenList).build());
-=======
-      AccountCapsule accountCapsule = dbManager.getAccountStore().get(ownerAddress);
-      accountCapsule.addAsset(ByteArray.toStr(assetIssueContract.getName().toByteArray()),
-          assetIssueContract.getTotalSupply());
-      dbManager.getAccountStore().put(ownerAddress, accountCapsule);
->>>>>>> f0f39059
 
       ret.setStatus(fee, code.SUCESS);
       return true;
