/*
 * java-tron is free software: you can redistribute it and/or modify
 * it under the terms of the GNU General Public License as published by
 * the Free Software Foundation, either version 3 of the License, or
 * (at your option) any later version.
 *
 * java-tron is distributed in the hope that it will be useful,
 * but WITHOUT ANY WARRANTY; without even the implied warranty of
 * MERCHANTABILITY or FITNESS FOR A PARTICULAR PURPOSE.  See the
 * GNU General Public License for more details.
 *
 * You should have received a copy of the GNU General Public License
 * along with this program.  If not, see <http://www.gnu.org/licenses/>.
 */

package org.tron.core.actuator;

import com.google.common.base.Preconditions;
import com.google.protobuf.Any;
import com.google.protobuf.ByteString;
import com.google.protobuf.InvalidProtocolBufferException;
import org.slf4j.Logger;
import org.slf4j.LoggerFactory;
import org.tron.common.utils.ByteArray;
import org.tron.core.capsule.AccountCapsule;
import org.tron.core.capsule.AssetIssueCapsule;
import org.tron.core.capsule.TransactionResultCapsule;
import org.tron.core.config.Parameter.ChainConstant;
import org.tron.core.db.Manager;
import org.tron.core.exception.BalanceInsufficientException;
import org.tron.core.exception.ContractExeException;
import org.tron.core.exception.ContractValidateException;
import org.tron.protos.Contract.AssetIssueContract;
import org.tron.protos.Protocol.Transaction.Result.code;

public class AssetIssueActuator extends AbstractActuator {

  private static final Logger logger = LoggerFactory.getLogger("AssetIssueActuator");

  AssetIssueActuator(Any contract, Manager dbManager) {
    super(contract, dbManager);
  }

  @Override
  public boolean execute(TransactionResultCapsule ret) throws ContractExeException {
    long fee = calcFee();
    try {
      if (!this.contract.is(AssetIssueContract.class)) {
        throw new ContractExeException();
      }

      if (dbManager == null) {
        throw new ContractExeException();
      }
      AssetIssueContract assetIssueContract = contract.unpack(AssetIssueContract.class);
      AssetIssueCapsule assetIssueCapsule = new AssetIssueCapsule(assetIssueContract);
      dbManager.getAssetIssueStore()
          .put(assetIssueCapsule.getName().toByteArray(), assetIssueCapsule);
<<<<<<< HEAD
      dbManager.adjustBalance(assetIssueContract.getOwnerAddress().toByteArray(), -calcFee());

      AccountCapsule accountCapsule = dbManager.getAccountStore()
          .get(assetIssueContract.getOwnerAddress().toByteArray());

      accountCapsule.addAsset(ByteArray.toStr(assetIssueContract.getName().toByteArray()),
          assetIssueContract.getTotalSupply());

      dbManager.getAccountStore()
          .put(assetIssueContract.getOwnerAddress().toByteArray(), accountCapsule);
=======
      dbManager.adjustBalance(assetIssueContract.getOwnerAddress().toByteArray(), fee);
      ret.setStatus(fee, code.SUCESS);
>>>>>>> d78dea19
    } catch (InvalidProtocolBufferException e) {
      ret.setStatus(fee, code.FAILED);
      throw new ContractExeException();
    } catch (BalanceInsufficientException e) {
      ret.setStatus(fee, code.FAILED);
      throw new ContractExeException();
    }
    return true;
  }

  @Override
  public boolean validate() throws ContractValidateException {
    if (!this.contract.is(AssetIssueContract.class)) {
      throw new ContractValidateException();
    }

    try {
      final AssetIssueContract assetIssueContract = this.contract.unpack(AssetIssueContract.class);

      Preconditions.checkNotNull(assetIssueContract.getOwnerAddress(), "OwnerAddress is null");
      Preconditions.checkNotNull(assetIssueContract.getName(), "name is null");

      if (this.dbManager.getAssetIssueStore().get(assetIssueContract.getName().toByteArray())
          != null) {
        throw new ContractValidateException();
      }

    } catch (InvalidProtocolBufferException e) {
      throw new ContractValidateException();
    }

    return false;
  }

  @Override
  public ByteString getOwnerAddress() {
    return null;
  }

  @Override
  public long calcFee() {
    return ChainConstant.ASSET_ISSUE_FEE;
  }
}<|MERGE_RESOLUTION|>--- conflicted
+++ resolved
@@ -56,8 +56,9 @@
       AssetIssueCapsule assetIssueCapsule = new AssetIssueCapsule(assetIssueContract);
       dbManager.getAssetIssueStore()
           .put(assetIssueCapsule.getName().toByteArray(), assetIssueCapsule);
-<<<<<<< HEAD
-      dbManager.adjustBalance(assetIssueContract.getOwnerAddress().toByteArray(), -calcFee());
+
+      dbManager.adjustBalance(assetIssueContract.getOwnerAddress().toByteArray(), fee);
+      ret.setStatus(fee, code.SUCESS);
 
       AccountCapsule accountCapsule = dbManager.getAccountStore()
           .get(assetIssueContract.getOwnerAddress().toByteArray());
@@ -67,10 +68,6 @@
 
       dbManager.getAccountStore()
           .put(assetIssueContract.getOwnerAddress().toByteArray(), accountCapsule);
-=======
-      dbManager.adjustBalance(assetIssueContract.getOwnerAddress().toByteArray(), fee);
-      ret.setStatus(fee, code.SUCESS);
->>>>>>> d78dea19
     } catch (InvalidProtocolBufferException e) {
       ret.setStatus(fee, code.FAILED);
       throw new ContractExeException();
