--- conflicted
+++ resolved
@@ -130,23 +130,12 @@
       AccountCapsule toAccount = this.dbManager.getAccountStore()
           .get(transferAssetContract.getToAddress().toByteArray());
       if (toAccount == null) {
-<<<<<<< HEAD
-        toAccount = new AccountCapsule(transferAssetContract.getToAddress(), AccountType.Normal);
-        dbManager.getAccountStore()
-            .put(transferAssetContract.getToAddress().toByteArray(), toAccount);
-      } else {
-        assetBalance = toAccount.getAssetMap().get(ByteArray.toStr(nameKey));
-        if (assetBalance != null) {
-          assetBalance = Math.addExact(assetBalance, amount); //check if overflow
-        }
-=======
         throw new ContractValidateException("To account is not exit!");
       }
 
       assetBalance = toAccount.getAssetMap().get(ByteArray.toStr(nameKey));
       if (assetBalance != null) {
         assetBalance = Math.addExact(assetBalance, amount); //check if overflow
->>>>>>> 49b41e9a
       }
     } catch (InvalidProtocolBufferException e) {
       throw new ContractValidateException(e.getMessage());
