--- conflicted
+++ resolved
@@ -5,11 +5,6 @@
 import com.google.protobuf.ByteString;
 import com.google.protobuf.InvalidProtocolBufferException;
 import org.tron.core.db.Manager;
-<<<<<<< HEAD
-=======
-import org.tron.core.exception.BalanceInsufficientException;
-import org.tron.core.exception.ContractValidateException;
->>>>>>> 2d2316ea
 import org.tron.protos.Contract.TransferContract;
 
 public class TransferActuator extends AbstractActuator {
@@ -34,7 +29,6 @@
   }
 
   @Override
-<<<<<<< HEAD
   public boolean validate() {
     try {
       if (!contract.is(TransferContract.class)) {
@@ -63,20 +57,6 @@
       throw new RuntimeException("Validate TransferContract error.", ex);
     }
 
-=======
-  public boolean validate() throws ContractValidateException {
-    //TODO
-    if (contract.is(TransferContract.class)) {
-      try {
-        TransferContract transferContract = contract.unpack(TransferContract.class);
-
-      } catch (InvalidProtocolBufferException e) {
-        e.printStackTrace();
-      }
-    } else {
-      throw new ContractValidateException("wrong transfer type");
-    }
->>>>>>> 2d2316ea
     return true;
   }
 
