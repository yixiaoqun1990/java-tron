--- conflicted
+++ resolved
@@ -106,11 +106,7 @@
           throw new ContractValidateException(
               "For a non-existent account transfer, the minimum amount is 1 TRX");
         }
-<<<<<<< HEAD
-        toAccount = new AccountCapsule(transferContract.getToAddress(), AccountType.Normal);
-=======
         toAccount = new AccountCapsule(transferContract.getToAddress(), AccountType.Normal, System.currentTimeMillis());
->>>>>>> 49b41e9a
         dbManager.getAccountStore().put(transferContract.getToAddress().toByteArray(), toAccount);
       } else {
         //check to account balance if overflow
