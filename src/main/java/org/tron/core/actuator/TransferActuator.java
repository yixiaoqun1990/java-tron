--- conflicted
+++ resolved
@@ -98,10 +98,14 @@
       }
 
       // if account with to_address is not existed,  create it.
-<<<<<<< HEAD
       AccountCapsule toAccount = dbManager.getAccountStore()
           .get(transferContract.getToAddress().toByteArray());
       if (toAccount == null) {
+        long min = dbManager.getDynamicPropertiesStore().getNonExistentAccountTransferMin();
+        if (amount < min) {
+          throw new ContractValidateException(
+              "For a non-existent account transfer, the minimum amount is 1 TRX");
+        }
         toAccount = new AccountCapsule(transferContract.getToAddress(), AccountType.Normal);
         dbManager.getAccountStore().put(transferContract.getToAddress().toByteArray(), toAccount);
       } else {
@@ -109,18 +113,6 @@
         balance = Math
             .addExact(toAccount.getBalance(),
                 amount);
-=======
-      ByteString toAddress = transferContract.getToAddress();
-      if (!dbManager.getAccountStore().has(toAddress.toByteArray())) {
-        long min = dbManager.getDynamicPropertiesStore().getNonExistentAccountTransferMin();
-        if (amount < min) {
-          throw new ContractValidateException(
-              "For a non-existent account transfer, the minimum amount is 1 TRX");
-        }
-        AccountCapsule account = new AccountCapsule(toAddress,
-            AccountType.Normal);
-        dbManager.getAccountStore().put(toAddress.toByteArray(), account);
->>>>>>> 5f4abda1
       }
     } catch (Exception ex) {
       throw new ContractValidateException(ex.getMessage());
