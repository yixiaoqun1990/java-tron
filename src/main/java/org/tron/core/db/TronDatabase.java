package org.tron.core.db;

import com.google.protobuf.InvalidProtocolBufferException;
import java.util.Iterator;
import lombok.extern.slf4j.Slf4j;
import org.tron.common.storage.leveldb.LevelDbDataSourceImpl;
import org.tron.common.utils.Quitable;
import org.tron.core.config.args.Args;
import org.tron.core.db.api.IndexHelper;
import org.tron.core.exception.BadItemException;
import org.tron.core.exception.ItemNotFoundException;

@Slf4j
public abstract class TronDatabase<T> implements Iterable<T>, Quitable {

  protected LevelDbDataSourceImpl dbSource;

<<<<<<< HEAD
=======
  @Autowired
>>>>>>> 34a75eba
  protected IndexHelper indexHelper;

  protected TronDatabase(String dbName) {
    dbSource = new LevelDbDataSourceImpl(Args.getInstance().getOutputDirectory(), dbName);
    dbSource.initDB();
  }

  protected TronDatabase() {
    throw new IllegalStateException("This constructor is not allowed");
  }

  public LevelDbDataSourceImpl getDbSource() {
    return dbSource;
  }

  /**
   * reset the database.
   */
  public void reset() {
    dbSource.resetDb();
  }

  /**
   * close the database.
   */
  @Override
  public void close() {
    dbSource.closeDB();
  }

  public abstract void put(byte[] key, T item);

  public abstract void delete(byte[] key);

  public abstract T get(byte[] key)
      throws InvalidProtocolBufferException, ItemNotFoundException, BadItemException;

  public abstract boolean has(byte[] key);

  public String getName() {
    return this.getClass().getSimpleName();
  }

  @Override
  public Iterator<T> iterator() {
    throw new UnsupportedOperationException();
  }
}<|MERGE_RESOLUTION|>--- conflicted
+++ resolved
@@ -3,6 +3,7 @@
 import com.google.protobuf.InvalidProtocolBufferException;
 import java.util.Iterator;
 import lombok.extern.slf4j.Slf4j;
+import org.springframework.beans.factory.annotation.Autowired;
 import org.tron.common.storage.leveldb.LevelDbDataSourceImpl;
 import org.tron.common.utils.Quitable;
 import org.tron.core.config.args.Args;
@@ -15,11 +16,7 @@
 
   protected LevelDbDataSourceImpl dbSource;
 
-<<<<<<< HEAD
-=======
-  @Autowired
->>>>>>> 34a75eba
-  protected IndexHelper indexHelper;
+   protected IndexHelper indexHelper;
 
   protected TronDatabase(String dbName) {
     dbSource = new LevelDbDataSourceImpl(Args.getInstance().getOutputDirectory(), dbName);
@@ -34,16 +31,12 @@
     return dbSource;
   }
 
-  /**
-   * reset the database.
-   */
+  /** reset the database. */
   public void reset() {
     dbSource.resetDb();
   }
 
-  /**
-   * close the database.
-   */
+  /** close the database. */
   @Override
   public void close() {
     dbSource.closeDB();
