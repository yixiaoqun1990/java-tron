package org.tron.core.db;

import com.google.protobuf.InvalidProtocolBufferException;
import java.util.Iterator;
import lombok.extern.slf4j.Slf4j;
import org.springframework.beans.factory.annotation.Autowired;
import org.tron.common.storage.leveldb.LevelDbDataSourceImpl;
import org.tron.common.utils.Quitable;
import org.tron.core.config.args.Args;
import org.tron.core.db.api.IndexHelper;
import org.tron.core.exception.BadItemException;
import org.tron.core.exception.ItemNotFoundException;

@Slf4j
<<<<<<< HEAD
public abstract class TronDatabase<T> implements Iterable<T> {
=======
public abstract class TronDatabase<T> implements Quitable {
>>>>>>> ff25f683

  protected LevelDbDataSourceImpl dbSource;

  @Autowired protected IndexHelper indexHelper;

  protected TronDatabase(String dbName) {
    dbSource = new LevelDbDataSourceImpl(Args.getInstance().getOutputDirectory(), dbName);
    dbSource.initDB();
  }

  protected TronDatabase() {
    throw new IllegalStateException("This constructor is not allowed");
  }

  public LevelDbDataSourceImpl getDbSource() {
    return dbSource;
  }

  /** reset the database. */
  public void reset() {
    dbSource.resetDb();
  }

<<<<<<< HEAD
  /** close the database. */
=======
  /**
   * close the database.
   */
  @Override
>>>>>>> ff25f683
  public void close() {
    dbSource.closeDB();
  }

  public abstract void put(byte[] key, T item);

  public abstract void delete(byte[] key);

  public abstract T get(byte[] key)
      throws InvalidProtocolBufferException, ItemNotFoundException, BadItemException;

  public abstract boolean has(byte[] key);

<<<<<<< HEAD
  @Override
  public Iterator<T> iterator() {
    throw new UnsupportedOperationException();
  }
=======
  public String getName() {
    return this.getClass().getSimpleName();
  }

>>>>>>> ff25f683
}<|MERGE_RESOLUTION|>--- conflicted
+++ resolved
@@ -12,11 +12,7 @@
 import org.tron.core.exception.ItemNotFoundException;
 
 @Slf4j
-<<<<<<< HEAD
-public abstract class TronDatabase<T> implements Iterable<T> {
-=======
-public abstract class TronDatabase<T> implements Quitable {
->>>>>>> ff25f683
+public abstract class TronDatabase<T> implements Iterable<T> , Quitable {
 
   protected LevelDbDataSourceImpl dbSource;
 
@@ -40,14 +36,8 @@
     dbSource.resetDb();
   }
 
-<<<<<<< HEAD
   /** close the database. */
-=======
-  /**
-   * close the database.
-   */
   @Override
->>>>>>> ff25f683
   public void close() {
     dbSource.closeDB();
   }
@@ -61,15 +51,12 @@
 
   public abstract boolean has(byte[] key);
 
-<<<<<<< HEAD
+  public String getName() {
+    return this.getClass().getSimpleName();
+  }
+
   @Override
   public Iterator<T> iterator() {
     throw new UnsupportedOperationException();
   }
-=======
-  public String getName() {
-    return this.getClass().getSimpleName();
-  }
-
->>>>>>> ff25f683
 }