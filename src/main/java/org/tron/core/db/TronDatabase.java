package org.tron.core.db;

import org.tron.common.storage.leveldb.LevelDbDataSourceImpl;
import org.tron.core.config.args.Args;

public abstract class TronDatabase<T> {

  protected LevelDbDataSourceImpl dbSource;

  protected TronDatabase(String dbName) {
    dbSource = new LevelDbDataSourceImpl(Args.getInstance().getOutputDirectory(), dbName);
    dbSource.initDB();
  }

  public LevelDbDataSourceImpl getDbSource() {
    return dbSource;
  }

  /**
   * reset the database.
   */
  public void reset() {
    dbSource.resetDb();
  }

  /**
   * close the database.
   */
  public void close() {
    dbSource.closeDB();
  }

<<<<<<< HEAD
  abstract void putItem(byte[] key, T item);

  abstract void deleteItem(byte[] key);

  public abstract T getItem(byte[] key);
=======
  public abstract void put(byte[] key, T item);

  public abstract void delete(byte[] key);

  public abstract T get(byte[] key);

  public abstract boolean has(byte[] key);
>>>>>>> c34a9dd8

}<|MERGE_RESOLUTION|>--- conflicted
+++ resolved
@@ -30,13 +30,6 @@
     dbSource.closeDB();
   }
 
-<<<<<<< HEAD
-  abstract void putItem(byte[] key, T item);
-
-  abstract void deleteItem(byte[] key);
-
-  public abstract T getItem(byte[] key);
-=======
   public abstract void put(byte[] key, T item);
 
   public abstract void delete(byte[] key);
@@ -44,6 +37,5 @@
   public abstract T get(byte[] key);
 
   public abstract boolean has(byte[] key);
->>>>>>> c34a9dd8
 
 }