package org.tron.core.db.api.index;

import static com.googlecode.cqengine.query.QueryFactory.attribute;

import com.googlecode.cqengine.attribute.Attribute;
import com.googlecode.cqengine.attribute.SimpleAttribute;
import com.googlecode.cqengine.index.disk.DiskIndex;
import com.googlecode.cqengine.persistence.disk.DiskPersistence;
import java.util.Objects;
import java.util.stream.Collectors;
import javax.annotation.PostConstruct;
import lombok.extern.slf4j.Slf4j;
import org.springframework.beans.factory.annotation.Autowired;
import org.springframework.beans.factory.annotation.Qualifier;
import org.springframework.stereotype.Component;
import org.tron.common.utils.ByteArray;
import org.tron.core.capsule.TransactionCapsule;
import org.tron.core.db.common.WrappedByteArray;
import org.tron.core.db2.core.ITronChainBase;
import org.tron.protos.Protocol.Transaction;

@Component
@Slf4j
public class TransactionIndex extends AbstractIndex<TransactionCapsule, Transaction> {

  public static SimpleAttribute<WrappedByteArray, String> Transaction_ID;
  public static Attribute<WrappedByteArray, String> OWNERS;
  public static Attribute<WrappedByteArray, String> TOS;
  public static Attribute<WrappedByteArray, Long> TIMESTAMP;
<<<<<<< HEAD
=======
  public static final Attribute<WrappedByteArray, Long> INDEX_CREATE_TIMESTAMP =
      attribute("index create timestamp", bytes -> System.currentTimeMillis());
>>>>>>> 2be5b33e

  @Autowired
  public TransactionIndex(
      @Qualifier("transactionStore") final ITronChainBase<TransactionCapsule> database) {
    super(database);
  }

  @PostConstruct
  public void init() {
    initIndex(DiskPersistence.onPrimaryKeyInFile(Transaction_ID, indexPath));
//    index.addIndex(DiskIndex.onAttribute(Transaction_ID));
    index.addIndex(DiskIndex.onAttribute(OWNERS));
    index.addIndex(DiskIndex.onAttribute(TOS));
    index.addIndex(DiskIndex.onAttribute(TIMESTAMP));
  }

  @Override
  protected void setAttribute() {
    Transaction_ID =
        attribute("transaction id",
            bytes -> new TransactionCapsule(getObject(bytes)).getTransactionId().toString());
    OWNERS =
        attribute(String.class, "owner address",
            bytes -> getObject(bytes).getRawData().getContractList().stream()
                .map(TransactionCapsule::getOwner)
                .filter(Objects::nonNull)
                .map(ByteArray::toHexString)
                .collect(Collectors.toList()));
    TOS =
        attribute(String.class, "to address",
            bytes -> getObject(bytes).getRawData().getContractList().stream()
                .map(TransactionCapsule::getToAddress)
                .filter(Objects::nonNull)
                .map(ByteArray::toHexString)
                .collect(Collectors.toList()));
    TIMESTAMP =
        attribute("timestamp", bytes -> getObject(bytes).getRawData().getTimestamp());
  }
}<|MERGE_RESOLUTION|>--- conflicted
+++ resolved
@@ -27,11 +27,6 @@
   public static Attribute<WrappedByteArray, String> OWNERS;
   public static Attribute<WrappedByteArray, String> TOS;
   public static Attribute<WrappedByteArray, Long> TIMESTAMP;
-<<<<<<< HEAD
-=======
-  public static final Attribute<WrappedByteArray, Long> INDEX_CREATE_TIMESTAMP =
-      attribute("index create timestamp", bytes -> System.currentTimeMillis());
->>>>>>> 2be5b33e
 
   @Autowired
   public TransactionIndex(
