package org.tron.core.db.api;

import static com.googlecode.cqengine.query.QueryFactory.all;
import static com.googlecode.cqengine.query.QueryFactory.and;
import static com.googlecode.cqengine.query.QueryFactory.applyThresholds;
import static com.googlecode.cqengine.query.QueryFactory.between;
import static com.googlecode.cqengine.query.QueryFactory.descending;
import static com.googlecode.cqengine.query.QueryFactory.equal;
import static com.googlecode.cqengine.query.QueryFactory.greaterThanOrEqualTo;
import static com.googlecode.cqengine.query.QueryFactory.lessThan;
import static com.googlecode.cqengine.query.QueryFactory.or;
import static com.googlecode.cqengine.query.QueryFactory.orderBy;
import static com.googlecode.cqengine.query.QueryFactory.queryOptions;
import static com.googlecode.cqengine.query.QueryFactory.threshold;
import static com.googlecode.cqengine.query.option.EngineThresholds.INDEX_ORDERING_SELECTIVITY;

import com.google.common.collect.ImmutableList;
import com.google.common.collect.Lists;
import com.google.common.collect.Streams;
import com.googlecode.cqengine.IndexedCollection;
import com.googlecode.cqengine.resultset.ResultSet;
import java.util.Collections;
import java.util.List;
import lombok.extern.slf4j.Slf4j;
import org.springframework.beans.factory.annotation.Autowired;
import org.springframework.stereotype.Component;
import org.springframework.util.StringUtils;
import org.tron.core.db.api.index.AccountIndex;
import org.tron.core.db.api.index.AssetIssueIndex;
import org.tron.core.db.api.index.BlockIndex;
import org.tron.core.db.api.index.TransactionIndex;
import org.tron.core.db.api.index.WitnessIndex;
import org.tron.core.exception.NonUniqueObjectException;
import org.tron.protos.Contract.AssetIssueContract;
import org.tron.protos.Protocol.Account;
import org.tron.protos.Protocol.Block;
import org.tron.protos.Protocol.Transaction;
import org.tron.protos.Protocol.Witness;

@Component
@Slf4j
public class StoreAPI {

<<<<<<< HEAD
  @Autowired
  private IndexHelper indexHelper;

  /**
   * ********************************* * account api * ***************************************
=======
  @Autowired(required = false)
  private IndexHelper indexHelper;

  /* *******************************************************************************
   * *                            account api                                      *
   * *******************************************************************************
>>>>>>> 4cad56ae
   */
  public List<Account> getAccountAll() {
    IndexedCollection<Account> index = indexHelper.getAccountIndex();
    return ImmutableList.copyOf(index);
  }

  public Account getAccountByAddress(String address) throws NonUniqueObjectException {
    if (StringUtils.isEmpty(address)) {
      logger.info("address is empty");
      return null;
    }
    IndexedCollection<Account> index = indexHelper.getAccountIndex();
    ResultSet<Account> resultSet = index.retrieve(equal(AccountIndex.Account_ADDRESS, address));

    if (resultSet.isEmpty()) {
      return null;
    }

    try {
      return resultSet.uniqueResult();
    } catch (com.googlecode.cqengine.resultset.common.NonUniqueObjectException e) {
      throw new NonUniqueObjectException(e);
    }
  }

  public long getAccountCount() {
    IndexedCollection<Account> index = indexHelper.getAccountIndex();
    return (long) index.size();
  }

<<<<<<< HEAD
  /**
   * ******************************** * block api * ***************************************
=======
  /* *******************************************************************************
   * *                          block api                                          *
   * *******************************************************************************
>>>>>>> 4cad56ae
   */
  public long getBlockCount() {
    IndexedCollection<Block> index = indexHelper.getBlockIndex();
    return (long) index.size();
  }

  public Block getBlockByNumber(long number) throws NonUniqueObjectException {
    IndexedCollection<Block> index = indexHelper.getBlockIndex();
    ResultSet<Block> resultSet = index.retrieve(equal(BlockIndex.Block_NUMBER, number));

    if (resultSet.isEmpty()) {
      return null;
    }

    try {
      return resultSet.uniqueResult();
    } catch (com.googlecode.cqengine.resultset.common.NonUniqueObjectException e) {
      throw new NonUniqueObjectException(e);
    }
  }

  public Block getBlockByTransactionId(String transactionId) throws NonUniqueObjectException {
    if (StringUtils.isEmpty(transactionId)) {
      logger.info("transactionId is empty");
      return null;
    }
    IndexedCollection<Block> index = indexHelper.getBlockIndex();
    ResultSet<Block> resultSet = index.retrieve(equal(BlockIndex.TRANSACTIONS, transactionId));

    if (resultSet.isEmpty()) {
      return null;
    }

    try {
      return resultSet.uniqueResult();
    } catch (com.googlecode.cqengine.resultset.common.NonUniqueObjectException e) {
      throw new NonUniqueObjectException(e);
    }
  }

  public List<Block> getBlocksRelatedToAccount(String accountAddress) {
    if (StringUtils.isEmpty(accountAddress)) {
      logger.info("accountAddress is empty");
      return Lists.newArrayList();
    }
    IndexedCollection<Block> index = indexHelper.getBlockIndex();
    ResultSet<Block> resultSet =
        index.retrieve(
            or(equal(BlockIndex.OWNERS, accountAddress), equal(BlockIndex.TOS, accountAddress)),
            queryOptions(
                orderBy(descending(BlockIndex.Block_NUMBER)),
                applyThresholds(threshold(INDEX_ORDERING_SELECTIVITY, 1.0))));

    return ImmutableList.copyOf(resultSet);
  }

  public List<Block> getBlocksByWitnessAddress(String WitnessAddress) {
    if (StringUtils.isEmpty(WitnessAddress)) {
      logger.info("WitnessAddress is empty");
      return Lists.newArrayList();
    }
    IndexedCollection<Block> index = indexHelper.getBlockIndex();
    ResultSet<Block> resultSet =
        index.retrieve(
            equal(BlockIndex.WITNESS_ADDRESS, WitnessAddress),
            queryOptions(
                orderBy(descending(BlockIndex.Block_NUMBER)),
                applyThresholds(threshold(INDEX_ORDERING_SELECTIVITY, 1.0))));

    return ImmutableList.copyOf(resultSet);
  }

  public List<Block> getBlocksByWitnessId(Long witnessId) {
    IndexedCollection<Block> index = indexHelper.getBlockIndex();
    ResultSet<Block> resultSet =
        index.retrieve(
            equal(BlockIndex.WITNESS_ID, witnessId),
            queryOptions(
                orderBy(descending(BlockIndex.Block_NUMBER)),
                applyThresholds(threshold(INDEX_ORDERING_SELECTIVITY, 1.0))));

    return ImmutableList.copyOf(resultSet);
  }

  public List<Block> getLatestBlocks(int topN) {
    if (topN <= 0) {
      return Collections.emptyList();
    }

    IndexedCollection<Block> index = indexHelper.getBlockIndex();
    ResultSet<Block> resultSet =
        index.retrieve(
            all(Block.class),
            queryOptions(
                orderBy(descending(BlockIndex.Block_NUMBER)),
                applyThresholds(threshold(INDEX_ORDERING_SELECTIVITY, 1.0))));

    return ImmutableList.copyOf(Streams.stream(resultSet).limit(topN).iterator());
  }

<<<<<<< HEAD
  /**
   * ***************************** * transaction api * ************************************
=======
  /* *******************************************************************************
   * *                       transaction api                                       *
   * *******************************************************************************
>>>>>>> 4cad56ae
   */
  public long getTransactionCount() {
    IndexedCollection<Transaction> index = indexHelper.getTransactionIndex();
    return (long) index.size();
  }

  public Transaction getTransactionById(String id) throws NonUniqueObjectException {
    if (StringUtils.isEmpty(id)) {
      logger.info("id is empty");
      return null;
    }
    IndexedCollection<Transaction> index = indexHelper.getTransactionIndex();
    ResultSet<Transaction> resultSet = index.retrieve(equal(TransactionIndex.Transaction_ID, id));

    if (resultSet.isEmpty()) {
      return null;
    }

    try {
      return resultSet.uniqueResult();
    } catch (com.googlecode.cqengine.resultset.common.NonUniqueObjectException e) {
      throw new NonUniqueObjectException(e);
    }
  }

  public List<Transaction> getTransactionsFromThis(String address) {
    if (StringUtils.isEmpty(address)) {
      logger.info("address is empty");
      return Lists.newArrayList();
    }
    IndexedCollection<Transaction> index = indexHelper.getTransactionIndex();
    ResultSet<Transaction> resultSet =
        index.retrieve(
            equal(TransactionIndex.OWNERS, address),
            queryOptions(
                orderBy(descending(TransactionIndex.TIMESTAMP)),
                applyThresholds(threshold(INDEX_ORDERING_SELECTIVITY, 1.0))));

    return ImmutableList.copyOf(resultSet);
  }

  public List<Transaction> getTransactionsToThis(String address) {
    if (StringUtils.isEmpty(address)) {
      logger.info("address is empty");
      return Lists.newArrayList();
    }
    IndexedCollection<Transaction> index = indexHelper.getTransactionIndex();
    ResultSet<Transaction> resultSet =
        index.retrieve(
            equal(TransactionIndex.TOS, address),
            queryOptions(
                orderBy(descending(TransactionIndex.TIMESTAMP)),
                applyThresholds(threshold(INDEX_ORDERING_SELECTIVITY, 1.0))));

    return ImmutableList.copyOf(resultSet);
  }

  public List<Transaction> getTransactionsRelatedToAccount(String accountAddress) {
    if (StringUtils.isEmpty(accountAddress)) {
      logger.info("accountAddress is empty");
      return Lists.newArrayList();
    }
    IndexedCollection<Transaction> index = indexHelper.getTransactionIndex();
    ResultSet<Transaction> resultSet =
        index.retrieve(
            or(
                equal(TransactionIndex.OWNERS, accountAddress),
                equal(TransactionIndex.TOS, accountAddress)),
            queryOptions(
                orderBy(descending(TransactionIndex.TIMESTAMP)),
                applyThresholds(threshold(INDEX_ORDERING_SELECTIVITY, 1.0))));

    return ImmutableList.copyOf(resultSet);
  }

  public List<Transaction> getTransactionsByTimestamp(
      long beginInMilliseconds, long endInMilliseconds) {
    if (endInMilliseconds < beginInMilliseconds) {
      return Collections.emptyList();
    }

    IndexedCollection<Transaction> index = indexHelper.getTransactionIndex();
    ResultSet<Transaction> resultSet =
        index.retrieve(
            between(TransactionIndex.TIMESTAMP, beginInMilliseconds, endInMilliseconds),
            queryOptions(
                orderBy(descending(TransactionIndex.TIMESTAMP)),
                applyThresholds(threshold(INDEX_ORDERING_SELECTIVITY, 1.0))));

    return ImmutableList.copyOf(resultSet);
  }

  public List<Transaction> getLatestTransactions(int topN) {
    if (topN <= 0) {
      return Collections.emptyList();
    }

    IndexedCollection<Transaction> index = indexHelper.getTransactionIndex();
    ResultSet<Transaction> resultSet =
        index.retrieve(
            all(Transaction.class),
            queryOptions(
                orderBy(descending(TransactionIndex.TIMESTAMP)),
                applyThresholds(threshold(INDEX_ORDERING_SELECTIVITY, 1.0))));

    return ImmutableList.copyOf(Streams.stream(resultSet).limit(topN).iterator());
  }

<<<<<<< HEAD
  /**
   * ********************************* * witness api * ***************************************
   */
  
  public List<Witness> getWitnessAll() {
    IndexedCollection<Witness> index = indexHelper.getWitnessIndex();
    return ImmutableList.copyOf(index);
  }

=======
  /* *******************************************************************************
   * *                            witness api                                      *
   * *******************************************************************************
   */
>>>>>>> 4cad56ae
  public Witness getWitnessByAddress(String address) throws NonUniqueObjectException {
    if (StringUtils.isEmpty(address)) {
      logger.info("address is empty");
      return null;
    }
    IndexedCollection<Witness> index = indexHelper.getWitnessIndex();
    ResultSet<Witness> resultSet = index.retrieve(equal(WitnessIndex.Witness_ADDRESS, address));

    if (resultSet.isEmpty()) {
      return null;
    }

    try {
      return resultSet.uniqueResult();
    } catch (com.googlecode.cqengine.resultset.common.NonUniqueObjectException e) {
      throw new NonUniqueObjectException(e);
    }
  }

  public Witness getWitnessByUrl(String url) throws NonUniqueObjectException {
    if (StringUtils.isEmpty(url)) {
      logger.info("url is empty");
      return null;
    }
    IndexedCollection<Witness> index = indexHelper.getWitnessIndex();
    ResultSet<Witness> resultSet = index.retrieve(equal(WitnessIndex.Witness_URL, url));

    if (resultSet.isEmpty()) {
      return null;
    }

    try {
      return resultSet.uniqueResult();
    } catch (com.googlecode.cqengine.resultset.common.NonUniqueObjectException e) {
      throw new NonUniqueObjectException(e);
    }
  }

  public Witness getWitnessByPublicKey(String publicKey) throws NonUniqueObjectException {
    if (StringUtils.isEmpty(publicKey)) {
      logger.info("publicKey is empty");
      return null;
    }
    IndexedCollection<Witness> index = indexHelper.getWitnessIndex();
    ResultSet<Witness> resultSet = index.retrieve(equal(WitnessIndex.PUBLIC_KEY, publicKey));

    if (resultSet.isEmpty()) {
      return null;
    }

    try {
      return resultSet.uniqueResult();
    } catch (com.googlecode.cqengine.resultset.common.NonUniqueObjectException e) {
      throw new NonUniqueObjectException(e);
    }
  }

  public long getWitnessCount() {
    IndexedCollection<Witness> index = indexHelper.getWitnessIndex();
    return (long) index.size();
  }

<<<<<<< HEAD
  /**
   * ************************ * AssetIssue api * ********************************
=======
  /* *******************************************************************************
   * *                        AssetIssue api                                       *
   * *******************************************************************************
>>>>>>> 4cad56ae
   */
  public List<AssetIssueContract> getAssetIssueAll() {
    IndexedCollection<AssetIssueContract> index = indexHelper.getAssetIssueIndex();
    return ImmutableList.copyOf(index);
  }

  public List<AssetIssueContract> getAssetIssueByTime(long currentInMilliseconds) {
    IndexedCollection<AssetIssueContract> index = indexHelper.getAssetIssueIndex();
    ResultSet<AssetIssueContract> resultSet =
        index.retrieve(
            and(
                lessThan(AssetIssueIndex.AssetIssue_START, currentInMilliseconds),
                greaterThanOrEqualTo(AssetIssueIndex.AssetIssue_END, currentInMilliseconds)),
            queryOptions(
                orderBy(descending(AssetIssueIndex.AssetIssue_END)),
                applyThresholds(threshold(INDEX_ORDERING_SELECTIVITY, 1.0))));

    return ImmutableList.copyOf(resultSet);
  }

  public AssetIssueContract getAssetIssueByName(String name) throws NonUniqueObjectException {
    if (StringUtils.isEmpty(name)) {
      logger.info("name is empty");
      return null;
    }
    IndexedCollection<AssetIssueContract> index = indexHelper.getAssetIssueIndex();
    ResultSet<AssetIssueContract> resultSet =
        index.retrieve(equal(AssetIssueIndex.AssetIssue_NAME, name));

    if (resultSet.isEmpty()) {
      return null;
    }

    try {
      return resultSet.uniqueResult();
    } catch (com.googlecode.cqengine.resultset.common.NonUniqueObjectException e) {
      throw new NonUniqueObjectException(e);
    }
  }

  public List<AssetIssueContract> getAssetIssueByOwnerAddress(String ownerAddress) {
    if (StringUtils.isEmpty(ownerAddress)) {
      logger.info("ownerAddress is empty");
      return Lists.newArrayList();
    }
    IndexedCollection<AssetIssueContract> index = indexHelper.getAssetIssueIndex();
    ResultSet<AssetIssueContract> resultSet =
        index.retrieve(equal(AssetIssueIndex.AssetIssue_OWNER_RADDRESS, ownerAddress));

    return ImmutableList.copyOf(resultSet);
  }
}<|MERGE_RESOLUTION|>--- conflicted
+++ resolved
@@ -41,20 +41,12 @@
 @Slf4j
 public class StoreAPI {
 
-<<<<<<< HEAD
-  @Autowired
-  private IndexHelper indexHelper;
-
-  /**
-   * ********************************* * account api * ***************************************
-=======
   @Autowired(required = false)
   private IndexHelper indexHelper;
 
   /* *******************************************************************************
    * *                            account api                                      *
    * *******************************************************************************
->>>>>>> 4cad56ae
    */
   public List<Account> getAccountAll() {
     IndexedCollection<Account> index = indexHelper.getAccountIndex();
@@ -85,14 +77,9 @@
     return (long) index.size();
   }
 
-<<<<<<< HEAD
-  /**
-   * ******************************** * block api * ***************************************
-=======
   /* *******************************************************************************
    * *                          block api                                          *
    * *******************************************************************************
->>>>>>> 4cad56ae
    */
   public long getBlockCount() {
     IndexedCollection<Block> index = indexHelper.getBlockIndex();
@@ -193,14 +180,9 @@
     return ImmutableList.copyOf(Streams.stream(resultSet).limit(topN).iterator());
   }
 
-<<<<<<< HEAD
-  /**
-   * ***************************** * transaction api * ************************************
-=======
   /* *******************************************************************************
    * *                       transaction api                                       *
    * *******************************************************************************
->>>>>>> 4cad56ae
    */
   public long getTransactionCount() {
     IndexedCollection<Transaction> index = indexHelper.getTransactionIndex();
@@ -308,23 +290,16 @@
 
     return ImmutableList.copyOf(Streams.stream(resultSet).limit(topN).iterator());
   }
-
-<<<<<<< HEAD
-  /**
-   * ********************************* * witness api * ***************************************
-   */
   
-  public List<Witness> getWitnessAll() {
-    IndexedCollection<Witness> index = indexHelper.getWitnessIndex();
-    return ImmutableList.copyOf(index);
-  }
-
-=======
   /* *******************************************************************************
    * *                            witness api                                      *
    * *******************************************************************************
    */
->>>>>>> 4cad56ae
+  public List<Witness> getWitnessAll() {
+    IndexedCollection<Witness> index = indexHelper.getWitnessIndex();
+    return ImmutableList.copyOf(index);
+  }
+
   public Witness getWitnessByAddress(String address) throws NonUniqueObjectException {
     if (StringUtils.isEmpty(address)) {
       logger.info("address is empty");
@@ -387,14 +362,9 @@
     return (long) index.size();
   }
 
-<<<<<<< HEAD
-  /**
-   * ************************ * AssetIssue api * ********************************
-=======
   /* *******************************************************************************
    * *                        AssetIssue api                                       *
    * *******************************************************************************
->>>>>>> 4cad56ae
    */
   public List<AssetIssueContract> getAssetIssueAll() {
     IndexedCollection<AssetIssueContract> index = indexHelper.getAssetIssueIndex();
