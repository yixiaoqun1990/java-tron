--- conflicted
+++ resolved
@@ -110,8 +110,7 @@
     }
   }
 
-
-  public void consumeForCreateNewAccount(AccountCapsule accountCapsule, long now)
+  private void consumeForCreateNewAccount(AccountCapsule accountCapsule, long now)
       throws ValidateBandwidthException {
     long cost = ChainConstant.CREATE_NEW_ACCOUNT_COST;
 
@@ -136,16 +135,7 @@
 
   }
 
-<<<<<<< HEAD
-  public long getCreateNewAccountCost() {
-    //to be determined
-    return 10000;//100*100
-  }
-
-  public boolean contractCreateNewAccount(Contract contract) {
-=======
   private boolean contractCreateNewAccount(Contract contract) {
->>>>>>> b665d43f
     AccountCapsule toAccount;
     switch (contract.getType()) {
       case TransferContract:
