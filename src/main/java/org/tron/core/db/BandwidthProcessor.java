package org.tron.core.db;


import static org.tron.protos.Protocol.Transaction.Contract.ContractType.TransferAssetContract;

import com.google.protobuf.ByteString;
import java.util.List;
import lombok.extern.slf4j.Slf4j;
import org.tron.common.utils.ByteArray;
import org.tron.common.utils.StringUtil;
import org.tron.core.capsule.AccountCapsule;
import org.tron.core.capsule.AssetIssueCapsule;
import org.tron.core.capsule.TransactionCapsule;
import org.tron.core.config.Parameter.ChainConstant;
import org.tron.core.exception.ValidateBandwidthException;
import org.tron.protos.Contract.TransferAssetContract;
import org.tron.protos.Protocol.Transaction.Contract;

@Slf4j
public class BandwidthProcessor {

  private Manager dbManager;
  private long precision;
  private long windowSize;

  public BandwidthProcessor(Manager manager) {
    this.dbManager = manager;
    this.precision = ChainConstant.PRECISION;
    this.windowSize = ChainConstant.WINDOW_SIZE_MS / ChainConstant.BLOCK_PRODUCED_INTERVAL;
  }

  private long divideCeil(long numerator, long denominator) {
    return (numerator / denominator) + ((numerator % denominator) > 0 ? 1 : 0);
  }

  private long increase(long lastUsage, long usage, long lastTime, long now)
      throws ValidateBandwidthException {
    long averageUsage = divideCeil(usage * precision, windowSize);

    if (lastTime != now) {
      if (now < lastTime) {
        throw new ValidateBandwidthException("new operation time must more than last time");
      }
      if (lastTime + windowSize > now) {
        long delta = now - lastTime;
        double decay = (windowSize - delta) / windowSize;
        lastUsage = Math.round(lastUsage * decay);
      } else {
        lastUsage = 0;
      }
    }
    lastUsage += averageUsage; // 更新新的平均使用量
    return lastUsage;
  }

  private long getUsage(long usage) {
    return usage * windowSize / precision;
  }

  public void consumeBandwidth(TransactionCapsule trx) throws ValidateBandwidthException {
    List<Contract> contracts =
        trx.getInstance().getRawData().getContractList();

    for (Contract contract : contracts) {
      long bytes = contract.toByteArray().length;
      byte[] address = TransactionCapsule.getOwner(contract);
      AccountCapsule accountCapsule = dbManager.getAccountStore().get(address);
      if (accountCapsule == null) {
        throw new ValidateBandwidthException("account not exists");
      }
      long now = dbManager.getHeadBlockTimeStamp();

      if (contract.getType() == TransferAssetContract) {
<<<<<<< HEAD
        ByteString assetName;
        try {
          assetName = contract.getParameter().unpack(TransferAssetContract.class).getAssetName();
        } catch (Exception ex) {
          throw new RuntimeException(ex.getMessage());
        }
        String assetNameString = ByteArray.toStr(assetName.toByteArray());
        AssetIssueCapsule assetIssueCapsule
            = dbManager.getAssetIssueStore().get(assetName.toByteArray());
        long freeAssetNetLimit = assetIssueCapsule.getFreeAssetNetLimit();

        long freeAssetNetUsage = accountCapsule
            .getFreeAssetNetUsage(assetNameString);
        long latestAssetOperationTime = accountCapsule
            .getLatestAssetOperationTime(assetNameString);

        long newFreeAssetNetUsage = increase(freeAssetNetUsage, 0,
            latestAssetOperationTime, now);

        if (bytes <= (freeAssetNetLimit - getUsage(newFreeAssetNetUsage))) {
          AccountCapsule issuerAccountCapsule = dbManager.getAccountStore()
              .get(assetIssueCapsule.getOwnerAddress().toByteArray());
          long issuerWeight = issuerAccountCapsule.getFrozenBalance();
          long issuerNetUsage = issuerAccountCapsule.getNetUsage();
          long latestConsumeTime = issuerAccountCapsule.getLatestConsumeTime();
          long issuerNetLimit = issuerWeight * totalNetLimit / totalNetWeight;

          long newIssuerNetUsage = increase(issuerNetUsage, 0, latestConsumeTime, now);

          if (bytes <= (issuerNetLimit - getUsage(newIssuerNetUsage))) {
            latestConsumeTime = now;
            latestAssetOperationTime = now;
            latestOperationTime = now;
            newIssuerNetUsage = increase(newIssuerNetUsage, bytes, latestConsumeTime, now);
            newFreeAssetNetUsage = increase(newFreeAssetNetUsage,
                bytes, latestAssetOperationTime, now);
            issuerAccountCapsule.setNetUsage(newIssuerNetUsage);
            issuerAccountCapsule.setLatestConsumeTime(latestConsumeTime);
            accountCapsule.setLatestOperationTime(latestOperationTime);
            accountCapsule.putLatestAssetOperationTimeMap(assetNameString,
                latestAssetOperationTime);
            accountCapsule.putFreeAssetNetUsage(assetNameString, newFreeAssetNetUsage);

            dbManager.getAccountStore().put(accountCapsule.createDbKey(), accountCapsule);
            dbManager.getAccountStore().put(issuerAccountCapsule.createDbKey(),
                issuerAccountCapsule);
            continue;
          }
          logger.info("The " + assetNameString + "issuer does not have enough bandwidth"
              + "Asset Issuer address: "
              + StringUtil.createReadableString(assetIssueCapsule.getOwnerAddress().toByteArray()));
=======
        if (useAssetAccountNet(contract, accountCapsule, now, bytes)) {
          continue;
>>>>>>> fa0819c2
        }
        logger.info("The " + assetNameString + " free bandwidth is not enough");
      }

      if (useFreeNet(accountCapsule, bytes, now)) {
        continue;
      }

      if (useAccountNet(accountCapsule, bytes, now)) {
        continue;
      }

      throw new ValidateBandwidthException("bandwidth is not enough");
    }
  }


  private boolean useAssetAccountNet(Contract contract, AccountCapsule accountCapsule, long now,
      long bytes)
      throws ValidateBandwidthException {

    ByteString assetName;
    try {
      assetName = contract.getParameter().unpack(TransferAssetContract.class).getAssetName();
    } catch (Exception ex) {
      throw new RuntimeException(ex.getMessage());
    }
    String assetNameString = ByteArray.toStr(assetName.toByteArray());
    AssetIssueCapsule assetIssueCapsule
        = dbManager.getAssetIssueStore().get(assetName.toByteArray());
    long freeAssetNetLimit = assetIssueCapsule.getFreeAssetNetLimit();

    long freeAssetNetUsage = accountCapsule
        .getFreeAssetNetUsage(assetNameString);
    long latestAssetOperationTime = accountCapsule
        .getLatestAssetOperationTime(assetNameString);

    long newFreeAssetNetUsage = increase(freeAssetNetUsage, 0,
        latestAssetOperationTime, now);

    if (bytes <= (freeAssetNetLimit - getUsage(newFreeAssetNetUsage))) {
      AccountCapsule issuerAccountCapsule = dbManager.getAccountStore()
          .get(assetIssueCapsule.getOwnerAddress().toByteArray());
      long issuerWeight = issuerAccountCapsule.getFrozenBalance();
      long issuerNetUsage = issuerAccountCapsule.getNetUsage();
      long latestConsumeTime = issuerAccountCapsule.getLatestConsumeTime();

      long totalNetLimit = dbManager.getDynamicPropertiesStore().getTotalNetLimit();
      long totalNetWeight = dbManager.getDynamicPropertiesStore().getTotalNetWeight();
      long issuerNetLimit = issuerWeight * totalNetLimit / totalNetWeight;

      long newIssuerNetUsage = increase(issuerNetUsage, 0, latestConsumeTime, now);

      if (bytes <= (issuerNetLimit - getUsage(newIssuerNetUsage))) {
        latestConsumeTime = now;
        latestAssetOperationTime = now;
        long latestOperationTime = now;
        newIssuerNetUsage = increase(newIssuerNetUsage, bytes, latestConsumeTime, now);
        newFreeAssetNetUsage = increase(newFreeAssetNetUsage,
            bytes, latestAssetOperationTime, now);
        issuerAccountCapsule.setNetUsage(newIssuerNetUsage);
        issuerAccountCapsule.setLatestConsumeTime(latestConsumeTime);
        accountCapsule.setLatestOperationTime(latestOperationTime);
        accountCapsule.putLatestAssetOperationTimeMap(assetNameString,
            latestAssetOperationTime);
        accountCapsule.putFreeAssetNetUsage(assetNameString, newFreeAssetNetUsage);

        dbManager.getAccountStore().put(accountCapsule.createDbKey(), accountCapsule);
        dbManager.getAccountStore().put(issuerAccountCapsule.createDbKey(),
            issuerAccountCapsule);
        return true;
      }
<<<<<<< HEAD
      logger.info("Bandwidth is running out. Now use free bandwidth");
      long freeNetLimit = dbManager.getDynamicPropertiesStore().getFreeNetLimit();
      long freeNetUsage = accountCapsule.getFreeNetUsage();
      long latestConsumeFreeTime = accountCapsule.getLatestConsumeFreeTime();

      long newFreeNetUsage = increase(freeNetUsage, 0, latestConsumeFreeTime, now);

      if (bytes <= (freeNetLimit - getUsage(newFreeNetUsage))) {
        long publicNetLimit = dbManager.getDynamicPropertiesStore().getPublicNetLimit();
        long publicNetUsage = dbManager.getDynamicPropertiesStore().getPublicNetUsage();
        long publicNetTime = dbManager.getDynamicPropertiesStore().getPublicNetTime();

        long newPublicNetUsage = increase(publicNetUsage, 0, publicNetTime, now);

        if (bytes <= (publicNetLimit - getUsage(newPublicNetUsage))) {
          latestConsumeFreeTime = now;
          latestOperationTime = now;
          publicNetTime = now;
          newFreeNetUsage = increase(newFreeNetUsage, bytes, latestConsumeTime, now);
          newPublicNetUsage = increase(newPublicNetUsage, bytes, publicNetTime, now);
          accountCapsule.setFreeNetUsage(newFreeNetUsage);
          accountCapsule.setLatestConsumeFreeTime(latestConsumeFreeTime);
          accountCapsule.setLatestOperationTime(latestOperationTime);

          dbManager.getDynamicPropertiesStore().savePublicNetUsage(newPublicNetUsage);
          dbManager.getDynamicPropertiesStore().savePublicNetTime(publicNetTime);
          dbManager.getAccountStore().put(accountCapsule.createDbKey(), accountCapsule);
          continue;
        }
        logger.info("Public bandwidth is not enough");
      }
      throw new ValidateBandwidthException("Free bandwidth is running out");
=======
    }

    return false;
  }

  private boolean useAccountNet(AccountCapsule accountCapsule, long bytes, long now)
      throws ValidateBandwidthException {

    long weight = accountCapsule.getFrozenBalance();
    long netUsage = accountCapsule.getNetUsage();
    long latestConsumeTime = accountCapsule.getLatestConsumeTime();
    long totalNetLimit = dbManager.getDynamicPropertiesStore().getTotalNetLimit();
    long totalNetWeight = dbManager.getDynamicPropertiesStore().getTotalNetWeight();
    long netLimit = weight * totalNetLimit / totalNetWeight;

    long newNetUsage = increase(netUsage, 0, latestConsumeTime, now);

    if (bytes <= (netLimit - getUsage(newNetUsage))) {
      latestConsumeTime = now;
      long latestOperationTime = now;
      newNetUsage = increase(newNetUsage, bytes, latestConsumeTime, now);
      accountCapsule.setNetUsage(newNetUsage);
      accountCapsule.setLatestOperationTime(latestOperationTime);
      accountCapsule.setLatestConsumeTime(latestConsumeTime);

      dbManager.getAccountStore().put(accountCapsule.createDbKey(), accountCapsule);
      return false;
    }
    return true;
  }

  private boolean useFreeNet(AccountCapsule accountCapsule, long bytes, long now)
      throws ValidateBandwidthException {

    long freeNetLimit = dbManager.getDynamicPropertiesStore().getFreeNetLimit();
    long freeNetUsage = accountCapsule.getFreeNetUsage();
    long latestConsumeFreeTime = accountCapsule.getLatestConsumeFreeTime();
    long latestConsumeTime = accountCapsule.getLatestConsumeTime();
    long newFreeNetUsage = increase(freeNetUsage, 0, latestConsumeFreeTime, now);

    if (bytes <= (freeNetLimit - getUsage(newFreeNetUsage))) {
      long publicNetLimit = dbManager.getDynamicPropertiesStore().getPublicNetLimit();
      long publicNetUsage = dbManager.getDynamicPropertiesStore().getPublicNetUsage();
      long publicNetTime = dbManager.getDynamicPropertiesStore().getPublicNetTime();

      long newPublicNetUsage = increase(publicNetUsage, 0, publicNetTime, now);

      if (bytes <= (publicNetLimit - getUsage(newPublicNetUsage))) {
        latestConsumeFreeTime = now;
        long latestOperationTime = now;
        publicNetTime = now;
        newFreeNetUsage = increase(newFreeNetUsage, bytes, latestConsumeTime, now);
        newPublicNetUsage = increase(newPublicNetUsage, bytes, publicNetTime, now);
        accountCapsule.setFreeNetUsage(newFreeNetUsage);
        accountCapsule.setLatestConsumeFreeTime(latestConsumeFreeTime);
        accountCapsule.setLatestOperationTime(latestOperationTime);

        dbManager.getDynamicPropertiesStore().savePublicNetUsage(newPublicNetUsage);
        dbManager.getDynamicPropertiesStore().savePublicNetTime(publicNetTime);
        dbManager.getAccountStore().put(accountCapsule.createDbKey(), accountCapsule);
        return true;
      }
>>>>>>> fa0819c2
    }

    return false;
  }
}

<|MERGE_RESOLUTION|>--- conflicted
+++ resolved
@@ -7,7 +7,6 @@
 import java.util.List;
 import lombok.extern.slf4j.Slf4j;
 import org.tron.common.utils.ByteArray;
-import org.tron.common.utils.StringUtil;
 import org.tron.core.capsule.AccountCapsule;
 import org.tron.core.capsule.AssetIssueCapsule;
 import org.tron.core.capsule.TransactionCapsule;
@@ -71,64 +70,10 @@
       long now = dbManager.getHeadBlockTimeStamp();
 
       if (contract.getType() == TransferAssetContract) {
-<<<<<<< HEAD
-        ByteString assetName;
-        try {
-          assetName = contract.getParameter().unpack(TransferAssetContract.class).getAssetName();
-        } catch (Exception ex) {
-          throw new RuntimeException(ex.getMessage());
-        }
-        String assetNameString = ByteArray.toStr(assetName.toByteArray());
-        AssetIssueCapsule assetIssueCapsule
-            = dbManager.getAssetIssueStore().get(assetName.toByteArray());
-        long freeAssetNetLimit = assetIssueCapsule.getFreeAssetNetLimit();
-
-        long freeAssetNetUsage = accountCapsule
-            .getFreeAssetNetUsage(assetNameString);
-        long latestAssetOperationTime = accountCapsule
-            .getLatestAssetOperationTime(assetNameString);
-
-        long newFreeAssetNetUsage = increase(freeAssetNetUsage, 0,
-            latestAssetOperationTime, now);
-
-        if (bytes <= (freeAssetNetLimit - getUsage(newFreeAssetNetUsage))) {
-          AccountCapsule issuerAccountCapsule = dbManager.getAccountStore()
-              .get(assetIssueCapsule.getOwnerAddress().toByteArray());
-          long issuerWeight = issuerAccountCapsule.getFrozenBalance();
-          long issuerNetUsage = issuerAccountCapsule.getNetUsage();
-          long latestConsumeTime = issuerAccountCapsule.getLatestConsumeTime();
-          long issuerNetLimit = issuerWeight * totalNetLimit / totalNetWeight;
-
-          long newIssuerNetUsage = increase(issuerNetUsage, 0, latestConsumeTime, now);
-
-          if (bytes <= (issuerNetLimit - getUsage(newIssuerNetUsage))) {
-            latestConsumeTime = now;
-            latestAssetOperationTime = now;
-            latestOperationTime = now;
-            newIssuerNetUsage = increase(newIssuerNetUsage, bytes, latestConsumeTime, now);
-            newFreeAssetNetUsage = increase(newFreeAssetNetUsage,
-                bytes, latestAssetOperationTime, now);
-            issuerAccountCapsule.setNetUsage(newIssuerNetUsage);
-            issuerAccountCapsule.setLatestConsumeTime(latestConsumeTime);
-            accountCapsule.setLatestOperationTime(latestOperationTime);
-            accountCapsule.putLatestAssetOperationTimeMap(assetNameString,
-                latestAssetOperationTime);
-            accountCapsule.putFreeAssetNetUsage(assetNameString, newFreeAssetNetUsage);
-
-            dbManager.getAccountStore().put(accountCapsule.createDbKey(), accountCapsule);
-            dbManager.getAccountStore().put(issuerAccountCapsule.createDbKey(),
-                issuerAccountCapsule);
-            continue;
-          }
-          logger.info("The " + assetNameString + "issuer does not have enough bandwidth"
-              + "Asset Issuer address: "
-              + StringUtil.createReadableString(assetIssueCapsule.getOwnerAddress().toByteArray()));
-=======
         if (useAssetAccountNet(contract, accountCapsule, now, bytes)) {
           continue;
->>>>>>> fa0819c2
         }
-        logger.info("The " + assetNameString + " free bandwidth is not enough");
+        logger.info("The asset free bandwidth is not enough");
       }
 
       if (useFreeNet(accountCapsule, bytes, now)) {
@@ -199,40 +144,6 @@
             issuerAccountCapsule);
         return true;
       }
-<<<<<<< HEAD
-      logger.info("Bandwidth is running out. Now use free bandwidth");
-      long freeNetLimit = dbManager.getDynamicPropertiesStore().getFreeNetLimit();
-      long freeNetUsage = accountCapsule.getFreeNetUsage();
-      long latestConsumeFreeTime = accountCapsule.getLatestConsumeFreeTime();
-
-      long newFreeNetUsage = increase(freeNetUsage, 0, latestConsumeFreeTime, now);
-
-      if (bytes <= (freeNetLimit - getUsage(newFreeNetUsage))) {
-        long publicNetLimit = dbManager.getDynamicPropertiesStore().getPublicNetLimit();
-        long publicNetUsage = dbManager.getDynamicPropertiesStore().getPublicNetUsage();
-        long publicNetTime = dbManager.getDynamicPropertiesStore().getPublicNetTime();
-
-        long newPublicNetUsage = increase(publicNetUsage, 0, publicNetTime, now);
-
-        if (bytes <= (publicNetLimit - getUsage(newPublicNetUsage))) {
-          latestConsumeFreeTime = now;
-          latestOperationTime = now;
-          publicNetTime = now;
-          newFreeNetUsage = increase(newFreeNetUsage, bytes, latestConsumeTime, now);
-          newPublicNetUsage = increase(newPublicNetUsage, bytes, publicNetTime, now);
-          accountCapsule.setFreeNetUsage(newFreeNetUsage);
-          accountCapsule.setLatestConsumeFreeTime(latestConsumeFreeTime);
-          accountCapsule.setLatestOperationTime(latestOperationTime);
-
-          dbManager.getDynamicPropertiesStore().savePublicNetUsage(newPublicNetUsage);
-          dbManager.getDynamicPropertiesStore().savePublicNetTime(publicNetTime);
-          dbManager.getAccountStore().put(accountCapsule.createDbKey(), accountCapsule);
-          continue;
-        }
-        logger.info("Public bandwidth is not enough");
-      }
-      throw new ValidateBandwidthException("Free bandwidth is running out");
-=======
     }
 
     return false;
@@ -259,9 +170,9 @@
       accountCapsule.setLatestConsumeTime(latestConsumeTime);
 
       dbManager.getAccountStore().put(accountCapsule.createDbKey(), accountCapsule);
-      return false;
-    }
-    return true;
+      return true;
+    }
+    return false;
   }
 
   private boolean useFreeNet(AccountCapsule accountCapsule, long bytes, long now)
@@ -295,7 +206,6 @@
         dbManager.getAccountStore().put(accountCapsule.createDbKey(), accountCapsule);
         return true;
       }
->>>>>>> fa0819c2
     }
 
     return false;
