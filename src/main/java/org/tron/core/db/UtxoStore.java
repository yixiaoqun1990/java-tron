--- conflicted
+++ resolved
@@ -1,182 +1,163 @@
-/*
- * java-tron is free software: you can redistribute it and/or modify
- * it under the terms of the GNU General Public License as published by
- * the Free Software Foundation, either version 3 of the License, or
- * (at your option) any later version.
- *
- * java-tron is distributed in the hope that it will be useful,
- * but WITHOUT ANY WARRANTY; without even the implied warranty of
- * MERCHANTABILITY or FITNESS FOR A PARTICULAR PURPOSE.  See the
- * GNU General Public License for more details.
- *
- * You should have received a copy of the GNU General Public License
- * along with this program.  If not, see <http://www.gnu.org/licenses/>.
- */
-
-
-package org.tron.core.db;
-
-import com.google.protobuf.InvalidProtocolBufferException;
-import java.util.ArrayList;
-import java.util.HashMap;
-import java.util.Set;
-import org.apache.commons.lang3.ArrayUtils;
-import org.slf4j.Logger;
-import org.slf4j.LoggerFactory;
-import org.tron.common.crypto.ECKey;
-import org.tron.common.utils.ByteArray;
-import org.tron.core.SpendableOutputs;
-import org.tron.protos.Protocol.TXOutput;
-import org.tron.protos.Protocol.TXOutputs;
-
-<<<<<<< HEAD
-=======
-import java.util.ArrayList;
-import java.util.HashMap;
-import java.util.Optional;
-import java.util.Set;
-
->>>>>>> 8b8439fb
-
-public class UtxoStore extends TronDatabase {
-
-  public static final Logger logger = LoggerFactory.getLogger("UTXOStore");
-
-  private UtxoStore(String dbName) {
-    super(dbName);
-  }
-
-
-  private static UtxoStore instance;
-
-  /**
-   * create fun.
-   *
-   * @param dbName the name of database
-   */
-  public static UtxoStore create(String dbName) {
-    if (instance == null) {
-      synchronized (UtxoStore.class) {
-        if (instance == null) {
-          instance = new UtxoStore(dbName);
-        }
-      }
-    }
-    return instance;
-  }
-
-
-  public void reSet() {
-    this.dbSource.resetDb();
-  }
-
-  public byte[] find(byte[] key) {
-    return dbSource.getData(key);
-  }
-
-
-  public Set<byte[]> getKeys() {
-    return dbSource.allKeys();
-  }
-
-  /**
-   * save  utxo.
-   */
-  public void saveUtxo(byte[] utxoKey, byte[] utxoData) {
-    dbSource.putData(utxoKey, utxoData);
-  }
-
-  /**
-   * Find spendable outputs.
-   */
-  public SpendableOutputs findSpendableOutputs(byte[] pubKeyHash, long amount) {
-    SpendableOutputs spendableOutputs = new SpendableOutputs();
-    HashMap<String, long[]> unspentOutputs = new HashMap<>();
-    long accumulated = 0L;
-
-    for (byte[] key : getDbSource().allKeys()) {
-      byte[] txOutputsData = getDbSource().getData(key);
-      try {
-        TXOutputs txOutputs = TXOutputs.parseFrom(txOutputsData);
-        int len = txOutputs.getOutputsCount();
-        String toHexString = ByteArray.toHexString(key);
-
-        for (int i = 0; i < len; i++) {
-          TXOutput txOutput = txOutputs.getOutputs(i);
-          if (ByteArray.toHexString(ECKey.computeAddress(pubKeyHash))
-              .equals(ByteArray.toHexString(txOutput.getPubKeyHash().toByteArray()))
-<<<<<<< HEAD
-              && accumulated < amount) {
-            accumulated += txOutput.getValue();
-
-            long[] v = unspentOutputs.get(ByteArray.toHexString(key));
-=======
-                  && accumulated < amount) {
->>>>>>> 8b8439fb
-
-            accumulated += txOutput.getValue();
-            long[] v = Optional.ofNullable(unspentOutputs.get(toHexString)).orElse(new long[0]);
-            unspentOutputs.put(toHexString, ArrayUtils.add(v, i));
-          }
-        }
-      } catch (InvalidProtocolBufferException e) {
-        e.printStackTrace();
-      }
-    }
-
-    spendableOutputs.setAmount(accumulated);
-    spendableOutputs.setUnspentOutputs(unspentOutputs);
-
-    return spendableOutputs;
-  }
-
-  /**
-   * Find related UTXOs.
-   */
-  public ArrayList<TXOutput> findUtxo(byte[] address) {
-    ArrayList<TXOutput> utxos = new ArrayList<>();
-
-    Set<byte[]> keySet = getDbSource().allKeys();
-
-    for (byte[] key : keySet) {
-      byte[] txData = getDbSource().getData(key);
-      try {
-        TXOutputs txOutputs = TXOutputs.parseFrom(txData);
-        for (TXOutput txOutput : txOutputs.getOutputsList()) {
-          if (ByteArray.toHexString(ECKey.computeAddress(address))
-              .equals(ByteArray.toHexString(txOutput.getPubKeyHash().toByteArray()))) {
-            utxos.add(txOutput);
-          }
-        }
-      } catch (InvalidProtocolBufferException e) {
-        e.printStackTrace();
-      }
-    }
-
-    return utxos;
-  }
-
-  public void close() {
-    dbSource.closeDB();
-  }
-
-  @Override
-  public void put(byte[] key, Object item) {
-
-  }
-
-  @Override
-  public void delete(byte[] key) {
-
-  }
-
-  @Override
-  public Object get(byte[] key) {
-    return null;
-  }
-
-  @Override
-  public boolean has(byte[] key) {
-    return false;
-  }
-}
+/*
+ * java-tron is free software: you can redistribute it and/or modify
+ * it under the terms of the GNU General Public License as published by
+ * the Free Software Foundation, either version 3 of the License, or
+ * (at your option) any later version.
+ *
+ * java-tron is distributed in the hope that it will be useful,
+ * but WITHOUT ANY WARRANTY; without even the implied warranty of
+ * MERCHANTABILITY or FITNESS FOR A PARTICULAR PURPOSE.  See the
+ * GNU General Public License for more details.
+ *
+ * You should have received a copy of the GNU General Public License
+ * along with this program.  If not, see <http://www.gnu.org/licenses/>.
+ */
+
+
+package org.tron.core.db;
+
+import com.google.protobuf.InvalidProtocolBufferException;
+import org.apache.commons.lang3.ArrayUtils;
+import org.slf4j.Logger;
+import org.slf4j.LoggerFactory;
+import org.tron.common.crypto.ECKey;
+import org.tron.common.utils.ByteArray;
+import org.tron.core.SpendableOutputs;
+import org.tron.protos.Protocol.TXOutput;
+import org.tron.protos.Protocol.TXOutputs;
+
+import java.util.ArrayList;
+import java.util.HashMap;
+import java.util.Optional;
+import java.util.Set;
+
+
+public class UtxoStore extends TronDatabase {
+
+  public static final Logger logger = LoggerFactory.getLogger("UTXOStore");
+
+  private UtxoStore(String dbName) {
+    super(dbName);
+  }
+
+  @Override
+  void add() {
+
+  }
+
+  @Override
+  void del() {
+
+  }
+
+  @Override
+  void fetch() {
+
+  }
+
+  private static UtxoStore instance;
+
+  /**
+   * create fun.
+   *
+   * @param dbName the name of database
+   */
+  public static UtxoStore create(String dbName) {
+    if (instance == null) {
+      synchronized (UtxoStore.class) {
+        if (instance == null) {
+          instance = new UtxoStore(dbName);
+        }
+      }
+    }
+    return instance;
+  }
+
+
+  public void reSet() {
+    this.dbSource.resetDb();
+  }
+
+  public byte[] find(byte[] key) {
+    return dbSource.getData(key);
+  }
+
+
+  public Set<byte[]> getKeys() {
+    return dbSource.allKeys();
+  }
+
+  /**
+   * save  utxo.
+   */
+  public void saveUtxo(byte[] utxoKey, byte[] utxoData) {
+    dbSource.putData(utxoKey, utxoData);
+  }
+
+  /**
+   * Find spendable outputs.
+   */
+  public SpendableOutputs findSpendableOutputs(byte[] pubKeyHash, long amount) {
+    SpendableOutputs spendableOutputs = new SpendableOutputs();
+    HashMap<String, long[]> unspentOutputs = new HashMap<>();
+    long accumulated = 0L;
+
+    for (byte[] key : getDbSource().allKeys()) {
+      byte[] txOutputsData = getDbSource().getData(key);
+      try {
+        TXOutputs txOutputs = TXOutputs.parseFrom(txOutputsData);
+        int len = txOutputs.getOutputsCount();
+        String toHexString = ByteArray.toHexString(key);
+
+        for (int i = 0; i < len; i++) {
+          TXOutput txOutput = txOutputs.getOutputs(i);
+          if (ByteArray.toHexString(ECKey.computeAddress(pubKeyHash))
+              .equals(ByteArray.toHexString(txOutput.getPubKeyHash().toByteArray()))
+                  && accumulated < amount) {
+
+            accumulated += txOutput.getValue();
+            long[] v = Optional.ofNullable(unspentOutputs.get(toHexString)).orElse(new long[0]);
+            unspentOutputs.put(toHexString, ArrayUtils.add(v, i));
+          }
+        }
+      } catch (InvalidProtocolBufferException e) {
+        e.printStackTrace();
+      }
+    }
+
+    spendableOutputs.setAmount(accumulated);
+    spendableOutputs.setUnspentOutputs(unspentOutputs);
+
+    return spendableOutputs;
+  }
+
+  /**
+   * Find related UTXOs.
+   */
+  public ArrayList<TXOutput> findUtxo(byte[] address) {
+    ArrayList<TXOutput> utxos = new ArrayList<>();
+
+    Set<byte[]> keySet = getDbSource().allKeys();
+
+    for (byte[] key : keySet) {
+      byte[] txData = getDbSource().getData(key);
+      try {
+        TXOutputs txOutputs = TXOutputs.parseFrom(txData);
+        for (TXOutput txOutput : txOutputs.getOutputsList()) {
+          if (ByteArray.toHexString(ECKey.computeAddress(address))
+              .equals(ByteArray.toHexString(txOutput.getPubKeyHash().toByteArray()))) {
+            utxos.add(txOutput);
+          }
+        }
+      } catch (InvalidProtocolBufferException e) {
+        e.printStackTrace();
+      }
+    }
+
+    return utxos;
+  }
+
+  public void close() {
+    dbSource.closeDB();
+  }
+}