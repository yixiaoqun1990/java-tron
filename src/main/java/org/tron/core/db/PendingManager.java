--- conflicted
+++ resolved
@@ -5,11 +5,8 @@
 import lombok.Getter;
 import lombok.extern.slf4j.Slf4j;
 import org.tron.core.capsule.TransactionCapsule;
-<<<<<<< HEAD
+import org.tron.core.exception.BadItemException;
 import org.tron.core.exception.AccountResourceInsufficientException;
-=======
-import org.tron.core.exception.BadItemException;
->>>>>>> 29dc091e
 import org.tron.core.exception.ContractExeException;
 import org.tron.core.exception.ContractValidateException;
 import org.tron.core.exception.DupTransactionException;
@@ -34,33 +31,6 @@
 
   @Override
   public void close() {
-<<<<<<< HEAD
-    this.tmpTransactions.stream()
-        .filter(
-            trx -> dbManager.getTransactionStore().get(trx.getTransactionId().getBytes()) == null)
-        .forEach(trx -> {
-          try {
-            dbManager.pushTransactions(trx);
-          } catch (ValidateSignatureException e) {
-            logger.debug(e.getMessage(), e);
-          } catch (ContractValidateException e) {
-            logger.debug(e.getMessage(), e);
-          } catch (ContractExeException e) {
-            logger.debug(e.getMessage(), e);
-          } catch (AccountResourceInsufficientException e) {
-            logger.debug(e.getMessage(), e);
-          } catch (DupTransactionException e) {
-            logger.debug("pending manager: dup trans", e);
-          } catch (TaposException e) {
-            logger.debug("pending manager: tapos exception", e);
-          } catch (TooBigTransactionException e) {
-            logger.debug("too big transaction");
-          } catch (TransactionExpirationException e) {
-            logger.debug("expiration transaction");
-          }
-        });
-    dbManager.getPoppedTransactions().stream()
-=======
     rePush(this.tmpTransactions);
     rePush(dbManager.getPoppedTransactions());
     dbManager.getPoppedTransactions().clear();
@@ -69,7 +39,6 @@
 
   private void rePush(List<TransactionCapsule> txs) {
     txs.stream()
->>>>>>> 29dc091e
         .filter(
             trx -> {
               try {
