package org.tron.core.db;

import java.util.ArrayList;
import java.util.List;
import lombok.Getter;
import lombok.extern.slf4j.Slf4j;
import org.tron.core.capsule.TransactionCapsule;

@Slf4j
public class PendingManager implements AutoCloseable {

  @Getter
  static List<TransactionCapsule> tmpTransactions = new ArrayList<>();
  Manager dbManager;

  public PendingManager(Manager db) {

    long jack_pendingManager_init_start = System.nanoTime() / 1000000;

    this.dbManager = db;
    tmpTransactions.addAll(db.getPendingTransactions());
    db.getPendingTransactions().clear();
    db.getSession().reset();

    logger.error("pending to block total consume: {} ms",
        System.nanoTime() / 1000000 - jack_pendingManager_init_start);
  }

  @Override
  public void close() {

<<<<<<< HEAD
    for (TransactionCapsule tx : this.tmpTransactions) {
      try {
        dbManager.getRepushTransactions().put(tx);
      } catch (InterruptedException e) {
        continue;
      }
    }

    for (TransactionCapsule tx : dbManager.getPoppedTransactions()) {
      try {
        dbManager.getRepushTransactions().put(tx);
      } catch (InterruptedException e) {
        continue;
      }
    }

    dbManager.getPoppedTransactions().clear();
    tmpTransactions.clear();
=======
    long jack_repush_start = System.nanoTime() / 1000000;

    rePush(this.tmpTransactions);
    rePush(dbManager.getPoppedTransactions());
    dbManager.getPoppedTransactions().clear();
    tmpTransactions.clear();

    logger.error("repush total consume: {} ms",
        System.nanoTime() / 1000000 - jack_repush_start);

  }
>>>>>>> c38ca473

  }
}<|MERGE_RESOLUTION|>--- conflicted
+++ resolved
@@ -29,7 +29,7 @@
   @Override
   public void close() {
 
-<<<<<<< HEAD
+    long jack_close_start = System.nanoTime() / 1000000;
     for (TransactionCapsule tx : this.tmpTransactions) {
       try {
         dbManager.getRepushTransactions().put(tx);
@@ -48,19 +48,8 @@
 
     dbManager.getPoppedTransactions().clear();
     tmpTransactions.clear();
-=======
-    long jack_repush_start = System.nanoTime() / 1000000;
 
-    rePush(this.tmpTransactions);
-    rePush(dbManager.getPoppedTransactions());
-    dbManager.getPoppedTransactions().clear();
-    tmpTransactions.clear();
-
-    logger.error("repush total consume: {} ms",
-        System.nanoTime() / 1000000 - jack_repush_start);
-
-  }
->>>>>>> c38ca473
-
+    logger.error("close total consume: {} ms",
+        System.nanoTime() / 1000000 - jack_close_start);
   }
 }