--- conflicted
+++ resolved
@@ -19,15 +19,9 @@
 import java.util.Iterator;
 import lombok.extern.slf4j.Slf4j;
 import org.apache.commons.lang3.ArrayUtils;
-<<<<<<< HEAD
-=======
-import org.joda.time.DateTime;
-import org.joda.time.format.DateTimeFormat;
 import org.springframework.beans.factory.annotation.Autowired;
 import org.springframework.beans.factory.annotation.Qualifier;
 import org.springframework.stereotype.Component;
-import org.tron.common.utils.Sha256Hash;
->>>>>>> b7fa5ba0
 import org.tron.core.capsule.BlockCapsule;
 import org.tron.core.db.common.iterator.BlockIterator;
 import org.tron.core.exception.BadItemException;
@@ -60,7 +54,9 @@
     super.put(key, item);
   }
 
-  /** create fun. */
+  /**
+   * create fun.
+   */
   public static BlockStore create(String dbName) {
     if (instance == null) {
       synchronized (BlockStore.class) {
@@ -71,35 +67,6 @@
     }
     return instance;
   }
-
-<<<<<<< HEAD
-=======
-  /** to do. */
-  public Sha256Hash getHeadBlockId() {
-    return head == null ? Sha256Hash.ZERO_HASH : head.getBlockId();
-  }
-
-  /** Get the head block's number. */
-  @Deprecated
-  public long getHeadBlockNum() {
-    return head == null ? 0 : head.getNum();
-  }
-
-  @Deprecated
-  public DateTime getHeadBlockTime() {
-    return head == null ? getGenesisTime() : new DateTime(head.getTimeStamp());
-  }
-
-  @Deprecated
-  public long currentASlot() {
-    return getHeadBlockNum(); // assume no missed slot
-  }
-
-  // genesis_time
-  public DateTime getGenesisTime() {
-    return DateTime.parse("20180101", DateTimeFormat.forPattern("yyyyMMdd"));
-  }
->>>>>>> b7fa5ba0
 
   @Override
   public BlockCapsule get(byte[] key) throws ItemNotFoundException, BadItemException {
