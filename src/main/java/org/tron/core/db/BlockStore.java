--- conflicted
+++ resolved
@@ -68,39 +68,6 @@
     return instance;
   }
 
-<<<<<<< HEAD
-  /**
-   * to do.
-   */
-  public Sha256Hash getHeadBlockId() {
-    return head == null ? Sha256Hash.ZERO_HASH : head.getBlockId();
-  }
-
-  /**
-   * Get the head block's number.
-   */
-  @Deprecated
-  public long getHeadBlockNum() {
-    return head == null ? 0 : head.getNum();
-  }
-
-  @Deprecated
-  public DateTime getHeadBlockTime() {
-    return head == null ? getGenesisTime() : new DateTime(head.getTimeStamp());
-  }
-
-  @Deprecated
-  public long currentASlot() {
-    return getHeadBlockNum(); // assume no missed slot
-  }
-
-  // genesis_time
-  public DateTime getGenesisTime() {
-    return DateTime.parse("20180101", DateTimeFormat.forPattern("yyyyMMdd"));
-  }
-
-=======
->>>>>>> ebf83c0a
   @Override
   public BlockCapsule get(byte[] key) throws ItemNotFoundException, BadItemException {
     byte[] value = dbSource.getData(key);
