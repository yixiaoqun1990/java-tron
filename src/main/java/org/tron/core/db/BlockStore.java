--- conflicted
+++ resolved
@@ -15,25 +15,12 @@
 
 package org.tron.core.db;
 
-<<<<<<< HEAD
-import java.util.ArrayList;
-import java.util.stream.Collectors;
-import javafx.util.Pair;
-import org.apache.commons.lang3.ArrayUtils;
-=======
->>>>>>> e1e468dd
 import org.joda.time.DateTime;
 import org.joda.time.format.DateTimeFormat;
 import org.slf4j.Logger;
 import org.slf4j.LoggerFactory;
 import org.tron.core.Sha256Hash;
 import org.tron.core.capsule.BlockCapsule;
-<<<<<<< HEAD
-import org.tron.core.capsule.BlockCapsule.BlockId;
-import org.tron.core.capsule.TransactionCapsule;
-import org.tron.core.config.args.Args;
-=======
->>>>>>> e1e468dd
 
 public class BlockStore extends TronDatabase {
 
@@ -82,43 +69,6 @@
     return head == null ? 0 : head.getNum();
   }
 
-<<<<<<< HEAD
-  /**
-   * Get the block id from the number.
-   */
-  public BlockId getBlockIdByNum(long num) {
-    byte[] hash = numHashCache.getData(ByteArray.fromLong(num));
-    //TODO wait copmletion of BlockStore's refactor
-    return new BlockId(Sha256Hash.wrap(hash), 0);
-    //return ArrayUtils.isNotEmpty(hash) ? Sha256Hash.wrap(hash) : Sha256Hash.ZERO_HASH;
-  }
-
-  /**
-   * Get number of block by the block id.
-   */
-  public long getBlockNumById(Sha256Hash hash) {
-    if (khaosDb.containBlock(hash)) {
-      return khaosDb.getBlock(hash).getNum();
-    }
-
-    //TODO: optimize here
-    byte[] blockByte = dbSource.getData(hash.getBytes());
-    return ArrayUtils.isNotEmpty(blockByte) ? new BlockCapsule(blockByte).getNum() : 0;
-  }
-
-  /**
-   * Get the fork branch.
-   */
-  public ArrayList<BlockId> getBlockChainHashesOnFork(BlockId forkBlockHash) {
-    Pair<ArrayList<BlockCapsule>, ArrayList<BlockCapsule>> branch =
-            khaosDb.getBranch(head.getBlockId(), forkBlockHash);
-    return branch.getValue().stream()
-            .map(blockCapsule -> blockCapsule.getBlockId())
-            .collect(Collectors.toCollection(ArrayList::new));
-  }
-=======
->>>>>>> e1e468dd
-
   public DateTime getHeadBlockTime() {
     return head == null ? getGenesisTime() : new DateTime(head.getTimeStamp());
   }
