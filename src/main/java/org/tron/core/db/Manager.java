package org.tron.core.db;

import com.carrotsearch.sizeof.RamUsageEstimator;
import com.google.common.collect.Lists;
import com.google.common.collect.Maps;
import com.google.protobuf.ByteString;
import java.util.ArrayList;
import java.util.Iterator;
import java.util.List;
import java.util.Map;
import java.util.stream.Collectors;
import javafx.util.Pair;
import org.apache.commons.collections4.CollectionUtils;
import org.apache.commons.lang3.ArrayUtils;
import org.slf4j.Logger;
import org.slf4j.LoggerFactory;
import org.tron.common.storage.leveldb.LevelDbDataSourceImpl;
import org.tron.common.utils.ByteArray;
import org.tron.core.Sha256Hash;
import org.tron.core.actuator.Actuator;
import org.tron.core.actuator.ActuatorFactory;
import org.tron.core.capsule.AccountCapsule;
import org.tron.core.capsule.BlockCapsule;
import org.tron.core.capsule.BlockCapsule.BlockId;
import org.tron.core.capsule.TransactionCapsule;
import org.tron.core.capsule.WitnessCapsule;
import org.tron.core.capsule.utils.BlockUtil;
import org.tron.core.config.args.Args;
import org.tron.core.config.args.GenesisBlock;
import org.tron.core.config.args.InitialWitness;
import org.tron.core.db.AbstractRevokingStore.Dialog;
import org.tron.core.exception.BalanceInsufficientException;
import org.tron.core.exception.ContractExeException;
import org.tron.core.exception.ContractValidateException;
import org.tron.core.exception.ValidateSignatureException;

public class Manager {

  private static final Logger logger = LoggerFactory.getLogger("Manager");

  private static final long BLOCK_INTERVAL_SEC = 1;
  private static final int MAX_ACTIVE_WITNESS_NUM = 21;
  private static final long TRXS_SIZE = 2_000_000; // < 2MiB

  private AccountStore accountStore;
  private TransactionStore transactionStore;
  private BlockStore blockStore;
  private UtxoStore utxoStore;
  private WitnessStore witnessStore;
  private DynamicPropertiesStore dynamicPropertiesStore;
  private BlockCapsule genesisBlock;


  private LevelDbDataSourceImpl numHashCache;
  private KhaosDatabase khaosDb;
  private BlockCapsule head;
  private RevokingStore revokingStore;
  private RevokingStore.Dialog dialog;

  public WitnessStore getWitnessStore() {
    return this.witnessStore;
  }


  private void setWitnessStore(final WitnessStore witnessStore) {
    this.witnessStore = witnessStore;
  }

  public DynamicPropertiesStore getDynamicPropertiesStore() {
    return this.dynamicPropertiesStore;
  }

  public void setDynamicPropertiesStore(final DynamicPropertiesStore dynamicPropertiesStore) {
    this.dynamicPropertiesStore = dynamicPropertiesStore;
  }

  public List<TransactionCapsule> getPendingTrxs() {
    return this.pendingTrxs;
  }


  // transaction cache
  private List<TransactionCapsule> pendingTrxs;

  private List<WitnessCapsule> wits = new ArrayList<>();

  // witness

  public List<WitnessCapsule> getWitnesses() {
    return this.wits;
  }

  public BlockId getHeadBlockId() {
    return head.getBlockId();
    //return Sha256Hash.wrap(this.dynamicPropertiesStore.getLatestBlockHeaderHash());
  }

  public long getHeadBlockNum() {
    return head.getNum();
  }

  /**
   * TODO: should get this list from Database. get witnessCapsule List.
   */

  public void initialWitnessList() {
    final List<InitialWitness.ActiveWitness> activeWitnessList = Args.getInstance()
        .getInitialWitness()
        .getActiveWitnessList();
    activeWitnessList.forEach(activeWitness -> {
      this.wits.add(new WitnessCapsule(ByteString.copyFromUtf8(activeWitness.getPublicKey()),
          activeWitness.getUrl()));
    });
  }


  public void addWitness(final WitnessCapsule witnessCapsule) {
    this.wits.add(witnessCapsule);
  }

  public List<WitnessCapsule> getCurrentShuffledWitnesses() {
    return this.getWitnesses();
  }


  /**
   * get ScheduledWitness by slot.
   */
  public ByteString getScheduledWitness(final long slot) {
    final long currentSlot = this.blockStore.currentASlot() + slot;

    if (currentSlot < 0) {
      throw new RuntimeException("currentSlot should be positive.");
    }
    final List<WitnessCapsule> currentShuffledWitnesses = this.getShuffledWitnesses();
    if (CollectionUtils.isEmpty(currentShuffledWitnesses)) {
      throw new RuntimeException("ShuffledWitnesses is null.");
    }
    final int witnessIndex = (int) currentSlot % currentShuffledWitnesses.size();

    final ByteString scheduledWitness = currentShuffledWitnesses.get(witnessIndex).getAddress();
    //logger.info("scheduled_witness:" + scheduledWitness.toStringUtf8() + ",slot:" + currentSlot);

    return scheduledWitness;
  }

  public int calculateParticipationRate() {
    return 100 * this.dynamicPropertiesStore.getBlockFilledSlots().calculateFilledSlotsCount()
        / BlockFilledSlots.SLOT_NUMBER;
  }

  /**
   * get shuffled witnesses.
   */
  public List<WitnessCapsule> getShuffledWitnesses() {
    final List<WitnessCapsule> shuffleWits = this.getWitnesses();
    //Collections.shuffle(shuffleWits);
    return shuffleWits;
  }


  /**
   * all db should be init here.
   */
  public void init() {
    this.setAccountStore(AccountStore.create("account"));
    this.setTransactionStore(TransactionStore.create("trans"));
    this.setBlockStore(BlockStore.create("block"));
    this.setUtxoStore(UtxoStore.create("utxo"));
    this.setWitnessStore(WitnessStore.create("witness"));
    this.setDynamicPropertiesStore(DynamicPropertiesStore.create("properties"));

    this.numHashCache = new LevelDbDataSourceImpl(
        Args.getInstance().getOutputDirectory(), "block" + "_NUM_HASH");
    this.numHashCache.initDB();
    this.khaosDb = new KhaosDatabase("block" + "_KDB");

    this.pendingTrxs = new ArrayList<>();
    this.initGenesis();
    this.initHeadBlock(Sha256Hash.wrap(this.dynamicPropertiesStore.getLatestBlockHeaderHash()));

    revokingStore = new RevokingStore();
  }

  public BlockId getGenesisBlockId() {
    return genesisBlock.getBlockId();
  }

  public BlockCapsule getGenesisBlock() {
    return genesisBlock;
  }

  /**
   * init genesis block.
   */
  public void initGenesis() {
    this.genesisBlock = BlockUtil.newGenesisBlockCapsule();
    if (this.containBlock(this.genesisBlock.getBlockId())) {
      Args.getInstance().setChainId(this.genesisBlock.getBlockId().toString());
    } else {
      if (this.hasBlocks()) {
        logger.error("genesis block modify, please delete database directory({}) and restart",
            Args.getInstance().getOutputDirectory());
        System.exit(1);
      } else {
        logger.info("create genesis block");
        Args.getInstance().setChainId(this.genesisBlock.getBlockId().toString());
        try {
          this.pushBlock(this.genesisBlock);
        } catch (ValidateSignatureException e) {
          e.printStackTrace();
        }
        this.dynamicPropertiesStore.saveLatestBlockHeaderNumber(0);
        this.dynamicPropertiesStore.saveLatestBlockHeaderHash(
            this.genesisBlock.getBlockId().getByteString());
        this.dynamicPropertiesStore.saveLatestBlockHeaderTimestamp(
            this.genesisBlock.getTimeStamp());
        this.initAccount();
      }
    }
  }

  /**
   * save account into database.
   */
  public void initAccount() {
    final Args args = Args.getInstance();
    final GenesisBlock genesisBlockArg = args.getGenesisBlock();
    genesisBlockArg.getAssets().forEach(account -> {
      final AccountCapsule accountCapsule = new AccountCapsule(account.getAccountName(),
          account.getAccountType(),
          ByteString.copyFrom(account.getAddressBytes()),
          account.getBalance());
      this.accountStore.put(account.getAddress().getBytes(), accountCapsule);
    });
  }

  public AccountStore getAccountStore() {
    return this.accountStore;
  }

  /**
   * judge balance.
   */
  public void adjustBalance(byte[] accountAddress, long amount)
      throws BalanceInsufficientException {
    AccountCapsule account = getAccountStore().get(accountAddress);
    long balance = account.getBalance();
    if (amount == 0) {
      return;
    }

    if (amount < 0 && balance < -amount) {
      throw new BalanceInsufficientException(account_address + " Insufficient");
    }
    account.setBalance(balance + amount);
    getAccountStore().put(account.getAddress().toByteArray(), account);
  }

  /**
   * push transaction into db.
   */
  public boolean pushTransactions(TransactionCapsule trx) {
    logger.info("push transaction");
    if (!trx.validateSignature()) {
      throw new ValidateSignatureException("trans sig validate failed");
    }

    revokingStore.buildDialog();
    if (dialog != null) {
      dialog = revokingStore.buildDialog();
    }

    try (RevokingStore.Dialog tmpDialog = revokingStore.buildDialog()) {
      processTransaction(trx);
      pendingTrxs.add(trx);
      tmpDialog.merge();
    } catch (Exception e) {
      e.printStackTrace();
    }
    getTransactionStore().dbSource.putData(trx.getTransactionId().getBytes(), trx.getData());
    return true;
  }


  /**
   * save a block.
   */
  public void pushBlock(BlockCapsule block) throws ValidateSignatureException {
    khaosDb.push(block);
    //todo: check block's validity
    if (!block.generatedByMyself) {
      if (!block.validateSignature()) {
        logger.info("The siganature is not validated.");
        return;
      }

      if (!block.calcMerklerRoot().equals(block.getMerklerRoot())) {
        logger.info("The merkler root doesn't match, Calc result is " + block.calcMerklerRoot()
            + " , the headers is " + block.getMerklerRoot());
        return;
      }
      try (Dialog tmpDialog = revokingStore.buildDialog()) {
        this.processBlock(block);
        tmpDialog.commit();
      } catch (Exception e) {
        e.printStackTrace();
      }
      //todo: In some case it need to switch the branch
    }
    getBlockStore().dbSource.putData(block.getBlockId().getBytes(), block.getData());
    logger.info("save block, Its ID is " + block.getBlockId() + ", Its num is " + block.getNum());
    numHashCache.putData(ByteArray.fromLong(block.getNum()), block.getBlockId().getBytes());
    head = khaosDb.getHead();
    // blockDbDataSource.putData(blockHash, blockData);
  }


  /**
   * Get the fork branch.
   */
  public ArrayList<BlockId> getBlockChainHashesOnFork(BlockId forkBlockHash) {
    Pair<ArrayList<BlockCapsule>, ArrayList<BlockCapsule>> branch =
        khaosDb.getBranch(head.getBlockId(), forkBlockHash);
    return branch.getValue().stream()
        .map(blockCapsule -> blockCapsule.getBlockId())
        .collect(Collectors.toCollection(ArrayList::new));
  }

  /**
   * judge id.
   *
   * @param blockHash blockHash
   */
  public boolean containBlock(final Sha256Hash blockHash) {
    return this.khaosDb.containBlock(blockHash)
        || this.getBlockStore().dbSource.getData(blockHash.getBytes()) != null;
  }

  public boolean containBlockInMainChain(BlockId blockId) {
    return getBlockStore().dbSource.getData(blockId.getBytes()) != null;
  }

  /**
   * find a block packed data by id.
   */
  public byte[] findBlockByHash(final Sha256Hash hash) {
    return this.khaosDb.containBlock(hash) ? this.khaosDb.getBlock(hash).getData()
        : this.getBlockStore().dbSource.getData(hash.getBytes());
  }

  /**
   * Get a BlockCapsule by id.
   */

  public BlockCapsule getBlockById(final Sha256Hash hash) {
    return this.khaosDb.containBlock(hash) ? this.khaosDb.getBlock(hash)
        : new BlockCapsule(this.getBlockStore().dbSource.getData(hash.getBytes()));
  }

  /**
   * Delete a block.
   */

  public void deleteBlock(final Sha256Hash blockHash) {
    final BlockCapsule block = this.getBlockById(blockHash);
    this.khaosDb.removeBlk(blockHash);
    this.getBlockStore().dbSource.deleteData(blockHash.getBytes());
    this.numHashCache.deleteData(ByteArray.fromLong(block.getNum()));
    this.head = this.khaosDb.getHead();
  }

  /**
   * judge has blocks.
   */
  public boolean hasBlocks() {
    return this.getBlockStore().dbSource.allKeys().size() > 0 || this.khaosDb.hasData();
  }

  /**
   * Process transaction.
   */
  public boolean processTransaction(final TransactionCapsule trxCap) {

    if (trxCap == null || !trxCap.validateSignature()) {
      return false;
    }
    final List<Actuator> actuatorList = ActuatorFactory.createActuator(trxCap, this);
    assert actuatorList != null;
    actuatorList.forEach(Actuator::validate);
    actuatorList.forEach(Actuator::execute);
    return true;
  }

  /**
   * Get the block id from the number.
   */
  public BlockId getBlockIdByNum(final long num) {
    final byte[] hash = this.numHashCache.getData(ByteArray.fromLong(num));
    return ArrayUtils.isEmpty(hash)
        ? this.genesisBlock.getBlockId()
        : new BlockId(Sha256Hash.wrap(hash), num);
  }

  /**
   * Get number of block by the block id.
   */
  public long getBlockNumById(final Sha256Hash hash) {
    if (this.khaosDb.containBlock(hash)) {
      return this.khaosDb.getBlock(hash).getNum();
    }

    //TODO: optimize here
    final byte[] blockByte = this.getBlockStore().dbSource.getData(hash.getBytes());
    return ArrayUtils.isNotEmpty(blockByte) ? new BlockCapsule(blockByte).getNum() : 0;
  }


  public void initHeadBlock(final Sha256Hash id) {
    this.head = this.getBlockById(id);
  }

  /**
   * Generate a block.
   */
  public BlockCapsule generateBlock(final WitnessCapsule witnessCapsule,
      final long when, final byte[] privateKey) {

    final long timestamp = this.dynamicPropertiesStore.getLatestBlockHeaderTimestamp();
    final long number = this.dynamicPropertiesStore.getLatestBlockHeaderNumber();
    final ByteString preHash = this.dynamicPropertiesStore.getLatestBlockHeaderHash();

    // judge create block time
    if (when < timestamp) {
      throw new IllegalArgumentException("generate block timestamp is invalid.");
    }

    long currentTrxSize = 0;
    long postponedTrxCount = 0;

    final BlockCapsule blockCapsule = new BlockCapsule(number + 1, preHash, when,
        witnessCapsule.getAddress());
    try {
      dialog.close();
    } catch (Exception e) {

    }
    dialog = revokingStore.buildDialog();

    Iterator iterator = pendingTrxs.iterator();
    while (iterator.hasNext()) {
      TransactionCapsule trx = (TransactionCapsule) iterator.next();
      currentTrxSize += RamUsageEstimator.sizeOf(trx);
      // judge block size
      if (currentTrxSize > TRXS_SIZE) {
        postponedTrxCount++;
        continue;
      }
      // apply transaction
      try {
        try (Dialog tmpDialog = revokingStore.buildDialog()) {
          processTransaction(trx);
          tmpDialog.merge();
        } catch (Exception e) {
          e.printStackTrace();
        }
<<<<<<< HEAD
      } catch (ContractExeException | ContractValidateException e) {
=======
        // push into block
        blockCapsule.addTransaction(trx);
        iterator.remove();
      } catch (ContractExeException e) {
        logger.info("contract not processed during execute");
        e.printStackTrace();
      } catch (ContractValidateException e) {
        logger.info("contract not processed during validate");
>>>>>>> cd246d33
        e.printStackTrace();
      }
    }
    try {
      dialog.close();
    } catch (Exception e) {
      e.printStackTrace();
    }

    if (postponedTrxCount > 0) {
      logger.info("{} transactions over the block size limit", postponedTrxCount);
    }

    blockCapsule.setMerklerRoot();
    blockCapsule.sign(privateKey);
    blockCapsule.generatedByMyself = true;
    this.pushBlock(blockCapsule);
    this.dynamicPropertiesStore
        .saveLatestBlockHeaderHash(blockCapsule.getBlockId().getByteString());
    this.dynamicPropertiesStore.saveLatestBlockHeaderNumber(blockCapsule.getNum());
    this.dynamicPropertiesStore.saveLatestBlockHeaderTimestamp(blockCapsule.getTimeStamp());
    return blockCapsule;
  }

  private void setAccountStore(final AccountStore accountStore) {
    this.accountStore = accountStore;
  }

  public TransactionStore getTransactionStore() {
    return this.transactionStore;
  }

  private void setTransactionStore(final TransactionStore transactionStore) {
    this.transactionStore = transactionStore;
  }

  public BlockStore getBlockStore() {
    return this.blockStore;
  }

  private void setBlockStore(final BlockStore blockStore) {
    this.blockStore = blockStore;
  }

  public UtxoStore getUtxoStore() {
    return this.utxoStore;
  }

  private void setUtxoStore(final UtxoStore utxoStore) {
    this.utxoStore = utxoStore;
  }

  /**
   * process block.
   */
  public void processBlock(BlockCapsule block) throws ValidateSignatureException {
    for (TransactionCapsule transactionCapsule : block.getTransactions()) {
      try {
        processTransaction(transactionCapsule);
      } catch (ContractExeException | ContractValidateException e) {
        e.printStackTrace();
      }

      this.updateDynamicProperties(block);
      this.updateSignedWitness(block);
      if (this.dynamicPropertiesStore.getNextMaintenanceTime().getMillis() <= block
          .getTimeStamp()) {
        this.processMaintenance();
      }
    }
  }

  private void updateDynamicProperties(final BlockCapsule block) {

  }

  private void processMaintenance() {
    this.updateWitness();
    this.dynamicPropertiesStore.updateMaintenanceTime();
  }


  public void updateSignedWitness(BlockCapsule block) {
    //witnessStore.get(block);
  }

  /**
   * update witness.
   */
  public void updateWitness() {
    final Map<ByteString, Long> countWitness = Maps.newHashMap();
    final List<AccountCapsule> accountList = this.accountStore.getAllAccounts();
    logger.info("there is account List size is {}", accountList.size());
    accountList.forEach(account -> {
      logger.info("there is account ,account address is {}", account.getAddress().toStringUtf8());
      account.getVotesList().forEach(vote -> {
        //TODO validate witness //active_witness
        ByteString voteAddress = vote.getVoteAddress();
        long voteCount = vote.getVoteCount();
        if (countWitness.containsKey(voteAddress)) {
          voteCount += countWitness.get(voteAddress);
        }
        countWitness.put(voteAddress, voteCount);
      });
    });
    final List<WitnessCapsule> witnessCapsuleList = Lists.newArrayList();
    logger.info("countWitnessMap size is {}", countWitness.keySet().size());
    countWitness.forEach((address, voteCount) -> {
      final WitnessCapsule witnessCapsule = this.witnessStore.getWitness(address);
      if (null == witnessCapsule) {
        logger.warn("winessSouece is null.address is {}", address);
        return;
      }
      witnessCapsule.setVoteCount(witnessCapsule.getVoteCount() + voteCount);
      witnessCapsuleList.add(witnessCapsule);
      this.witnessStore.putWitness(witnessCapsule);
      logger.info("address is {}  ,countVote is {}", witnessCapsule.getAddress().toStringUtf8(),
          witnessCapsule.getVoteCount());
    });
    witnessCapsuleList.sort((a, b) -> (int) (a.getVoteCount() - b.getVoteCount()));
    if (this.wits.size() > MAX_ACTIVE_WITNESS_NUM) {
      this.wits = witnessCapsuleList.subList(0, MAX_ACTIVE_WITNESS_NUM);
    }
  }
}<|MERGE_RESOLUTION|>--- conflicted
+++ resolved
@@ -464,9 +464,6 @@
         } catch (Exception e) {
           e.printStackTrace();
         }
-<<<<<<< HEAD
-      } catch (ContractExeException | ContractValidateException e) {
-=======
         // push into block
         blockCapsule.addTransaction(trx);
         iterator.remove();
@@ -475,7 +472,6 @@
         e.printStackTrace();
       } catch (ContractValidateException e) {
         logger.info("contract not processed during validate");
->>>>>>> cd246d33
         e.printStackTrace();
       }
     }
