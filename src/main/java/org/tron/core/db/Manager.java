package org.tron.core.db;

import com.carrotsearch.sizeof.RamUsageEstimator;
import com.google.common.collect.Lists;
import com.google.common.collect.Maps;
import com.google.protobuf.ByteString;
import java.util.ArrayList;
import java.util.Collections;
import java.util.Iterator;
import java.util.LinkedList;
import java.util.List;
import java.util.Map;
import java.util.Objects;
import java.util.Optional;
import java.util.stream.Collectors;
import javafx.util.Pair;
import lombok.Getter;
import lombok.Setter;
import org.apache.commons.collections4.CollectionUtils;
import org.apache.commons.lang3.ArrayUtils;
import org.joda.time.DateTime;
import org.slf4j.Logger;
import org.slf4j.LoggerFactory;
import org.tron.common.storage.leveldb.LevelDbDataSourceImpl;
import org.tron.common.utils.ByteArray;
import org.tron.common.utils.DialogOptional;
import org.tron.common.utils.Sha256Hash;
import org.tron.core.actuator.Actuator;
import org.tron.core.actuator.ActuatorFactory;
import org.tron.core.capsule.AccountCapsule;
import org.tron.core.capsule.BlockCapsule;
import org.tron.core.capsule.BlockCapsule.BlockId;
import org.tron.core.capsule.TransactionCapsule;
import org.tron.core.capsule.TransactionResultCapsule;
import org.tron.core.capsule.WitnessCapsule;
import org.tron.core.capsule.utils.BlockUtil;
import org.tron.core.config.args.Args;
import org.tron.core.config.args.GenesisBlock;
import org.tron.core.db.AbstractRevokingStore.Dialog;
import org.tron.core.exception.BalanceInsufficientException;
import org.tron.core.exception.ContractExeException;
import org.tron.core.exception.ContractValidateException;
import org.tron.core.exception.RevokingStoreIllegalStateException;
import org.tron.core.exception.UnLinkedBlockException;
import org.tron.core.exception.ValidateSignatureException;
import org.tron.protos.Protocol.AccountType;

public class Manager {

  private static final Logger logger = LoggerFactory.getLogger("Manager");

  private static final long BLOCK_INTERVAL_SEC = 1;
  private static final int MAX_ACTIVE_WITNESS_NUM = 21;
  private static final long TRXS_SIZE = 2_000_000; // < 2MiB
  public static final long LOOP_INTERVAL = Args.getInstance()
      .getBlockInterval(); // must be divisible by 60. millisecond

  private AccountStore accountStore;
  private TransactionStore transactionStore;
  private BlockStore blockStore;
  private UtxoStore utxoStore;
  private WitnessStore witnessStore;
  private AssetIssueStore assetIssueStore;
  private DynamicPropertiesStore dynamicPropertiesStore;
  private BlockCapsule genesisBlock;


  private LevelDbDataSourceImpl numHashCache;
  private KhaosDatabase khaosDb;
  private BlockCapsule head;
  private RevokingDatabase revokingStore;
  private DialogOptional<Dialog> dialog = DialogOptional.empty();


  @Getter
  @Setter
  protected List<WitnessCapsule> shuffledWitnessStates;


  public WitnessStore getWitnessStore() {
    return this.witnessStore;
  }

  private void setWitnessStore(final WitnessStore witnessStore) {
    this.witnessStore = witnessStore;
  }

  public DynamicPropertiesStore getDynamicPropertiesStore() {
    return this.dynamicPropertiesStore;
  }

  public void setDynamicPropertiesStore(final DynamicPropertiesStore dynamicPropertiesStore) {
    this.dynamicPropertiesStore = dynamicPropertiesStore;
  }

  public List<TransactionCapsule> getPendingTrxs() {
    return this.pendingTrxs;
  }


  // transaction cache
  private List<TransactionCapsule> pendingTrxs;

  private List<WitnessCapsule> wits = new ArrayList<>();

  // witness
  public List<WitnessCapsule> getWitnesses() {
    return this.wits;
  }

  public void setWitnesses(List<WitnessCapsule> wits) {
    this.wits = wits;
  }

  public BlockId getHeadBlockId() {
    return head.getBlockId();
    //return Sha256Hash.wrap(this.dynamicPropertiesStore.getLatestBlockHeaderHash());
  }

  public long getHeadBlockNum() {
    return this.head.getNum();
  }

  public long getHeadBlockTimeStamp() {
    return this.head.getTimeStamp();
  }

  public void addWitness(final WitnessCapsule witnessCapsule) {
    this.wits.add(witnessCapsule);
  }


  /**
   * get ScheduledWitness by slot.
   */
  public ByteString getScheduledWitness(final long slot) {

    final long currentSlot = getHeadSlot() + slot;

    if (currentSlot < 0) {
      throw new RuntimeException("currentSlot should be positive.");
    }
    final List<WitnessCapsule> currentShuffledWitnesses = this.getShuffledWitnessStates();
    if (CollectionUtils.isEmpty(currentShuffledWitnesses)) {
      throw new RuntimeException("ShuffledWitnesses is null.");
    }
    final int witnessIndex = (int) currentSlot % currentShuffledWitnesses.size();

    final ByteString scheduledWitness = currentShuffledWitnesses.get(witnessIndex).getAddress();
    //logger.info("scheduled_witness:" + scheduledWitness.toStringUtf8() + ",slot:" + currentSlot);

    return scheduledWitness;
  }

  private long getHeadSlot() {
    return (head.getTimeStamp() - genesisBlock.getTimeStamp()) / blockInterval();
  }

  public int calculateParticipationRate() {
    return 100 * this.dynamicPropertiesStore.getBlockFilledSlots().calculateFilledSlotsCount()
        / BlockFilledSlots.SLOT_NUMBER;
  }

  /**
   * all db should be init here.
   */
  public void init() {
    this.setAccountStore(AccountStore.create("account"));
    this.setTransactionStore(TransactionStore.create("trans"));
    this.setBlockStore(BlockStore.create("block"));
    this.setUtxoStore(UtxoStore.create("utxo"));
    this.setWitnessStore(WitnessStore.create("witness"));
    this.setAssetIssueStore(AssetIssueStore.create("asset-issue"));
    this.setDynamicPropertiesStore(DynamicPropertiesStore.create("properties"));

    revokingStore = RevokingStore.getInstance();
    revokingStore.enable();

    this.numHashCache = new LevelDbDataSourceImpl(
        Args.getInstance().getOutputDirectory(), "block" + "_NUM_HASH");
    this.numHashCache.initDB();

    this.khaosDb = new KhaosDatabase("block" + "_KDB");
    this.pendingTrxs = new ArrayList<>();

    try {
      this.initGenesis();
    } catch (ContractValidateException e) {
      logger.error(e.getMessage());
      System.exit(-1);
    } catch (ContractExeException e) {
      logger.error(e.getMessage());
      System.exit(-1);
    } catch (ValidateSignatureException e) {
      logger.error(e.getMessage());
      System.exit(-1);
    } catch (UnLinkedBlockException e) {
      logger.error(e.getMessage());
      System.exit(-1);
    }

    this.initHeadBlock(Sha256Hash.wrap(this.dynamicPropertiesStore.getLatestBlockHeaderHash()));
    this.khaosDb.start(head);
  }

  public BlockId getGenesisBlockId() {
    return this.genesisBlock.getBlockId();
  }

  public BlockCapsule getGenesisBlock() {
    return genesisBlock;
  }

  /**
   * init genesis block.
   */
  public void initGenesis()
      throws ContractValidateException, ContractExeException,
      ValidateSignatureException, UnLinkedBlockException {
    this.genesisBlock = BlockUtil.newGenesisBlockCapsule();
    if (this.containBlock(this.genesisBlock.getBlockId())) {
      Args.getInstance().setChainId(this.genesisBlock.getBlockId().toString());
    } else {
      if (this.hasBlocks()) {
        logger.error("genesis block modify, please delete database directory({}) and restart",
            Args.getInstance().getOutputDirectory());
        System.exit(1);
      } else {
        logger.info("create genesis block");
        Args.getInstance().setChainId(this.genesisBlock.getBlockId().toString());

        this.pushBlock(this.genesisBlock);

        this.dynamicPropertiesStore.saveLatestBlockHeaderNumber(0);
        this.dynamicPropertiesStore.saveLatestBlockHeaderHash(
            this.genesisBlock.getBlockId().getByteString());
        this.dynamicPropertiesStore.saveLatestBlockHeaderTimestamp(
            this.genesisBlock.getTimeStamp());
        this.initAccount();
        this.initWitness();

      }
    }
  }

  /**
   * save account into database.
   */
  public void initAccount() {
    final Args args = Args.getInstance();
    final GenesisBlock genesisBlockArg = args.getGenesisBlock();
    genesisBlockArg.getAssets().forEach(account -> {
      account.setAccountType("Normal");//to be set in conf
      final AccountCapsule accountCapsule = new AccountCapsule(account.getAccountName(),
          account.getAccountType(),
          ByteString.copyFrom(account.getAddressBytes()),
          account.getBalance());
      this.accountStore.put(account.getAddressBytes(), accountCapsule);
    });
  }

  /**
   * save witnesses into database.
   */
  private void initWitness() {
    final Args args = Args.getInstance();
    final GenesisBlock genesisBlockArg = args.getGenesisBlock();
    genesisBlockArg.getWitnesses().forEach(key -> {
      byte[] keyAddress = ByteArray.fromHexString(key.getAddress());
      ByteString address = ByteString.copyFrom(keyAddress);

      final AccountCapsule accountCapsule = new AccountCapsule(
          ByteString.EMPTY, AccountType.AssetIssue, address, 0L);
      final WitnessCapsule witnessCapsule = new WitnessCapsule(
          address, key.getVoteCount(), key.getUrl());
      witnessCapsule.setIsJobs(true);
      this.accountStore.put(keyAddress, accountCapsule);
      this.witnessStore.put(keyAddress, witnessCapsule);
      this.wits.add(witnessCapsule);
    });
  }

  public AccountStore getAccountStore() {
    return this.accountStore;
  }

  /**
   * judge balance.
   */
  public void adjustBalance(byte[] accountAddress, long amount)
      throws BalanceInsufficientException {
    AccountCapsule account = getAccountStore().get(accountAddress);
    long balance = account.getBalance();
    if (amount == 0) {
      return;
    }

    if (amount < 0 && balance < -amount) {
      throw new BalanceInsufficientException(accountAddress + " Insufficient");
    }
    account.setBalance(balance + amount);
    this.getAccountStore().put(account.getAddress().toByteArray(), account);
  }

  /**
   * push transaction into db.
   */
  public synchronized boolean pushTransactions(final TransactionCapsule trx)
      throws ValidateSignatureException, ContractValidateException, ContractExeException {
    logger.info("push transaction");
    if (!trx.validateSignature()) {
      throw new ValidateSignatureException("trans sig validate failed");
    }

    if (!dialog.valid()) {
      dialog = DialogOptional.of(revokingStore.buildDialog());
    }

    try (RevokingStore.Dialog tmpDialog = revokingStore.buildDialog()) {
      processTransaction(trx);
      pendingTrxs.add(trx);

      tmpDialog.merge();
    } catch (RevokingStoreIllegalStateException e) {
      e.printStackTrace();
    }
    getTransactionStore().dbSource.putData(trx.getTransactionId().getBytes(), trx.getData());
    return true;
  }


  /**
   * when switch fork need erase blocks on fork branch.
   */
  public void eraseBlock() {
    dialog.reset();
    BlockCapsule oldHeadBlock = getBlockStore().get(head.getBlockId().getBytes());
    try {
      revokingStore.pop();
      head = getBlockStore().get(getBlockIdByNum(oldHeadBlock.getNum() - 1).getBytes());
      getDynamicPropertiesStore().saveLatestBlockHeaderHash(head.getBlockId().getByteString());
      getDynamicPropertiesStore().saveLatestBlockHeaderNumber(head.getNum());
      getDynamicPropertiesStore().saveLatestBlockHeaderTimestamp(head.getTimeStamp());
    } catch (RevokingStoreIllegalStateException e) {
      e.printStackTrace();
    }
    khaosDb.pop();
    // todo process the trans in the poped block.

  }

  private void switchFork(BlockCapsule newHead) {
    Pair<LinkedList<BlockCapsule>, LinkedList<BlockCapsule>> binaryTree = khaosDb
        .getBranch(newHead.getBlockId(), head.getBlockId());

    while (!head.getBlockId().equals(binaryTree.getValue().pollLast().getBlockId())) {
      eraseBlock();
    }
    LinkedList<BlockCapsule> branch = binaryTree.getValue();
    Collections.reverse(branch);
    branch.forEach(item -> {
      // todo  process the exception carefully later
      try (Dialog tmpDialog = revokingStore.buildDialog()) {
        processBlock(item);
        tmpDialog.commit();
        head = item;
        getDynamicPropertiesStore()
            .saveLatestBlockHeaderHash(head.getBlockId().getByteString());
        getDynamicPropertiesStore().saveLatestBlockHeaderNumber(head.getNum());
        getDynamicPropertiesStore().saveLatestBlockHeaderTimestamp(head.getTimeStamp());
      } catch (ValidateSignatureException e) {
        e.printStackTrace();
      } catch (ContractValidateException e) {
        e.printStackTrace();
      } catch (ContractExeException e) {
        e.printStackTrace();
      } catch (RevokingStoreIllegalStateException e) {
        e.printStackTrace();
      }
    });
    return;

    //TODO: if error need to rollback.
  }

  /**
   * save a block.
   */
  public void pushBlock(final BlockCapsule block)
<<<<<<< HEAD
      throws ValidateSignatureException, ContractValidateException, ContractExeException, UnLinkedBlockException {
    boolean useKhaoDB = true;
    BlockCapsule newBlock = this.khaosDb.push(block);
=======
      throws ValidateSignatureException, ContractValidateException,
      ContractExeException, UnLinkedBlockException {

>>>>>>> e6d19451
    //todo: check block's validity
    if (!block.generatedByMyself) {
      if (!block.validateSignature()) {
        logger.info("The siganature is not validated.");
        //TODO: throw exception here.
        return;
      }

      if (!block.calcMerkleRoot().equals(block.getMerkleRoot())) {
        logger.info("The merkler root doesn't match, Calc result is " + block.calcMerkleRoot()
            + " , the headers is " + block.getMerkleRoot());
        //TODO: throw exception here.
        return;
      }
    }
<<<<<<< HEAD
    if (useKhaoDB && block.getNum() != 0 && head != null) {
      if (!Objects.equals(newBlock.getParentHash(), head.getBlockId())) {
        if (newBlock.getNum() > head.getNum()) {
          Pair<LinkedList<BlockCapsule>, LinkedList<BlockCapsule>> binaryTree = khaosDb
              .getBranch(newBlock.getBlockId(), head.getBlockId());

          if (CollectionUtils.isNotEmpty(binaryTree.getValue())) {
            while (!head.getBlockId().equals(binaryTree.getValue().peekLast().getParentHash())) {
              eraseBlock();
            }
          }

          if (CollectionUtils.isNotEmpty(binaryTree.getKey())) {
            LinkedList<BlockCapsule> branch = binaryTree.getKey();
            Collections.reverse(branch);
            branch.forEach(item -> {
              // todo  process the exception carefully later
              try (Dialog tmpDialog = revokingStore.buildDialog()) {
                processBlock(item);
                tmpDialog.commit();
                head = item;
                getDynamicPropertiesStore()
                    .saveLatestBlockHeaderHash(head.getBlockId().getByteString());
                getDynamicPropertiesStore().saveLatestBlockHeaderNumber(head.getNum());
                getDynamicPropertiesStore().saveLatestBlockHeaderTimestamp(head.getTimeStamp());
              } catch (ValidateSignatureException e) {
                e.printStackTrace();
              } catch (ContractValidateException e) {
                e.printStackTrace();
              } catch (ContractExeException e) {
                e.printStackTrace();
              } catch (RevokingStoreIllegalStateException e) {
                e.printStackTrace();
              }
            });
            return;
          }
        } else {
          // todo the error status
          return;
        }
=======

    BlockCapsule newBlock = this.khaosDb.push(block);
    //DB don't need lower block
    if (head == null) {
      if (newBlock.getNum() != 0) {
        return;
      }
    } else {
      if (newBlock.getNum() <= head.getNum()) {
        return;
      }
      //switch fork
      if (!newBlock.getParentHash().equals(head.getBlockId())) {
        switchFork(newBlock);
>>>>>>> e6d19451
      }

      try (Dialog tmpDialog = revokingStore.buildDialog()) {
        this.processBlock(newBlock);
        tmpDialog.commit();
      } catch (RevokingStoreIllegalStateException e) {
        e.printStackTrace();
      }
    }

    this.getBlockStore().dbSource.putData(block.getBlockId().getBytes(), block.getData());
    this.numHashCache.putData(ByteArray.fromLong(block.getNum()), block.getBlockId().getBytes());
    refreshHead(newBlock);
    logger.info("save block: " + newBlock);
  }

  private void refreshHead(BlockCapsule block) {
    this.head = block;
    this.dynamicPropertiesStore
        .saveLatestBlockHeaderHash(block.getBlockId().getByteString());
    this.dynamicPropertiesStore.saveLatestBlockHeaderNumber(block.getNum());
    this.dynamicPropertiesStore.saveLatestBlockHeaderTimestamp(block.getTimeStamp());
  }

  /**
   * Get the fork branch.
   */
  public LinkedList<BlockId> getBlockChainHashesOnFork(final BlockId forkBlockHash) {
    final Pair<LinkedList<BlockCapsule>, LinkedList<BlockCapsule>> branch =
        this.khaosDb.getBranch(this.head.getBlockId(), forkBlockHash);
    return branch.getValue().stream()
        .map(blockCapsule -> blockCapsule.getBlockId())
        .collect(Collectors.toCollection(LinkedList::new));
  }

  /**
   * judge id.
   *
   * @param blockHash blockHash
   */
  public boolean containBlock(final Sha256Hash blockHash) {
    return this.khaosDb.containBlock(blockHash)
        || this.getBlockStore().dbSource.getData(blockHash.getBytes()) != null;
  }

  public boolean containBlockInMainChain(BlockId blockId) {
    return getBlockStore().dbSource.getData(blockId.getBytes()) != null;
  }

  /**
   * find a block packed data by id.
   */
  public byte[] findBlockByHash(final Sha256Hash hash) {
    return this.khaosDb.containBlock(hash) ? this.khaosDb.getBlock(hash).getData()
        : this.getBlockStore().dbSource.getData(hash.getBytes());
  }

  /**
   * Get a BlockCapsule by id.
   */

  public BlockCapsule getBlockById(final Sha256Hash hash) {
    return this.khaosDb.containBlock(hash) ? this.khaosDb.getBlock(hash)
        : new BlockCapsule(this.getBlockStore().dbSource.getData(hash.getBytes()));
  }

  /**
   * Delete a block.
   */

  public void deleteBlock(final Sha256Hash blockHash) {
    final BlockCapsule block = this.getBlockById(blockHash);
    this.khaosDb.removeBlk(blockHash);
    this.getBlockStore().dbSource.deleteData(blockHash.getBytes());
    this.numHashCache.deleteData(ByteArray.fromLong(block.getNum()));
    this.head = this.khaosDb.getHead();
  }

  /**
   * judge has blocks.
   */
  public boolean hasBlocks() {
    return this.getBlockStore().dbSource.allKeys().size() > 0 || this.khaosDb.hasData();
  }

  /**
   * Process transaction.
   */
  public boolean processTransaction(final TransactionCapsule trxCap)
      throws ValidateSignatureException, ContractValidateException, ContractExeException {

    TransactionResultCapsule transRet;
    if (trxCap == null || !trxCap.validateSignature()) {
      return false;
    }
    final List<Actuator> actuatorList = ActuatorFactory.createActuator(trxCap, this);
    TransactionResultCapsule ret = new TransactionResultCapsule();

    for (Actuator act : actuatorList) {

      act.validate();
      act.execute(ret);
      trxCap.setResult(ret);
    }
    return true;
  }

  /**
   * Get the block id from the number.
   */
  public BlockId getBlockIdByNum(final long num) {
    final byte[] hash = this.numHashCache.getData(ByteArray.fromLong(num));
    return ArrayUtils.isEmpty(hash)
        ? this.genesisBlock.getBlockId()
        : new BlockId(Sha256Hash.wrap(hash), num);
  }

  /**
   * Get number of block by the block id.
   */
  public long getBlockNumById(final Sha256Hash hash) {
    if (this.khaosDb.containBlock(hash)) {
      return this.khaosDb.getBlock(hash).getNum();
    }

    //TODO: optimize here
    final byte[] blockByte = this.getBlockStore().dbSource.getData(hash.getBytes());
    return ArrayUtils.isNotEmpty(blockByte) ? new BlockCapsule(blockByte).getNum() : 0;
  }


  public void initHeadBlock(final Sha256Hash id) {
    this.head = this.getBlockById(id);
  }

  /**
   * Generate a block.
   */
  public synchronized BlockCapsule generateBlock(final WitnessCapsule witnessCapsule,
      final long when, final byte[] privateKey)
      throws ValidateSignatureException, ContractValidateException,
      ContractExeException, UnLinkedBlockException {

    final long timestamp = this.dynamicPropertiesStore.getLatestBlockHeaderTimestamp();
    final long number = this.dynamicPropertiesStore.getLatestBlockHeaderNumber();
    final ByteString preHash = this.dynamicPropertiesStore.getLatestBlockHeaderHash();

    // judge create block time
    if (when < timestamp) {
      throw new IllegalArgumentException("generate block timestamp is invalid.");
    }

    long currentTrxSize = 0;
    long postponedTrxCount = 0;

    final BlockCapsule blockCapsule = new BlockCapsule(number + 1, preHash, when,
        witnessCapsule.getAddress());

    dialog.reset();
    dialog = DialogOptional.of(revokingStore.buildDialog());

    Iterator iterator = pendingTrxs.iterator();
    while (iterator.hasNext()) {
      TransactionCapsule trx = (TransactionCapsule) iterator.next();
      currentTrxSize += RamUsageEstimator.sizeOf(trx);
      // judge block size
      if (currentTrxSize > TRXS_SIZE) {
        postponedTrxCount++;
        continue;
      }
      // apply transaction
      try (Dialog tmpDialog = revokingStore.buildDialog()) {
        processTransaction(trx);
        tmpDialog.merge();
        // push into block
        blockCapsule.addTransaction(trx);
        iterator.remove();
      } catch (ContractExeException e) {
        logger.info("contract not processed during execute");
        e.printStackTrace();
      } catch (ContractValidateException e) {
        logger.info("contract not processed during validate");
        e.printStackTrace();
      } catch (RevokingStoreIllegalStateException e) {
        e.printStackTrace();
      }
    }

    dialog.reset();

    if (postponedTrxCount > 0) {
      logger.info("{} transactions over the block size limit", postponedTrxCount);
    }

    logger.info("postponedTrxCount[" + postponedTrxCount + "],TrxLeft[" + pendingTrxs.size() + "]");

    blockCapsule.setMerkleRoot();
    blockCapsule.sign(privateKey);
    blockCapsule.generatedByMyself = true;
    this.pushBlock(blockCapsule);
    return blockCapsule;
  }

  private void setAccountStore(final AccountStore accountStore) {
    this.accountStore = accountStore;
  }

  public TransactionStore getTransactionStore() {
    return this.transactionStore;
  }

  private void setTransactionStore(final TransactionStore transactionStore) {
    this.transactionStore = transactionStore;
  }

  public BlockStore getBlockStore() {
    return this.blockStore;
  }

  private void setBlockStore(final BlockStore blockStore) {
    this.blockStore = blockStore;
  }

  public UtxoStore getUtxoStore() {
    return this.utxoStore;
  }

  private void setUtxoStore(final UtxoStore utxoStore) {
    this.utxoStore = utxoStore;
  }

  /**
   * process block.
   */
  public void processBlock(BlockCapsule block)
      throws ValidateSignatureException, ContractValidateException, ContractExeException {
    for (TransactionCapsule transactionCapsule : block.getTransactions()) {
      processTransaction(transactionCapsule);
      this.updateSignedWitness(block);

      if (needMaintenance(block.getTimeStamp())) {
        if (block.getNum() == 1) {
          this.dynamicPropertiesStore.updateNextMaintenanceTime(block.getTimeStamp());
        } else {
          this.processMaintenance(block);
        }
      }
    }
  }

  /**
   * Determine if the current time is maintenance time.
   */
  public boolean needMaintenance(long blockTime) {
    return this.dynamicPropertiesStore.getNextMaintenanceTime().getMillis() <= blockTime;
  }

  /**
   * Perform maintenance.
   */
  private void processMaintenance(BlockCapsule block) {
    this.updateWitness();
    this.dynamicPropertiesStore.updateNextMaintenanceTime(block.getTimeStamp());
  }


  /**
   * update signed witness.
   */
  public void updateSignedWitness(BlockCapsule block) {
    //TODO: add verification
    WitnessCapsule witnessCapsule = witnessStore
        .get(block.getInstance().getBlockHeader().getRawData().getWitnessAddress().toByteArray());

    long latestSlotNum = 0L;

    //    dynamicPropertiesStore.current_aslot + getSlotAtTime(new DateTime(block.getTimeStamp()));

    witnessCapsule.getInstance().toBuilder().setLatestBlockNum(block.getNum())
        .setLatestSlotNum(latestSlotNum)
        .build();

    processFee();
  }

  private void processFee() {

  }

  private long blockInterval() {
    return LOOP_INTERVAL; // millisecond todo getFromDb
  }

  /**
   * get slot at time.
   */
  public long getSlotAtTime(long when) {
    long firstSlotTime = getSlotTime(1);
    if (when < firstSlotTime) {
      return 0;
    }
    logger.warn("nextFirstSlotTime:[{}],now[{}]", new DateTime(firstSlotTime), new DateTime(when));
    return (when - firstSlotTime) / blockInterval() + 1;
  }


  /**
   * get slot time.
   */
  public long getSlotTime(long slotNum) {
    if (slotNum == 0) {
      return System.currentTimeMillis();
    }
    long interval = blockInterval();

    if (getHeadBlockNum() == 0) {
      return getGenesisBlock().getTimeStamp() + slotNum * interval;
    }

    if (lastHeadBlockIsMaintenance()) {
      slotNum += getSkipSlotInMaintenance();
    }

    long headSlotTime = getHeadBlockTimestamp();
    headSlotTime = headSlotTime
        - ((headSlotTime - getGenesisBlock().getTimeStamp()) % interval);

    return headSlotTime + interval * slotNum;
  }


  private boolean lastHeadBlockIsMaintenance() {
    return getDynamicPropertiesStore().getStateFlag() == 1;
  }

  private long getHeadBlockTimestamp() {
    return head.getTimeStamp();
  }


  // To be added
  private long getSkipSlotInMaintenance() {
    return 0;
  }

  /**
   * update witness.
   */
  public void updateWitness() {
    final Map<ByteString, Long> countWitness = Maps.newHashMap();
    final List<AccountCapsule> accountList = this.accountStore.getAllAccounts();
    logger.info("there is account List size is {}", accountList.size());
    accountList.forEach(account -> {
      logger.info("there is account ,account address is {}",
          ByteArray.toHexString(account.getAddress().toByteArray()));

      Optional<Long> sum = account.getVotesList().stream().map(vote -> vote.getVoteCount())
          .reduce((a, b) -> a + b);
      if (sum.isPresent()) {
        if (sum.get() <= account.getShare()) {
          account.getVotesList().forEach(vote -> {
            //TODO validate witness //active_witness
            ByteString voteAddress = vote.getVoteAddress();
            long voteCount = vote.getVoteCount();
            if (countWitness.containsKey(voteAddress)) {
              countWitness.put(voteAddress, countWitness.get(voteAddress) + voteCount);
            } else {
              countWitness.put(voteAddress, voteCount);
            }
          });
        } else {
          logger.info(
              "account" + account.getAddress() + ",share[" + account.getShare() + "] > voteSum["
                  + sum.get() + "]");
        }
      }
    });

    witnessStore.getAllWitnesses().forEach(witnessCapsule -> {
      witnessCapsule.setVoteCount(0);
      witnessCapsule.setIsJobs(false);
      this.witnessStore.put(witnessCapsule.getAddress().toByteArray(), witnessCapsule);
    });
    final List<WitnessCapsule> witnessCapsuleList = Lists.newArrayList();
    logger.info("countWitnessMap size is {}", countWitness.keySet().size());
    countWitness.forEach((address, voteCount) -> {
      final WitnessCapsule witnessCapsule = this.witnessStore.get(address.toByteArray());
      if (null == witnessCapsule) {
        logger.warn("witnessCapsule is null.address is {}", address);
        return;
      }

      ByteString witnessAddress = witnessCapsule.getInstance().getAddress();
      AccountCapsule witnessAccountCapsule = accountStore.get(witnessAddress.toByteArray());
      if (witnessAccountCapsule == null) {
        logger.warn("witnessAccount[" + witnessAddress + "] not exists");
      } else {
        if (witnessAccountCapsule.getBalance() < WitnessCapsule.MIN_BALANCE) {
          logger.warn("witnessAccount[" + witnessAddress + "] has balance[" + witnessAccountCapsule
              .getBalance() + "] < MIN_BALANCE[" + WitnessCapsule.MIN_BALANCE + "]");
        } else {
          witnessCapsule.setVoteCount(witnessCapsule.getVoteCount() + voteCount);
          witnessCapsule.setIsJobs(false);
          witnessCapsuleList.add(witnessCapsule);
          this.witnessStore.put(witnessCapsule.getAddress().toByteArray(), witnessCapsule);
          logger.info("address is {}  ,countVote is {}", witnessCapsule.getAddress().toStringUtf8(),
              witnessCapsule.getVoteCount());
        }
      }
    });
    witnessCapsuleList.sort((a, b) -> (int) (b.getVoteCount() - a.getVoteCount()));
    if (this.wits.size() > MAX_ACTIVE_WITNESS_NUM) {
      this.wits = witnessCapsuleList.subList(0, MAX_ACTIVE_WITNESS_NUM);
    }

    witnessCapsuleList.forEach(witnessCapsule -> {
      witnessCapsule.setIsJobs(true);
      this.witnessStore.put(witnessCapsule.getAddress().toByteArray(), witnessCapsule);
    });
  }

  /**
   * update wits sync to store.
   */
  public void updateWits() {
    wits.clear();
    witnessStore.getAllWitnesses().forEach(witnessCapsule -> {
      if (witnessCapsule.getIsJobs()) {
        wits.add(witnessCapsule);
      }
    });
    wits.sort((a, b) -> (int) (b.getVoteCount() - a.getVoteCount()));
  }

  public AssetIssueStore getAssetIssueStore() {
    return assetIssueStore;
  }

  public void setAssetIssueStore(AssetIssueStore assetIssueStore) {
    this.assetIssueStore = assetIssueStore;
  }
}<|MERGE_RESOLUTION|>--- conflicted
+++ resolved
@@ -10,7 +10,6 @@
 import java.util.LinkedList;
 import java.util.List;
 import java.util.Map;
-import java.util.Objects;
 import java.util.Optional;
 import java.util.stream.Collectors;
 import javafx.util.Pair;
@@ -353,49 +352,49 @@
     Pair<LinkedList<BlockCapsule>, LinkedList<BlockCapsule>> binaryTree = khaosDb
         .getBranch(newHead.getBlockId(), head.getBlockId());
 
-    while (!head.getBlockId().equals(binaryTree.getValue().pollLast().getBlockId())) {
-      eraseBlock();
-    }
-    LinkedList<BlockCapsule> branch = binaryTree.getValue();
-    Collections.reverse(branch);
-    branch.forEach(item -> {
-      // todo  process the exception carefully later
-      try (Dialog tmpDialog = revokingStore.buildDialog()) {
-        processBlock(item);
-        tmpDialog.commit();
-        head = item;
-        getDynamicPropertiesStore()
-            .saveLatestBlockHeaderHash(head.getBlockId().getByteString());
-        getDynamicPropertiesStore().saveLatestBlockHeaderNumber(head.getNum());
-        getDynamicPropertiesStore().saveLatestBlockHeaderTimestamp(head.getTimeStamp());
-      } catch (ValidateSignatureException e) {
-        e.printStackTrace();
-      } catch (ContractValidateException e) {
-        e.printStackTrace();
-      } catch (ContractExeException e) {
-        e.printStackTrace();
-      } catch (RevokingStoreIllegalStateException e) {
-        e.printStackTrace();
-      }
-    });
-    return;
-
-    //TODO: if error need to rollback.
-  }
+    if (CollectionUtils.isNotEmpty(binaryTree.getValue())) {
+      while (!head.getBlockId().equals(binaryTree.getValue().peekLast().getParentHash())) {
+        eraseBlock();
+      }
+    }
+
+    if (CollectionUtils.isNotEmpty(binaryTree.getKey())) {
+      LinkedList<BlockCapsule> branch = binaryTree.getKey();
+      Collections.reverse(branch);
+      branch.forEach(item -> {
+        // todo  process the exception carefully later
+        try (Dialog tmpDialog = revokingStore.buildDialog()) {
+          processBlock(item);
+          tmpDialog.commit();
+          head = item;
+          getDynamicPropertiesStore()
+              .saveLatestBlockHeaderHash(head.getBlockId().getByteString());
+          getDynamicPropertiesStore().saveLatestBlockHeaderNumber(head.getNum());
+          getDynamicPropertiesStore().saveLatestBlockHeaderTimestamp(head.getTimeStamp());
+        } catch (ValidateSignatureException e) {
+          e.printStackTrace();
+        } catch (ContractValidateException e) {
+          e.printStackTrace();
+        } catch (ContractExeException e) {
+          e.printStackTrace();
+        } catch (RevokingStoreIllegalStateException e) {
+          e.printStackTrace();
+        }
+      });
+      return;
+    }
+  }
+
+  //TODO: if error need to rollback.
+
 
   /**
    * save a block.
    */
   public void pushBlock(final BlockCapsule block)
-<<<<<<< HEAD
-      throws ValidateSignatureException, ContractValidateException, ContractExeException, UnLinkedBlockException {
-    boolean useKhaoDB = true;
-    BlockCapsule newBlock = this.khaosDb.push(block);
-=======
       throws ValidateSignatureException, ContractValidateException,
       ContractExeException, UnLinkedBlockException {
 
->>>>>>> e6d19451
     //todo: check block's validity
     if (!block.generatedByMyself) {
       if (!block.validateSignature()) {
@@ -411,49 +410,6 @@
         return;
       }
     }
-<<<<<<< HEAD
-    if (useKhaoDB && block.getNum() != 0 && head != null) {
-      if (!Objects.equals(newBlock.getParentHash(), head.getBlockId())) {
-        if (newBlock.getNum() > head.getNum()) {
-          Pair<LinkedList<BlockCapsule>, LinkedList<BlockCapsule>> binaryTree = khaosDb
-              .getBranch(newBlock.getBlockId(), head.getBlockId());
-
-          if (CollectionUtils.isNotEmpty(binaryTree.getValue())) {
-            while (!head.getBlockId().equals(binaryTree.getValue().peekLast().getParentHash())) {
-              eraseBlock();
-            }
-          }
-
-          if (CollectionUtils.isNotEmpty(binaryTree.getKey())) {
-            LinkedList<BlockCapsule> branch = binaryTree.getKey();
-            Collections.reverse(branch);
-            branch.forEach(item -> {
-              // todo  process the exception carefully later
-              try (Dialog tmpDialog = revokingStore.buildDialog()) {
-                processBlock(item);
-                tmpDialog.commit();
-                head = item;
-                getDynamicPropertiesStore()
-                    .saveLatestBlockHeaderHash(head.getBlockId().getByteString());
-                getDynamicPropertiesStore().saveLatestBlockHeaderNumber(head.getNum());
-                getDynamicPropertiesStore().saveLatestBlockHeaderTimestamp(head.getTimeStamp());
-              } catch (ValidateSignatureException e) {
-                e.printStackTrace();
-              } catch (ContractValidateException e) {
-                e.printStackTrace();
-              } catch (ContractExeException e) {
-                e.printStackTrace();
-              } catch (RevokingStoreIllegalStateException e) {
-                e.printStackTrace();
-              }
-            });
-            return;
-          }
-        } else {
-          // todo the error status
-          return;
-        }
-=======
 
     BlockCapsule newBlock = this.khaosDb.push(block);
     //DB don't need lower block
@@ -468,7 +424,6 @@
       //switch fork
       if (!newBlock.getParentHash().equals(head.getBlockId())) {
         switchFork(newBlock);
->>>>>>> e6d19451
       }
 
       try (Dialog tmpDialog = revokingStore.buildDialog()) {
