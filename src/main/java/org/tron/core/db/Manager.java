package org.tron.core.db;

import com.carrotsearch.sizeof.RamUsageEstimator;
import com.google.common.collect.Lists;
import com.google.common.collect.Maps;
import com.google.protobuf.ByteString;
import java.util.ArrayList;
import java.util.List;
import java.util.Map;
import java.util.stream.Collectors;
import javafx.util.Pair;
import org.apache.commons.collections4.CollectionUtils;
import org.apache.commons.lang3.ArrayUtils;
import org.slf4j.Logger;
import org.slf4j.LoggerFactory;
import org.tron.common.storage.leveldb.LevelDbDataSourceImpl;
import org.tron.common.utils.ByteArray;
import org.tron.core.Sha256Hash;
import org.tron.core.actuator.Actuator;
import org.tron.core.actuator.ActuatorFactory;
import org.tron.core.capsule.AccountCapsule;
import org.tron.core.capsule.BlockCapsule;
import org.tron.core.capsule.TransactionCapsule;
import org.tron.core.capsule.WitnessCapsule;
import org.tron.core.capsule.utils.BlockUtil;
import org.tron.core.config.args.Args;
<<<<<<< HEAD
import org.tron.core.config.args.InitialWitness;
=======
import org.tron.core.config.args.GenesisBlock;
import org.tron.core.exception.ValidateException;
>>>>>>> be05098b
import org.tron.protos.Protocal.Account;
import org.tron.protos.Protocal.AccountType;
import org.tron.protos.Protocal.Transaction;

public class Manager {

  private static final Logger logger = LoggerFactory.getLogger("Manager");

  private static final long BLOCK_INTERVAL_SEC = 1;
  private static final int MAX_ACTIVE_WITNESS_NUM = 21;
  private static final long TRXS_SIZE = 2_000_000; // < 2MiB

  private AccountStore accountStore;
  private TransactionStore transactionStore;
  private BlockStore blockStore;
  private UtxoStore utxoStore;
  private WitnessStore witnessStore;
  private DynamicPropertiesStore dynamicPropertiesStore;


  private LevelDbDataSourceImpl numHashCache;
  private KhaosDatabase khaosDb;
  private BlockCapsule head;

  public WitnessStore getWitnessStore() {
    return witnessStore;
  }

  private void setWitnessStore(WitnessStore witnessStore) {
    this.witnessStore = witnessStore;
  }

  public DynamicPropertiesStore getDynamicPropertiesStore() {
    return dynamicPropertiesStore;
  }

  public void setDynamicPropertiesStore(DynamicPropertiesStore dynamicPropertiesStore) {
    this.dynamicPropertiesStore = dynamicPropertiesStore;
  }

  public List<Transaction> getPendingTrxs() {
    return pendingTrxs;
  }


  // transaction cache
  private List<Transaction> pendingTrxs;

  private List<WitnessCapsule> wits = new ArrayList<>();

  // witness

  public List<WitnessCapsule> getWitnesses() {
    return wits;
  }

  public Sha256Hash getHeadBlockId() {
    return Sha256Hash.wrap(this.dynamicPropertiesStore.getLatestBlockHeaderHash());
  }

  /**
   * TODO: should get this list from Database. get witnessCapsule List.
   */
<<<<<<< HEAD
  public void initialWitnessList() {
    List<InitialWitness.ActiveWitness> activeWitnessList = Args.getInstance().getInitialWitness().getActiveWitnessList();
    activeWitnessList.forEach(activeWitness -> {
      wits.add(new WitnessCapsule(ByteString.copyFromUtf8(activeWitness.getPublicKey()), activeWitness.getUrl()));
    });
=======
  public void initalWitnessList() {
    wits.add(new WitnessCapsule(ByteString.copyFromUtf8("0x01"), "http://Loser.org"));
    wits.add(new WitnessCapsule(ByteString.copyFromUtf8("0x02"), "http://Marcus.org"));
    wits.add(new WitnessCapsule(ByteString.copyFromUtf8("0x02"), "http://Olivier.org"));
>>>>>>> be05098b
  }

  public void addWitness(WitnessCapsule witnessCapsule) {
    this.wits.add(witnessCapsule);
  }

  public List<WitnessCapsule> getCurrentShuffledWitnesses() {
    return getWitnesses();
  }


  /**
   * get ScheduledWitness by slot.
   */
  public ByteString getScheduledWitness(long slot) {
    long currentSlot = blockStore.currentASlot() + slot;

    if (currentSlot < 0) {
      throw new RuntimeException("currentSlot should be positive.");
    }
    List<WitnessCapsule> currentShuffledWitnesses = getShuffledWitnesses();
    if (CollectionUtils.isEmpty(currentShuffledWitnesses)) {
      throw new RuntimeException("ShuffledWitnesses is null.");
    }
    int witnessIndex = (int) currentSlot % currentShuffledWitnesses.size();

    ByteString scheduledWitness = currentShuffledWitnesses.get(witnessIndex).getAddress();
    //logger.info("scheduled_witness:" + scheduledWitness.toStringUtf8() + ",slot:" + currentSlot);

    return scheduledWitness;
  }

  public int calculateParticipationRate() {
    return 100 * dynamicPropertiesStore.getBlockFilledSlots().calculateFilledSlotsCount()
        / BlockFilledSlots.SLOT_NUMBER;
  }

  /**
   * get shuffled witnesses.
   */
  public List<WitnessCapsule> getShuffledWitnesses() {
    List<WitnessCapsule> shuffleWits = getWitnesses();
    //Collections.shuffle(shuffleWits);
    return shuffleWits;
  }


  /**
   * all db should be init here.
   */
  public void init() {
    setAccountStore(AccountStore.create("account"));
    setTransactionStore(TransactionStore.create("trans"));
    setBlockStore(BlockStore.create("block"));
    setUtxoStore(UtxoStore.create("utxo"));
    setWitnessStore(WitnessStore.create("witness"));
    setDynamicPropertiesStore(DynamicPropertiesStore.create("properties"));

    numHashCache = new LevelDbDataSourceImpl(
        Args.getInstance().getOutputDirectory(), "block" + "_NUM_HASH");
    numHashCache.initDB();
    khaosDb = new KhaosDatabase("block" + "_KDB");

    pendingTrxs = new ArrayList<>();
    initGenesis();
    initHeadBlock(Sha256Hash.wrap(this.dynamicPropertiesStore.getLatestBlockHeaderHash()));
  }

  /**
   * init genesis block.
   */
  public void initGenesis() {
    BlockCapsule genesisBlockCapsule = BlockUtil.newGenesisBlockCapsule();
    if (containBlock(genesisBlockCapsule.getBlockId())) {
      Args.getInstance().setChainId(genesisBlockCapsule.getBlockId().toString());
    } else {
      if (hasBlocks()) {
        logger.error("genesis block modify, please delete database directory({}) and restart",
            Args.getInstance().getOutputDirectory());
        System.exit(1);
      } else {
        logger.info("create genesis block");
        Args.getInstance().setChainId(genesisBlockCapsule.getBlockId().toString());
        pushBlock(genesisBlockCapsule);
        this.dynamicPropertiesStore.saveLatestBlockHeaderNumber(0);
        this.dynamicPropertiesStore.saveLatestBlockHeaderHash(
            genesisBlockCapsule.getBlockId().getByteString());
        this.dynamicPropertiesStore.saveLatestBlockHeaderTimestamp(
            genesisBlockCapsule.getTimeStamp());
        initAccount();
      }
    }
  }

  /**
   * save account into database.
   */
  public void initAccount() {
    Args args = Args.getInstance();
    GenesisBlock genesisBlockArg = args.getGenesisBlock();
    genesisBlockArg.getAssets().forEach(key -> {
      AccountCapsule accountCapsule = new AccountCapsule(AccountType.AssetIssue,
          ByteString.copyFrom(ByteArray.fromHexString(key.getAddress())),
          Long.valueOf(key.getBalance()));

      this.accountStore.putAccount(accountCapsule);
    });
  }

  public AccountStore getAccountStore() {
    return accountStore;
  }

  public void pushTrx(Transaction trx) {
    this.pendingTrxs.add(trx);
  }

  /**
   * save a block.
   */
  public void pushBlock(BlockCapsule block) {
    khaosDb.push(block);
    //todo: check block's validity
    if (!block.generatedByMyself) {
      if (!block.validateSignature()) {
        logger.info("The siganature is not validated.");
        return;
      }

      if (!block.calcMerklerRoot().equals(block.getMerklerRoot())) {
        logger.info("The merkler root doesn't match, Calc result is " + block.calcMerklerRoot()
            + " , the headers is " + block.getMerklerRoot());
        return;
      }
      for (TransactionCapsule trx : block.getTransactions()) {
        processTrx(trx);
      }
      //todo: In some case it need to switch the branch
    }
    getBlockStore().dbSource.putData(block.getBlockId().getBytes(), block.getData());
    logger.info("save block, Its ID is " + block.getBlockId() + ", Its num is " + block.getNum());
    numHashCache.putData(ByteArray.fromLong(block.getNum()), block.getBlockId().getBytes());
    head = khaosDb.getHead();
    // blockDbDataSource.putData(blockHash, blockData);
  }


  /**
   * Get the fork branch.
   */
  public ArrayList<Sha256Hash> getBlockChainHashesOnFork(Sha256Hash forkBlockHash) {
    Pair<ArrayList<BlockCapsule>, ArrayList<BlockCapsule>> branch =
        khaosDb.getBranch(head.getBlockId(), forkBlockHash);
    return branch.getValue().stream()
        .map(blockCapsule -> blockCapsule.getBlockId())
        .collect(Collectors.toCollection(ArrayList::new));
  }

  /**
   * judge id.
   *
   * @param blockHash blockHash
   */
  public boolean containBlock(Sha256Hash blockHash) {
    //TODO: check it from levelDB
    return khaosDb.containBlock(blockHash)
        || getBlockStore().dbSource.getData(blockHash.getBytes()) != null;
  }

  /**
   * find a block packed data by id.
   */
  public byte[] findBlockByHash(Sha256Hash hash) {
    return khaosDb.containBlock(hash) ? khaosDb.getBlock(hash).getData()
        : getBlockStore().dbSource.getData(hash.getBytes());
  }

  /**
   * Get a BlockCapsule by id.
   */
  public BlockCapsule getBlockByHash(Sha256Hash hash) {
    return khaosDb.containBlock(hash) ? khaosDb.getBlock(hash)
        : new BlockCapsule(getBlockStore().dbSource.getData(hash.getBytes()));
  }

  /**
   * Delete a block.
   */
  public void deleteBlock(Sha256Hash blockHash) {
    BlockCapsule block = getBlockByHash(blockHash);
    khaosDb.removeBlk(blockHash);
    getBlockStore().dbSource.deleteData(blockHash.getBytes());
    numHashCache.deleteData(ByteArray.fromLong(block.getNum()));
    head = khaosDb.getHead();
  }

  /**
   * judge has blocks.
   */
  public boolean hasBlocks() {
    return getBlockStore().dbSource.allKeys().size() > 0 || khaosDb.hasData();
  }

  /**
   * Process transaction.
   */
  public boolean processTrx(TransactionCapsule trxCap) {

    if (trxCap == null || !trxCap.validateSignature()) {
      return false;
    }

    //ActuatorFactory actuatorFactory = ActuatorFactory.getInstance();
    List<Actuator> actuatorList = ActuatorFactory.createActuator(trxCap, this);
    assert actuatorList != null;
    actuatorList.forEach(actuator -> actuator.execute());
    return true;
  }

  /**
   * Get the block id from the number.
   */
  public Sha256Hash getBlockIdByNum(long num) {
    byte[] hash = numHashCache.getData(ByteArray.fromLong(num));
    return ArrayUtils.isNotEmpty(hash) ? Sha256Hash.wrap(hash) : Sha256Hash.ZERO_HASH;
  }

  /**
   * Get number of block by the block id.
   */
  public long getBlockNumById(Sha256Hash hash) {
    if (khaosDb.containBlock(hash)) {
      return khaosDb.getBlock(hash).getNum();
    }

    //TODO: optimize here
    byte[] blockByte = getBlockStore().dbSource.getData(hash.getBytes());
    return ArrayUtils.isNotEmpty(blockByte) ? new BlockCapsule(blockByte).getNum() : 0;
  }

  public void initHeadBlock(Sha256Hash id) {
    head = getBlockByHash(id);
  }

  /**
   * Generate a block.
   */
  public BlockCapsule generateBlock(WitnessCapsule witnessCapsule,
      long when, byte[] privateKey) throws ValidateException {

    final long timestamp = this.dynamicPropertiesStore.getLatestBlockHeaderTimestamp();

    final long number = this.dynamicPropertiesStore.getLatestBlockHeaderNumber();

    final ByteString preHash = this.dynamicPropertiesStore.getLatestBlockHeaderHash();

    // judge create block time
    if (when < timestamp) {
      throw new IllegalArgumentException("generate block timestamp is invalid.");
    }

    long currentTrxSize = 0;
    long postponedTrxCount = 0;

    BlockCapsule blockCapsule = new BlockCapsule(number + 1, preHash, when,
        witnessCapsule.getAddress());

    for (Transaction trx : pendingTrxs) {
      currentTrxSize += RamUsageEstimator.sizeOf(trx);
      // judge block size
      if (currentTrxSize > TRXS_SIZE) {
        postponedTrxCount++;
        continue;
      }

      // apply transaction
      if (processTrx(new TransactionCapsule(trx))) {
        // push into block
        blockCapsule.addTransaction(trx);
        pendingTrxs.remove(trx);
      }
    }

    if (postponedTrxCount > 0) {
      logger.info("{} transactions over the block size limit", postponedTrxCount);
    }

    blockCapsule.setMerklerRoot();
    blockCapsule.sign(privateKey);
    blockCapsule.generatedByMyself = true;
    pushBlock(blockCapsule);
    dynamicPropertiesStore.saveLatestBlockHeaderHash(blockCapsule.getBlockId().getByteString());
    dynamicPropertiesStore.saveLatestBlockHeaderNumber(blockCapsule.getNum());
    dynamicPropertiesStore.saveLatestBlockHeaderTimestamp(blockCapsule.getTimeStamp());
    return blockCapsule;
  }

  private void setAccountStore(AccountStore accountStore) {
    this.accountStore = accountStore;
  }

  public TransactionStore getTransactionStore() {
    return transactionStore;
  }

  private void setTransactionStore(TransactionStore transactionStore) {
    this.transactionStore = transactionStore;
  }

  public BlockStore getBlockStore() {
    return blockStore;
  }

  private void setBlockStore(BlockStore blockStore) {
    this.blockStore = blockStore;
  }

  public UtxoStore getUtxoStore() {
    return utxoStore;
  }

  private void setUtxoStore(UtxoStore utxoStore) {
    this.utxoStore = utxoStore;
  }

  /**
   * process block.
   */
  public void processBlock(BlockCapsule block) {
    block.getTransactions().forEach(transactionCapsule -> {
      processTrx(transactionCapsule);
    });
  }

  /**
   * update witness.
   */
  public void updateWitness() {
    //TODO witness validate maint needed
    Map<ByteString, Long> countWitness = Maps.newHashMap();
    List<AccountCapsule> accountList = accountStore.getAllAccounts();
    accountList.forEach(account -> {
      account.getVotesList().forEach(vote -> {
        //TODO witness validate witness //active_witness
        if (countWitness.containsKey(vote.getVoteAddress())) {
          countWitness.put(vote.getVoteAddress(),
              countWitness.get(vote.getVoteAddress()) + vote.getVoteCount());
        } else {
          countWitness.put(vote.getVoteAddress(), vote.getVoteCount());
        }
      });
    });
    List<WitnessCapsule> witnessCapsuleList = Lists.newArrayList();
    countWitness.forEach((address, voteCount) -> {
      WitnessCapsule witnessCapsule = witnessStore.getWitness(address);
      if (null == witnessCapsule) {
        logger.warn("winessSouece is null.address is {}", address);
      }
      witnessCapsule.setVoteCount(voteCount);
      witnessCapsuleList.add(witnessCapsule);
      witnessStore.putWitness(witnessCapsule);
    });
    witnessCapsuleList.sort((a, b) -> {
      return (int) (a.getVoteCount() - b.getVoteCount());
    });
    wits = witnessCapsuleList.subList(0, MAX_ACTIVE_WITNESS_NUM);
  }
}<|MERGE_RESOLUTION|>--- conflicted
+++ resolved
@@ -24,12 +24,9 @@
 import org.tron.core.capsule.WitnessCapsule;
 import org.tron.core.capsule.utils.BlockUtil;
 import org.tron.core.config.args.Args;
-<<<<<<< HEAD
 import org.tron.core.config.args.InitialWitness;
-=======
 import org.tron.core.config.args.GenesisBlock;
 import org.tron.core.exception.ValidateException;
->>>>>>> be05098b
 import org.tron.protos.Protocal.Account;
 import org.tron.protos.Protocal.AccountType;
 import org.tron.protos.Protocal.Transaction;
@@ -49,11 +46,6 @@
   private WitnessStore witnessStore;
   private DynamicPropertiesStore dynamicPropertiesStore;
 
-
-  private LevelDbDataSourceImpl numHashCache;
-  private KhaosDatabase khaosDb;
-  private BlockCapsule head;
-
   public WitnessStore getWitnessStore() {
     return witnessStore;
   }
@@ -93,19 +85,15 @@
   /**
    * TODO: should get this list from Database. get witnessCapsule List.
    */
-<<<<<<< HEAD
   public void initialWitnessList() {
-    List<InitialWitness.ActiveWitness> activeWitnessList = Args.getInstance().getInitialWitness().getActiveWitnessList();
+    List<InitialWitness.ActiveWitness> activeWitnessList = Args.getInstance().getInitialWitness()
+        .getActiveWitnessList();
     activeWitnessList.forEach(activeWitness -> {
-      wits.add(new WitnessCapsule(ByteString.copyFromUtf8(activeWitness.getPublicKey()), activeWitness.getUrl()));
-    });
-=======
-  public void initalWitnessList() {
-    wits.add(new WitnessCapsule(ByteString.copyFromUtf8("0x01"), "http://Loser.org"));
-    wits.add(new WitnessCapsule(ByteString.copyFromUtf8("0x02"), "http://Marcus.org"));
-    wits.add(new WitnessCapsule(ByteString.copyFromUtf8("0x02"), "http://Olivier.org"));
->>>>>>> be05098b
-  }
+      wits.add(new WitnessCapsule(ByteString.copyFromUtf8(activeWitness.getPublicKey()),
+          activeWitness.getUrl()));
+    });
+  }
+
 
   public void addWitness(WitnessCapsule witnessCapsule) {
     this.wits.add(witnessCapsule);
@@ -443,12 +431,12 @@
    * update witness.
    */
   public void updateWitness() {
-    //TODO witness validate maint needed
+    //TODO validate maint needed
     Map<ByteString, Long> countWitness = Maps.newHashMap();
     List<AccountCapsule> accountList = accountStore.getAllAccounts();
     accountList.forEach(account -> {
       account.getVotesList().forEach(vote -> {
-        //TODO witness validate witness //active_witness
+        //TODO validate witness //active_witness
         if (countWitness.containsKey(vote.getVoteAddress())) {
           countWitness.put(vote.getVoteAddress(),
               countWitness.get(vote.getVoteAddress()) + vote.getVoteCount());
