package org.tron.core.db;

import static org.tron.core.config.Parameter.ChainConstant.SOLIDIFIED_THRESHOLD;
import static org.tron.core.config.Parameter.NodeConstant.MAX_TRANSACTION_PENDING;
import static org.tron.protos.Protocol.Transaction.Contract.ContractType.TransferAssetContract;
import static org.tron.protos.Protocol.Transaction.Contract.ContractType.TransferContract;

import com.google.common.cache.Cache;
import com.google.common.cache.CacheBuilder;
import com.google.common.collect.Lists;
import com.google.protobuf.ByteString;
import java.util.ArrayList;
import java.util.Arrays;
import java.util.Collections;
import java.util.Iterator;
import java.util.LinkedList;
import java.util.List;
import java.util.Objects;
import java.util.Set;
import java.util.concurrent.BlockingQueue;
import java.util.concurrent.Callable;
import java.util.concurrent.CountDownLatch;
import java.util.concurrent.ExecutionException;
import java.util.concurrent.ExecutorService;
import java.util.concurrent.Executors;
import java.util.concurrent.Future;
import java.util.concurrent.LinkedBlockingQueue;
import java.util.concurrent.TimeUnit;
import java.util.stream.Collectors;
import javafx.util.Pair;
import javax.annotation.PostConstruct;
import lombok.Getter;
import lombok.Setter;
import lombok.extern.slf4j.Slf4j;
import org.apache.commons.collections4.CollectionUtils;
import org.joda.time.DateTime;
import org.spongycastle.util.encoders.Hex;
import org.springframework.beans.factory.annotation.Autowired;
import org.springframework.stereotype.Component;
import org.tron.common.overlay.discover.node.Node;
import org.tron.common.runtime.Runtime;
import org.tron.common.runtime.vm.program.invoke.ProgramInvokeFactoryImpl;
import org.tron.common.storage.DepositImpl;
import org.tron.common.utils.ByteArray;
import org.tron.common.utils.ForkController;
import org.tron.common.utils.SessionOptional;
import org.tron.common.utils.Sha256Hash;
import org.tron.common.utils.StringUtil;
import org.tron.common.utils.Time;
import org.tron.core.Constant;
import org.tron.core.capsule.AccountCapsule;
import org.tron.core.capsule.BlockCapsule;
import org.tron.core.capsule.BlockCapsule.BlockId;
import org.tron.core.capsule.BytesCapsule;
import org.tron.core.capsule.ReceiptCapsule;
import org.tron.core.capsule.TransactionCapsule;
import org.tron.core.capsule.TransactionInfoCapsule;
import org.tron.core.capsule.WitnessCapsule;
import org.tron.core.capsule.utils.BlockUtil;
import org.tron.core.config.Parameter.ChainConstant;
import org.tron.core.config.args.Args;
import org.tron.core.config.args.GenesisBlock;
import org.tron.core.db.KhaosDatabase.KhaosBlock;
import org.tron.core.db2.core.ISession;
import org.tron.core.db2.core.ITronChainBase;
import org.tron.core.exception.AccountResourceInsufficientException;
import org.tron.core.exception.BadBlockException;
import org.tron.core.exception.BadItemException;
import org.tron.core.exception.BadNumberBlockException;
import org.tron.core.exception.BalanceInsufficientException;
import org.tron.core.exception.ContractExeException;
import org.tron.core.exception.ContractSizeNotEqualToOneException;
import org.tron.core.exception.ContractValidateException;
import org.tron.core.exception.DupTransactionException;
import org.tron.core.exception.HeaderNotFound;
import org.tron.core.exception.HighFreqException;
import org.tron.core.exception.ItemNotFoundException;
import org.tron.core.exception.NonCommonBlockException;
import org.tron.core.exception.ReceiptCheckErrException;
import org.tron.core.exception.ReceiptException;
import org.tron.core.exception.TaposException;
import org.tron.core.exception.TooBigTransactionException;
import org.tron.core.exception.TooBigTransactionResultException;
import org.tron.core.exception.TransactionExpirationException;
import org.tron.core.exception.TransactionTraceException;
import org.tron.core.exception.UnLinkedBlockException;
import org.tron.core.exception.VMIllegalException;
import org.tron.core.exception.ValidateScheduleException;
import org.tron.core.exception.ValidateSignatureException;
import org.tron.core.witness.ProposalController;
import org.tron.core.witness.WitnessController;
import org.tron.protos.Protocol.AccountType;
import org.tron.protos.Protocol.Transaction;


@Slf4j
@Component
public class Manager {

  // db store
  @Autowired
  private AccountStore accountStore;
  @Autowired
  private TransactionStore transactionStore;
  @Autowired
  private BlockStore blockStore;
  @Autowired
  private WitnessStore witnessStore;
  @Autowired
  private AssetIssueStore assetIssueStore;
  @Autowired
  private DynamicPropertiesStore dynamicPropertiesStore;
  @Autowired
  private BlockIndexStore blockIndexStore;
  @Autowired
  private AccountIdIndexStore accountIdIndexStore;
  @Autowired
  private WitnessScheduleStore witnessScheduleStore;
  @Autowired
  private RecentBlockStore recentBlockStore;
  @Autowired
  private VotesStore votesStore;
  @Autowired
  private ProposalStore proposalStore;
  @Autowired
  private ExchangeStore exchangeStore;
  @Autowired
  private TransactionHistoryStore transactionHistoryStore;
  @Autowired
  private CodeStore codeStore;
  @Autowired
  private ContractStore contractStore;
  @Autowired
  @Getter
  private StorageRowStore storageRowStore;

  // for network
  @Autowired
  private PeersStore peersStore;


  @Autowired
  private KhaosDatabase khaosDb;


  private BlockCapsule genesisBlock;
  @Getter
  @Autowired
  private RevokingDatabase revokingStore;

  @Getter
  private SessionOptional session = SessionOptional.instance();

  @Getter
  @Setter
  private boolean isSyncMode;

  @Getter
  @Setter
  private String netType;

  @Getter
  @Setter
  private WitnessController witnessController;

  @Getter
  @Setter
  private ProposalController proposalController;

  private ExecutorService validateSignService;

  private Thread repushThread;

  private boolean isRunRepushThread = true;

  @Getter
  private Cache<Sha256Hash, Boolean> transactionIdCache = CacheBuilder
      .newBuilder().maximumSize(100_000).recordStats().build();

  @Getter
  @Autowired
  private ForkController forkController;

  public WitnessStore getWitnessStore() {
    return this.witnessStore;
  }

  private void setWitnessStore(final WitnessStore witnessStore) {
    this.witnessStore = witnessStore;
  }

  public DynamicPropertiesStore getDynamicPropertiesStore() {
    return this.dynamicPropertiesStore;
  }

  public void setDynamicPropertiesStore(final DynamicPropertiesStore dynamicPropertiesStore) {
    this.dynamicPropertiesStore = dynamicPropertiesStore;
  }

  public WitnessScheduleStore getWitnessScheduleStore() {
    return this.witnessScheduleStore;
  }

  public void setWitnessScheduleStore(final WitnessScheduleStore witnessScheduleStore) {
    this.witnessScheduleStore = witnessScheduleStore;
  }

  public CodeStore getCodeStore() {
    return codeStore;
  }

  public ContractStore getContractStore() {
    return contractStore;
  }

  public VotesStore getVotesStore() {
    return this.votesStore;
  }

  public ProposalStore getProposalStore() {
    return this.proposalStore;
  }

  public ExchangeStore getExchangeStore() {
    return this.exchangeStore;
  }

  public List<TransactionCapsule> getPendingTransactions() {
    return this.pendingTransactions;
  }

  public List<TransactionCapsule> getPoppedTransactions() {
    return this.popedTransactions;
  }

  public BlockingQueue<TransactionCapsule> getRepushTransactions() {
    return repushTransactions;
  }

  // transactions cache
  private List<TransactionCapsule> pendingTransactions;

  // transactions popped
  private List<TransactionCapsule> popedTransactions =
      Collections.synchronizedList(Lists.newArrayList());

  // the capacity is equal to Integer.MAX_VALUE default
  private BlockingQueue<TransactionCapsule> repushTransactions;

  // for test only
  public List<ByteString> getWitnesses() {
    return witnessController.getActiveWitnesses();
  }

  // for test only
  public void addWitness(final ByteString address) {
    List<ByteString> witnessAddresses = witnessController.getActiveWitnesses();
    witnessAddresses.add(address);
    witnessController.setActiveWitnesses(witnessAddresses);
  }

  public BlockCapsule getHead() throws HeaderNotFound {
    List<BlockCapsule> blocks = getBlockStore().getBlockByLatestNum(1);
    if (CollectionUtils.isNotEmpty(blocks)) {
      return blocks.get(0);
    } else {
      logger.info("Header block Not Found");
      throw new HeaderNotFound("Header block Not Found");
    }
  }

  public synchronized BlockId getHeadBlockId() {
    return new BlockId(
        getDynamicPropertiesStore().getLatestBlockHeaderHash(),
        getDynamicPropertiesStore().getLatestBlockHeaderNumber());
  }

  public long getHeadBlockNum() {
    return getDynamicPropertiesStore().getLatestBlockHeaderNumber();
  }

  public long getHeadBlockTimeStamp() {
    return getDynamicPropertiesStore().getLatestBlockHeaderTimestamp();
  }

//  public PeersStore getPeersStore() {
//    return peersStore;
//  }
//
//  public void setPeersStore(PeersStore peersStore) {
//    this.peersStore = peersStore;
//  }
//
//  public Node getHomeNode() {
//    final Args args = Args.getInstance();
//    Set<Node> nodes = this.peersStore.get("home".getBytes());
//    if (nodes.size() > 0) {
//      return nodes.stream().findFirst().get();
//    } else {
//      Node node =
//          new Node(new ECKey().getNodeId(), args.getNodeExternalIp(), args.getNodeListenPort());
//      nodes.add(node);
//      this.peersStore.put("home".getBytes(), nodes);
//      return node;
//    }
//  }

  public void clearAndWriteNeighbours(Set<Node> nodes) {
    this.peersStore.put("neighbours".getBytes(), nodes);
  }

  public Set<Node> readNeighbours() {
    return this.peersStore.get("neighbours".getBytes());
  }

  /**
   * Cycle thread to repush Transactions
   */
  private Runnable repushLoop =
      () -> {
        while (isRunRepushThread) {
          try {
            TransactionCapsule tx = this.getRepushTransactions().poll(1, TimeUnit.SECONDS);
            if (tx != null) {
              this.rePush(tx);
            }
          } catch (InterruptedException ex) {
            logger.error(ex.getMessage());
            Thread.currentThread().interrupt();
          } catch (Exception ex) {
            logger.error("unknown exception happened in witness loop", ex);
          } catch (Throwable throwable) {
            logger.error("unknown throwable happened in witness loop", throwable);
          }
        }
      };

  public void stopRepushThread() {
    isRunRepushThread = false;
  }

  @PostConstruct
  public void init() {
    revokingStore.disable();
    revokingStore.check();
    this.setWitnessController(WitnessController.createInstance(this));
    this.setProposalController(ProposalController.createInstance(this));
    this.pendingTransactions = Collections.synchronizedList(Lists.newArrayList());
    this.repushTransactions = new LinkedBlockingQueue<>();

    this.initGenesis();
    try {
      this.khaosDb.start(getBlockById(getDynamicPropertiesStore().getLatestBlockHeaderHash()));
    } catch (ItemNotFoundException e) {
      logger.error(
          "Can not find Dynamic highest block from DB! \nnumber={} \nhash={}",
          getDynamicPropertiesStore().getLatestBlockHeaderNumber(),
          getDynamicPropertiesStore().getLatestBlockHeaderHash());
      logger.error(
          "Please delete database directory({}) and restart",
          Args.getInstance().getOutputDirectory());
      System.exit(1);
    } catch (BadItemException e) {
      e.printStackTrace();
      logger.error("DB data broken!");
      logger.error(
          "Please delete database directory({}) and restart",
          Args.getInstance().getOutputDirectory());
      System.exit(1);
    }
    forkController.init(this);
    revokingStore.enable();

//    this.codeStore = CodeStore.create("code");
//    this.contractStore = ContractStore.create("contract");
//    this.storageStore = StorageStore.create("storage");

    validateSignService = Executors
        .newFixedThreadPool(Args.getInstance().getValidateSignThreadNum());

    repushThread = new Thread(repushLoop);
    repushThread.start();
  }

  public BlockId getGenesisBlockId() {
    return this.genesisBlock.getBlockId();
  }

  public BlockCapsule getGenesisBlock() {
    return genesisBlock;
  }

  /**
   * init genesis block.
   */
  public void initGenesis() {
    this.genesisBlock = BlockUtil.newGenesisBlockCapsule();
    if (this.containBlock(this.genesisBlock.getBlockId())) {
      Args.getInstance().setChainId(this.genesisBlock.getBlockId().toString());
    } else {
      if (this.hasBlocks()) {
        logger.error(
            "genesis block modify, please delete database directory({}) and restart",
            Args.getInstance().getOutputDirectory());
        System.exit(1);
      } else {
        logger.info("create genesis block");
        Args.getInstance().setChainId(this.genesisBlock.getBlockId().toString());
        // this.pushBlock(this.genesisBlock);
        blockStore.put(this.genesisBlock.getBlockId().getBytes(), this.genesisBlock);
        this.blockIndexStore.put(this.genesisBlock.getBlockId());

        logger.info("save block: " + this.genesisBlock);
        // init DynamicPropertiesStore
        this.dynamicPropertiesStore.saveLatestBlockHeaderNumber(0);
        this.dynamicPropertiesStore.saveLatestBlockHeaderHash(
            this.genesisBlock.getBlockId().getByteString());
        this.dynamicPropertiesStore.saveLatestBlockHeaderTimestamp(
            this.genesisBlock.getTimeStamp());
        this.initAccount();
        this.initWitness();
        this.witnessController.initWits();
        this.khaosDb.start(genesisBlock);
        this.updateRecentBlock(genesisBlock);
      }
    }
  }

  /**
   * save account into database.
   */
  public void initAccount() {
    final Args args = Args.getInstance();
    final GenesisBlock genesisBlockArg = args.getGenesisBlock();
    genesisBlockArg
        .getAssets()
        .forEach(
            account -> {
              account.setAccountType("Normal"); // to be set in conf
              final AccountCapsule accountCapsule =
                  new AccountCapsule(
                      account.getAccountName(),
                      ByteString.copyFrom(account.getAddress()),
                      account.getAccountType(),
                      account.getBalance());
              this.accountStore.put(account.getAddress(), accountCapsule);
              this.accountIdIndexStore.put(accountCapsule);
            });
  }

  /**
   * save witnesses into database.
   */
  private void initWitness() {
    final Args args = Args.getInstance();
    final GenesisBlock genesisBlockArg = args.getGenesisBlock();
    genesisBlockArg
        .getWitnesses()
        .forEach(
            key -> {
              byte[] keyAddress = key.getAddress();
              ByteString address = ByteString.copyFrom(keyAddress);

              final AccountCapsule accountCapsule;
              if (!this.accountStore.has(keyAddress)) {
                accountCapsule = new AccountCapsule(ByteString.EMPTY,
                    address, AccountType.AssetIssue, 0L);
              } else {
                accountCapsule = this.accountStore.getUnchecked(keyAddress);
              }
              accountCapsule.setIsWitness(true);
              this.accountStore.put(keyAddress, accountCapsule);

              final WitnessCapsule witnessCapsule =
                  new WitnessCapsule(address, key.getVoteCount(), key.getUrl());
              witnessCapsule.setIsJobs(true);
              this.witnessStore.put(keyAddress, witnessCapsule);
            });
  }

  public AccountStore getAccountStore() {
    return this.accountStore;
  }

  public void adjustBalance(byte[] accountAddress, long amount)
      throws BalanceInsufficientException {
    AccountCapsule account = getAccountStore().getUnchecked(accountAddress);
    adjustBalance(account, amount);
  }

  /**
   * judge balance.
   */
  public void adjustBalance(AccountCapsule account, long amount)
      throws BalanceInsufficientException {

    long balance = account.getBalance();
    if (amount == 0) {
      return;
    }

    if (amount < 0 && balance < -amount) {
      throw new BalanceInsufficientException(
          StringUtil.createReadableString(account.createDbKey()) + " insufficient balance");
    }
    account.setBalance(Math.addExact(balance, amount));
    this.getAccountStore().put(account.getAddress().toByteArray(), account);
  }


  public void adjustAllowance(byte[] accountAddress, long amount)
      throws BalanceInsufficientException {
    AccountCapsule account = getAccountStore().getUnchecked(accountAddress);
    long allowance = account.getAllowance();
    if (amount == 0) {
      return;
    }

    if (amount < 0 && allowance < -amount) {
      throw new BalanceInsufficientException(
          StringUtil.createReadableString(accountAddress) + " insufficient balance");
    }
    account.setAllowance(allowance + amount);
    this.getAccountStore().put(account.createDbKey(), account);
  }

  void validateTapos(TransactionCapsule transactionCapsule) throws TaposException {
    byte[] refBlockHash = transactionCapsule.getInstance()
        .getRawData().getRefBlockHash().toByteArray();
    byte[] refBlockNumBytes = transactionCapsule.getInstance()
        .getRawData().getRefBlockBytes().toByteArray();
    try {
      byte[] blockHash = this.recentBlockStore.get(refBlockNumBytes).getData();
      if (Arrays.equals(blockHash, refBlockHash)) {
        return;
      } else {
        String str = String.format(
            "Tapos failed, different block hash, %s, %s , recent block %s, solid block %s head block %s",
            ByteArray.toLong(refBlockNumBytes), Hex.toHexString(refBlockHash),
            Hex.toHexString(blockHash),
            getSolidBlockId().getString(), getHeadBlockId().getString()).toString();
        logger.info(str);
        throw new TaposException(str);

      }
    } catch (ItemNotFoundException e) {
      String str = String.
          format("Tapos failed, block not found, ref block %s, %s , solid block %s head block %s",
              ByteArray.toLong(refBlockNumBytes), Hex.toHexString(refBlockHash),
              getSolidBlockId().getString(), getHeadBlockId().getString()).toString();
      logger.info(str);
      throw new TaposException(str);
    }
  }

  void validateCommon(TransactionCapsule transactionCapsule)
      throws TransactionExpirationException, TooBigTransactionException {
    if (transactionCapsule.getData().length > Constant.TRANSACTION_MAX_BYTE_SIZE) {
      throw new TooBigTransactionException(
          "too big transaction, the size is " + transactionCapsule.getData().length + " bytes");
    }
    long transactionExpiration = transactionCapsule.getExpiration();
    long headBlockTime = getHeadBlockTimeStamp();
    if (transactionExpiration <= headBlockTime ||
        transactionExpiration > headBlockTime + Constant.MAXIMUM_TIME_UNTIL_EXPIRATION) {
      throw new TransactionExpirationException(
          "transaction expiration, transaction expiration time is " + transactionExpiration
              + ", but headBlockTime is " + headBlockTime);
    }
  }

  void validateDup(TransactionCapsule transactionCapsule) throws DupTransactionException {
    if (getTransactionStore().getUnchecked(transactionCapsule.getTransactionId().getBytes())
        != null) {
      logger.debug(ByteArray.toHexString(transactionCapsule.getTransactionId().getBytes()));
      throw new DupTransactionException("dup trans");
    }
  }

  /**
   * push transaction into pending.
   */
  public boolean pushTransaction(final TransactionCapsule trx)
      throws ValidateSignatureException, ContractValidateException, ContractExeException,
      AccountResourceInsufficientException, DupTransactionException, TaposException,
      TooBigTransactionException, TransactionExpirationException, ReceiptException,
      TransactionTraceException, ReceiptCheckErrException, VMIllegalException, TooBigTransactionResultException {

    if (!trx.validateSignature()) {
      throw new ValidateSignatureException("trans sig validate failed");
    }

    //validateFreq(trx);
    synchronized (this) {
      if (!session.valid()) {
        session.setValue(revokingStore.buildSession());
      }

      try (ISession tmpSession = revokingStore.buildSession()) {
        processTransaction(trx, null);
        pendingTransactions.add(trx);
        tmpSession.merge();
      }
    }
    return true;
  }


  public void consumeBandwidth(TransactionCapsule trx, TransactionTrace trace)
      throws ContractValidateException, AccountResourceInsufficientException, TooBigTransactionResultException {
    BandwidthProcessor processor = new BandwidthProcessor(this);
<<<<<<< HEAD
    processor.consume(trx, ret, trace);
    logger.info(
        "******consumeBandwidth netfee:" + trace.getReceipt().getNetFee() + ", netusage:" + trace
            .getReceipt().getNetUsage() + ", trx id:" + trx.getTransactionId());
  }

  public void consumeEnergy(TransactionCapsule trx, TransactionResultCapsule ret,
      TransactionTrace trace)
      throws ContractValidateException, AccountResourceInsufficientException {
    EnergyProcessor processor = new EnergyProcessor(this);
    processor.consume(trx, ret, trace);
=======
    processor.consume(trx, trace);
>>>>>>> ea51c9c0
  }

  @Deprecated
  private void validateFreq(TransactionCapsule trx) throws HighFreqException {
    List<org.tron.protos.Protocol.Transaction.Contract> contracts =
        trx.getInstance().getRawData().getContractList();
    for (Transaction.Contract contract : contracts) {
      if (contract.getType() == TransferContract || contract.getType() == TransferAssetContract) {
        byte[] address = TransactionCapsule.getOwner(contract);
        AccountCapsule accountCapsule = this.getAccountStore().getUnchecked(address);
        if (accountCapsule == null) {
          throw new HighFreqException("account not exists");
        }
        long balance = accountCapsule.getBalance();
        long latestOperationTime = accountCapsule.getLatestOperationTime();
        if (latestOperationTime != 0) {
          doValidateFreq(balance, 0, latestOperationTime);
        }
        accountCapsule.setLatestOperationTime(Time.getCurrentMillis());
        this.getAccountStore().put(accountCapsule.createDbKey(), accountCapsule);
      }
    }
  }

  @Deprecated
  private void doValidateFreq(long balance, int transNumber, long latestOperationTime)
      throws HighFreqException {
    long now = Time.getCurrentMillis();
    // todo: avoid ddos, design more smoothly formula later.
    if (balance < 1000000 * 1000) {
      if (now - latestOperationTime < 5 * 60 * 1000) {
        throw new HighFreqException("try later");
      }
    }
  }

  /**
   * when switch fork need erase blocks on fork branch.
   */
  public void eraseBlock() {
    session.reset();
    try {
      BlockCapsule oldHeadBlock = getBlockById(
          getDynamicPropertiesStore().getLatestBlockHeaderHash());
      logger.info("begin to erase block:" + oldHeadBlock);
      khaosDb.pop();
      revokingStore.pop();
      logger.info("end to erase block:" + oldHeadBlock);
      popedTransactions.addAll(oldHeadBlock.getTransactions());
      // todo: need add ??
      // repushTransactions.addAll(oldHeadBlock.getTransactions());
      //
    } catch (ItemNotFoundException | BadItemException e) {
      logger.warn(e.getMessage(), e);
    }
  }

  public void pushVerifiedBlock(BlockCapsule block) throws ContractValidateException,
      ContractExeException, ValidateSignatureException, AccountResourceInsufficientException,
      TransactionExpirationException, TooBigTransactionException, DupTransactionException, ReceiptException,
      TaposException, ValidateScheduleException, TransactionTraceException, ReceiptCheckErrException,
      VMIllegalException, TooBigTransactionResultException {
    block.generatedByMyself = true;
    applyBlock(block);
  }

  private void applyBlock(BlockCapsule block) throws ContractValidateException,
      ContractExeException, ValidateSignatureException, AccountResourceInsufficientException,
      TransactionExpirationException, TooBigTransactionException, DupTransactionException, ReceiptException,
      TaposException, ValidateScheduleException, TransactionTraceException, ReceiptCheckErrException,
      VMIllegalException, TooBigTransactionResultException {
    processBlock(block);
    this.blockStore.put(block.getBlockId().getBytes(), block);
    this.blockIndexStore.put(block.getBlockId());
    updateFork();
  }

  private void switchFork(BlockCapsule newHead)
      throws ValidateSignatureException, ContractValidateException, ContractExeException,
      ValidateScheduleException, AccountResourceInsufficientException, TaposException,
      TooBigTransactionException, TooBigTransactionResultException, DupTransactionException, TransactionExpirationException,
      NonCommonBlockException, ReceiptException, TransactionTraceException, ReceiptCheckErrException,
      VMIllegalException {
    Pair<LinkedList<KhaosBlock>, LinkedList<KhaosBlock>> binaryTree;
    try {
      binaryTree =
          khaosDb.getBranch(
              newHead.getBlockId(), getDynamicPropertiesStore().getLatestBlockHeaderHash());
    } catch (NonCommonBlockException e) {
      logger.info(
          "there is not the most recent common ancestor, need to remove all blocks in the fork chain.");
      BlockCapsule tmp = newHead;
      while (tmp != null) {
        khaosDb.removeBlk(tmp.getBlockId());
        tmp = khaosDb.getBlock(tmp.getParentHash());
      }

      throw e;
    }
    if (CollectionUtils.isNotEmpty(binaryTree.getValue())) {
      while (!getDynamicPropertiesStore()
          .getLatestBlockHeaderHash()
          .equals(binaryTree.getValue().peekLast().getParentHash())) {
        eraseBlock();
      }
    }

    if (CollectionUtils.isNotEmpty(binaryTree.getKey())) {
      List<KhaosBlock> first = new ArrayList<>(binaryTree.getKey());
      Collections.reverse(first);
      for (KhaosBlock item : first) {
        Exception exception = null;
        // todo  process the exception carefully later
        try (ISession tmpSession = revokingStore.buildSession()) {
          applyBlock(item.getBlk());
          tmpSession.commit();
        } catch (AccountResourceInsufficientException
            | ValidateSignatureException
            | ContractValidateException
            | ContractExeException
            | TaposException
            | DupTransactionException
            | TransactionExpirationException
            | TransactionTraceException
            | ReceiptException
            | ReceiptCheckErrException
            | TooBigTransactionException
            | TooBigTransactionResultException
            | ValidateScheduleException
            | VMIllegalException e) {
          logger.warn(e.getMessage(), e);
          exception = e;
          throw e;
        } finally {
          if (exception != null) {
            logger.warn("switch back because exception thrown while switching forks. " + exception
                    .getMessage(),
                exception);
            first.forEach(khaosBlock -> khaosDb.removeBlk(khaosBlock.getBlk().getBlockId()));
            khaosDb.setHead(binaryTree.getValue().peekFirst());

            while (!getDynamicPropertiesStore()
                .getLatestBlockHeaderHash()
                .equals(binaryTree.getValue().peekLast().getParentHash())) {
              eraseBlock();
            }

            List<KhaosBlock> second = new ArrayList<>(binaryTree.getValue());
            Collections.reverse(second);
            for (KhaosBlock khaosBlock : second) {
              // todo  process the exception carefully later
              try (ISession tmpSession = revokingStore.buildSession()) {
                applyBlock(khaosBlock.getBlk());
                tmpSession.commit();
              } catch (AccountResourceInsufficientException
                  | ValidateSignatureException
                  | ContractValidateException
                  | ContractExeException
                  | TaposException
                  | DupTransactionException
                  | TransactionExpirationException
                  | TooBigTransactionException
                  | ValidateScheduleException e) {
                logger.warn(e.getMessage(), e);
              }
            }
          }
        }
      }
    }
  }

  // TODO: if error need to rollback.

  private synchronized void filterPendingTrx(List<TransactionCapsule> listTrx) {
  }

  /**
   * save a block.
   */
  public synchronized void pushBlock(final BlockCapsule block)
      throws ValidateSignatureException, ContractValidateException, ContractExeException,
      UnLinkedBlockException, ValidateScheduleException, AccountResourceInsufficientException,
      TaposException, TooBigTransactionException, TooBigTransactionResultException, DupTransactionException, TransactionExpirationException,
      BadNumberBlockException, BadBlockException, NonCommonBlockException, ReceiptException, TransactionTraceException,
      ReceiptCheckErrException, VMIllegalException {
    try (PendingManager pm = new PendingManager(this)) {

      if (!block.generatedByMyself) {
        if (!block.validateSignature()) {
          logger.warn("The signature is not validated.");
          throw new BadBlockException("The signature is not validated");
        }

        if (!block.calcMerkleRoot().equals(block.getMerkleRoot())) {
          logger.warn(
              "The merkle root doesn't match, Calc result is "
                  + block.calcMerkleRoot()
                  + " , the headers is "
                  + block.getMerkleRoot());
          throw new BadBlockException("The merkle hash is not validated");
        }
      }

      BlockCapsule newBlock = this.khaosDb.push(block);

      // DB don't need lower block
      if (getDynamicPropertiesStore().getLatestBlockHeaderHash() == null) {
        if (newBlock.getNum() != 0) {
          return;
        }
      } else {
        if (newBlock.getNum() <= getDynamicPropertiesStore().getLatestBlockHeaderNumber()) {
          return;
        }

        // switch fork
        if (!newBlock
            .getParentHash()
            .equals(getDynamicPropertiesStore().getLatestBlockHeaderHash())) {
          logger.warn(
              "switch fork! new head num = {}, blockid = {}",
              newBlock.getNum(),
              newBlock.getBlockId());

          logger.warn(
              "******** before switchFork ******* push block: "
                  + block.getShortString()
                  + ", new block:"
                  + newBlock.getShortString()
                  + ", dynamic head num: "
                  + dynamicPropertiesStore.getLatestBlockHeaderNumber()
                  + ", dynamic head hash: "
                  + dynamicPropertiesStore.getLatestBlockHeaderHash()
                  + ", dynamic head timestamp: "
                  + dynamicPropertiesStore.getLatestBlockHeaderTimestamp()
                  + ", khaosDb head: "
                  + khaosDb.getHead()
                  + ", khaosDb miniStore size: "
                  + khaosDb.getMiniStore().size()
                  + ", khaosDb unlinkMiniStore size: "
                  + khaosDb.getMiniUnlinkedStore().size());

          switchFork(newBlock);
          logger.info("save block: " + newBlock);

          logger.warn(
              "******** after switchFork ******* push block: "
                  + block.getShortString()
                  + ", new block:"
                  + newBlock.getShortString()
                  + ", dynamic head num: "
                  + dynamicPropertiesStore.getLatestBlockHeaderNumber()
                  + ", dynamic head hash: "
                  + dynamicPropertiesStore.getLatestBlockHeaderHash()
                  + ", dynamic head timestamp: "
                  + dynamicPropertiesStore.getLatestBlockHeaderTimestamp()
                  + ", khaosDb head: "
                  + khaosDb.getHead()
                  + ", khaosDb miniStore size: "
                  + khaosDb.getMiniStore().size()
                  + ", khaosDb unlinkMiniStore size: "
                  + khaosDb.getMiniUnlinkedStore().size());

          return;
        }
        try (ISession tmpSession = revokingStore.buildSession()) {
          applyBlock(newBlock);
          tmpSession.commit();
        } catch (Throwable throwable) {
          logger.error(throwable.getMessage(), throwable);
          khaosDb.removeBlk(block.getBlockId());
          throw throwable;
        }
      }
      logger.info("save block: " + newBlock);
    }
  }

  public void updateDynamicProperties(BlockCapsule block) {
    long slot = 1;
    if (block.getNum() != 1) {
      slot = witnessController.getSlotAtTime(block.getTimeStamp());
    }
    for (int i = 1; i < slot; ++i) {
      if (!witnessController.getScheduledWitness(i).equals(block.getWitnessAddress())) {
        WitnessCapsule w =
            this.witnessStore
                .getUnchecked(StringUtil.createDbKey(witnessController.getScheduledWitness(i)));
        w.setTotalMissed(w.getTotalMissed() + 1);
        this.witnessStore.put(w.createDbKey(), w);
        logger.info(
            "{} miss a block. totalMissed = {}", w.createReadableString(), w.getTotalMissed());
      }
      this.dynamicPropertiesStore.applyBlock(false);
    }
    this.dynamicPropertiesStore.applyBlock(true);

    if (slot <= 0) {
      logger.warn("missedBlocks [" + slot + "] is illegal");
    }

    logger.info("update head, num = {}", block.getNum());
    this.dynamicPropertiesStore.saveLatestBlockHeaderHash(block.getBlockId().getByteString());

    this.dynamicPropertiesStore.saveLatestBlockHeaderNumber(block.getNum());
    this.dynamicPropertiesStore.saveLatestBlockHeaderTimestamp(block.getTimeStamp());
    revokingStore.setMaxSize((int) (dynamicPropertiesStore.getLatestBlockHeaderNumber()
        - dynamicPropertiesStore.getLatestSolidifiedBlockNum()
        + 1));
    khaosDb.setMaxSize((int)
        (dynamicPropertiesStore.getLatestBlockHeaderNumber()
            - dynamicPropertiesStore.getLatestSolidifiedBlockNum()
            + 1));
  }

  /**
   * Get the fork branch.
   */
  public LinkedList<BlockId> getBlockChainHashesOnFork(final BlockId forkBlockHash)
      throws NonCommonBlockException {
    final Pair<LinkedList<KhaosBlock>, LinkedList<KhaosBlock>> branch =
        this.khaosDb.getBranch(
            getDynamicPropertiesStore().getLatestBlockHeaderHash(), forkBlockHash);

    LinkedList<KhaosBlock> blockCapsules = branch.getValue();

    if (blockCapsules.isEmpty()) {
      logger.info("empty branch {}", forkBlockHash);
      return Lists.newLinkedList();
    }

    LinkedList<BlockId> result = blockCapsules.stream()
        .map(KhaosBlock::getBlk)
        .map(BlockCapsule::getBlockId)
        .collect(Collectors.toCollection(LinkedList::new));

    result.add(blockCapsules.peekLast().getBlk().getParentBlockId());

    return result;
  }

  /**
   * judge id.
   *
   * @param blockHash blockHash
   */
  public boolean containBlock(final Sha256Hash blockHash) {
    try {
      return this.khaosDb.containBlockInMiniStore(blockHash)
          || blockStore.get(blockHash.getBytes()) != null;
    } catch (ItemNotFoundException e) {
      return false;
    } catch (BadItemException e) {
      return false;
    }
  }

  public boolean containBlockInMainChain(BlockId blockId) {
    try {
      return blockStore.get(blockId.getBytes()) != null;
    } catch (ItemNotFoundException e) {
      return false;
    } catch (BadItemException e) {
      return false;
    }
  }

  public void setBlockReference(TransactionCapsule trans) {
    byte[] headHash = getDynamicPropertiesStore().getLatestBlockHeaderHash().getBytes();
    long headNum = getDynamicPropertiesStore().getLatestBlockHeaderNumber();
    trans.setReference(headNum, headHash);
  }

  /**
   * Get a BlockCapsule by id.
   */
  public BlockCapsule getBlockById(final Sha256Hash hash)
      throws BadItemException, ItemNotFoundException {
    return this.khaosDb.containBlock(hash)
        ? this.khaosDb.getBlock(hash)
        : blockStore.get(hash.getBytes());
  }


  /**
   * judge has blocks.
   */
  public boolean hasBlocks() {
    return blockStore.iterator().hasNext() || this.khaosDb.hasData();
  }

  /**
   * Process transaction.
   */
  public boolean processTransaction(final TransactionCapsule trxCap, BlockCapsule blockCap)
      throws ValidateSignatureException, ContractValidateException, ContractExeException, ReceiptException,
      AccountResourceInsufficientException, TransactionExpirationException, TooBigTransactionException, TooBigTransactionResultException,
      DupTransactionException, TaposException, TransactionTraceException, ReceiptCheckErrException, VMIllegalException {
    if (trxCap == null) {
      return false;
    }

    validateTapos(trxCap);
    validateCommon(trxCap);

    if (trxCap.getInstance().getRawData().getContractList().size() != 1) {
      throw new ContractSizeNotEqualToOneException(
          "act size should be exactly 1, this is extend feature");
    }
    forkController.hardFork(trxCap);

    validateDup(trxCap);

    if (!trxCap.validateSignature()) {
      throw new ValidateSignatureException("trans sig validate failed");
    }

    TransactionTrace trace = new TransactionTrace(trxCap, this);

// TODO vm switch
//    if (!this.dynamicPropertiesStore.supportVM() && trace.needVM()) {
//      throw new VMIllegalException("this node doesn't support vm, trx id: " + trxCap.getTransactionId().toString());
//    }

    consumeBandwidth(trxCap, trace);

    DepositImpl deposit = DepositImpl.createRoot(this);
    Runtime runtime = new Runtime(trace, blockCap, deposit, new ProgramInvokeFactoryImpl());
    if (runtime.isCallConstant()) {
      throw new VMIllegalException("cannot call constant method ");
    }
    // if (getDynamicPropertiesStore().supportVM()) {
    //   if(trxCap.getInstance().getRetCount()<=0){
    //     trxCap.setResult(new TransactionResultCapsule(contractResult.UNKNOWN));
    //   }
    // }

<<<<<<< HEAD
    logger.info("transactionId:" + trxCap.getTransactionId());

    byte[] callerAccount = TransactionCapsule
        .getOwner(trxCap.getInstance().getRawData().getContract(0));
    logger.error("before consumeBandwidth: balance: {}", deposit.getBalance(callerAccount));
    logger.error("before consumeBandwidth: resource: {}",
        deposit.getAccount(callerAccount).getAccountResource().toString());



    consumeBandwidth(trxCap, runtime.getResult().getRet(), trace);
    logger.error("after consumeBandwidth: ResultFee: {}", runtime.getResult().getRet().getFee());
    logger.error("after consumeBandwidth: balance: {}", deposit.getBalance(callerAccount));
    logger.error("after consumeBandwidth: resource: {}",
        deposit.getAccount(callerAccount).getAccountResource().toString());
=======
>>>>>>> ea51c9c0
    trace.init();

    // if (blockCap != null && blockCap.generatedByMyself &&
    //     !blockCap.getInstance().getBlockHeader().getWitnessSignature().isEmpty() &&
    //     trxCap.getInstance().getRet(0).getContractRet() != contractResult.SUCCESS) {
    // setBill(energyUsage);
    // } else {
    // }

    trace.exec(runtime);

    if (Objects.nonNull(blockCap)) {
      trace.setResult(runtime);
      if (!blockCap.generatedByMyself) {
        trace.check();
      }
    }

    trace.finalization(runtime);
    if (Objects.nonNull(blockCap)) {
      if (getDynamicPropertiesStore().supportVM()) {
        trxCap.setResult(runtime);
      }
    }
    transactionStore.put(trxCap.getTransactionId().getBytes(), trxCap);

    ReceiptCapsule traceReceipt = trace.getReceipt();
    TransactionInfoCapsule transactionInfo = TransactionInfoCapsule
        .buildInstance(trxCap, blockCap, runtime, traceReceipt);

    transactionHistoryStore.put(trxCap.getTransactionId().getBytes(), transactionInfo);

    logger.error("after tx: balance: {}", deposit.getBalance(callerAccount));
    logger.error("after tx: resource: {}",
        deposit.getAccount(callerAccount).getAccountResource().toString());
    trace.init();


    return true;
  }


  /**
   * Get the block id from the number.
   */
  public BlockId getBlockIdByNum(final long num) throws ItemNotFoundException {
    return this.blockIndexStore.get(num);
  }

  public BlockCapsule getBlockByNum(final long num) throws ItemNotFoundException, BadItemException {
    return getBlockById(getBlockIdByNum(num));
  }

  /**
   * Generate a block.
   */
  public synchronized BlockCapsule generateBlock(
      final WitnessCapsule witnessCapsule, final long when, final byte[] privateKey)
      throws ValidateSignatureException, ContractValidateException, ContractExeException,

      UnLinkedBlockException, ValidateScheduleException, AccountResourceInsufficientException, TransactionTraceException {

    final long timestamp = this.dynamicPropertiesStore.getLatestBlockHeaderTimestamp();
    final long number = this.dynamicPropertiesStore.getLatestBlockHeaderNumber();
    final Sha256Hash preHash = this.dynamicPropertiesStore.getLatestBlockHeaderHash();

    // judge create block time
    if (when < timestamp) {
      throw new IllegalArgumentException("generate block timestamp is invalid.");
    }

    long postponedTrxCount = 0;

    final BlockCapsule blockCapsule =
        new BlockCapsule(number + 1, preHash, when, witnessCapsule.getAddress());
    blockCapsule.generatedByMyself = true;
    session.reset();
    session.setValue(revokingStore.buildSession());

    Iterator iterator = pendingTransactions.iterator();
    while (iterator.hasNext()) {
      TransactionCapsule trx = (TransactionCapsule) iterator.next();
      if (DateTime.now().getMillis() - when
          > ChainConstant.BLOCK_PRODUCED_INTERVAL * 0.5 * ChainConstant.BLOCK_PRODUCED_TIME_OUT
          / 100) {
        logger.warn("Processing transaction time exceeds the 50% producing time。");
        break;
      }
      // check the block size
      if ((blockCapsule.getInstance().getSerializedSize() + trx.getSerializedSize() + 3)
          > ChainConstant.BLOCK_SIZE) {
        postponedTrxCount++;
        continue;
      }
      // apply transaction
      try (ISession tmpSeesion = revokingStore.buildSession()) {
        processTransaction(trx, blockCapsule);
        // trx.resetResult();
        tmpSeesion.merge();
        // push into block
        blockCapsule.addTransaction(trx);
        iterator.remove();
      } catch (ContractExeException e) {
        logger.info("contract not processed during execute");
        logger.debug(e.getMessage(), e);
      } catch (ContractValidateException e) {
        logger.info("contract not processed during validate");
        logger.debug(e.getMessage(), e);
      } catch (TaposException e) {
        logger.info("contract not processed during TaposException");
        logger.debug(e.getMessage(), e);
      } catch (DupTransactionException e) {
        logger.info("contract not processed during DupTransactionException");
        logger.debug(e.getMessage(), e);
      } catch (TooBigTransactionException e) {
        logger.info("contract not processed during TooBigTransactionException");
        logger.debug(e.getMessage(), e);
      } catch (TooBigTransactionResultException e) {
        logger.info("contract not processed during TooBigTransactionResultException");
        logger.debug(e.getMessage(), e);
      } catch (TransactionExpirationException e) {
        logger.info("contract not processed during TransactionExpirationException");
        logger.debug(e.getMessage(), e);
      } catch (AccountResourceInsufficientException e) {
        logger.info("contract not processed during AccountResourceInsufficientException");
        logger.debug(e.getMessage(), e);
      } catch (ValidateSignatureException e) {
        logger.info("contract not processed during ValidateSignatureException");
        logger.debug(e.getMessage(), e);
      } catch (ReceiptException e) {
        logger.info("receipt exception: {}", e.getMessage());
        logger.debug(e.getMessage(), e);
      } catch (ReceiptCheckErrException e) {
        logger.info("OutOfSlotTime exception: {}", e.getMessage());
        logger.debug(e.getMessage(), e);
      } catch (VMIllegalException e) {
        logger.warn(e.getMessage(), e);
      }
    }

    session.reset();

    if (postponedTrxCount > 0) {
      logger.info("{} transactions over the block size limit", postponedTrxCount);
    }

    logger.info(
        "postponedTrxCount[" + postponedTrxCount + "],TrxLeft[" + pendingTransactions.size()
            + "]");
    blockCapsule.setMerkleRoot();
    blockCapsule.sign(privateKey);

    try {
      this.pushBlock(blockCapsule);
      return blockCapsule;
    } catch (TaposException e) {
      logger.info("contract not processed during TaposException");
    } catch (TooBigTransactionException e) {
      logger.info("contract not processed during TooBigTransactionException");
    } catch (DupTransactionException e) {
      logger.info("contract not processed during DupTransactionException");
    } catch (TransactionExpirationException e) {
      logger.info("contract not processed during TransactionExpirationException");
    } catch (BadNumberBlockException e) {
      logger.info("generate block using wrong number");
    } catch (BadBlockException e) {
      logger.info("block exception");
    } catch (NonCommonBlockException e) {
      logger.info("non common exception");
    } catch (ReceiptException e) {
      logger.info("receipt exception: {}", e.getMessage());
      logger.debug(e.getMessage(), e);
    } catch (ReceiptCheckErrException e) {
      logger.info("OutOfSlotTime exception: {}", e.getMessage());
      logger.debug(e.getMessage(), e);
    } catch (VMIllegalException e) {
      logger.warn(e.getMessage(), e);
    } catch (TooBigTransactionResultException e) {
      logger.info("contract not processed during TooBigTransactionResultException");
    }

    return null;
  }

  private void setAccountStore(final AccountStore accountStore) {
    this.accountStore = accountStore;
  }

  public TransactionStore getTransactionStore() {
    return this.transactionStore;
  }

  private void setTransactionStore(final TransactionStore transactionStore) {
    this.transactionStore = transactionStore;
  }

  public TransactionHistoryStore getTransactionHistoryStore() {
    return this.transactionHistoryStore;
  }

  private void setTransactionHistoryStore(final TransactionHistoryStore transactionHistoryStore) {
    this.transactionHistoryStore = transactionHistoryStore;
  }

  public BlockStore getBlockStore() {
    return this.blockStore;
  }

  private void setBlockStore(final BlockStore blockStore) {
    this.blockStore = blockStore;
  }

  /**
   * process block.
   */
  public void processBlock(BlockCapsule block)
      throws ValidateSignatureException, ContractValidateException, ContractExeException,
      AccountResourceInsufficientException, TaposException, TooBigTransactionException,
      DupTransactionException, TransactionExpirationException, ValidateScheduleException,
      ReceiptException, TransactionTraceException, ReceiptCheckErrException, VMIllegalException, TooBigTransactionResultException {
    // todo set revoking db max size.

    // checkWitness
    if (!witnessController.validateWitnessSchedule(block)) {
      throw new ValidateScheduleException("validateWitnessSchedule error");
    }

    for (TransactionCapsule transactionCapsule : block.getTransactions()) {
      if (block.generatedByMyself) {
        transactionCapsule.setVerified(true);
      }
      processTransaction(transactionCapsule, block);
    }

    boolean needMaint = needMaintenance(block.getTimeStamp());
    if (needMaint) {
      if (block.getNum() == 1) {
        this.dynamicPropertiesStore.updateNextMaintenanceTime(block.getTimeStamp());
      } else {
        this.processMaintenance(block);
      }
    }
    this.updateDynamicProperties(block);
    this.updateSignedWitness(block);
    this.updateLatestSolidifiedBlock();
    this.updateTransHashCache(block);
    updateMaintenanceState(needMaint);
    //witnessController.updateWitnessSchedule();
    updateRecentBlock(block);

  }

  private void updateTransHashCache(BlockCapsule block) {
    for (TransactionCapsule transactionCapsule : block.getTransactions()) {
      this.transactionIdCache.put(transactionCapsule.getTransactionId(), true);
    }
  }

  public void updateRecentBlock(BlockCapsule block) {
    this.recentBlockStore.put(ByteArray.subArray(
        ByteArray.fromLong(block.getNum()), 6, 8),
        new BytesCapsule(ByteArray.subArray(block.getBlockId().getBytes(), 8, 16)));
  }

  /**
   * update the latest solidified block.
   */
  public void updateLatestSolidifiedBlock() {
    List<Long> numbers =
        witnessController
            .getActiveWitnesses()
            .stream()
            .map(address -> witnessController.getWitnesseByAddress(address).getLatestBlockNum())
            .sorted()
            .collect(Collectors.toList());

    long size = witnessController.getActiveWitnesses().size();
    int solidifiedPosition = (int) (size * (1 - SOLIDIFIED_THRESHOLD * 1.0 / 100));
    if (solidifiedPosition < 0) {
      logger.warn(
          "updateLatestSolidifiedBlock error, solidifiedPosition:{},wits.size:{}",
          solidifiedPosition,
          size);
      return;
    }
    long latestSolidifiedBlockNum = numbers.get(solidifiedPosition);
    //if current value is less than the previous value，keep the previous value.
    if (latestSolidifiedBlockNum < getDynamicPropertiesStore().getLatestSolidifiedBlockNum()) {
      logger.warn("latestSolidifiedBlockNum = 0,LatestBlockNum:{}", numbers);
      return;
    }
    getDynamicPropertiesStore().saveLatestSolidifiedBlockNum(latestSolidifiedBlockNum);
    logger.info("update solid block, num = {}", latestSolidifiedBlockNum);
  }

  public void updateFork() {
    if (forkController.shouldBeForked()) {
      return;
    }

    try {
      long latestSolidifiedBlockNum = dynamicPropertiesStore.getLatestSolidifiedBlockNum();
      BlockCapsule solidifiedBlock = getBlockByNum(latestSolidifiedBlockNum);
      forkController.update(solidifiedBlock);
    } catch (ItemNotFoundException | BadItemException e) {
      logger.error("solidified block not found");
    }
  }

  public long getSyncBeginNumber() {
    logger.info("headNumber:" + dynamicPropertiesStore.getLatestBlockHeaderNumber());
    logger.info(
        "syncBeginNumber:"
            + (dynamicPropertiesStore.getLatestBlockHeaderNumber() - revokingStore.size()));
    logger.info("solidBlockNumber:" + dynamicPropertiesStore.getLatestSolidifiedBlockNum());
    return dynamicPropertiesStore.getLatestBlockHeaderNumber() - revokingStore.size();
  }

  public BlockId getSolidBlockId() {
    try {
      long num = dynamicPropertiesStore.getLatestSolidifiedBlockNum();
      return getBlockIdByNum(num);
    } catch (Exception e) {
      return getGenesisBlockId();
    }
  }

  /**
   * Determine if the current time is maintenance time.
   */
  public boolean needMaintenance(long blockTime) {
    return this.dynamicPropertiesStore.getNextMaintenanceTime() <= blockTime;
  }

  /**
   * Perform maintenance.
   */
  private void processMaintenance(BlockCapsule block) {
    proposalController.processProposals();
    witnessController.updateWitness();
    this.dynamicPropertiesStore.updateNextMaintenanceTime(block.getTimeStamp());
    forkController.reset();
  }

  /**
   * @param block the block update signed witness. set witness who signed block the 1. the latest
   * block num 2. pay the trx to witness. 3. the latest slot num.
   */
  public void updateSignedWitness(BlockCapsule block) {
    // TODO: add verification
    WitnessCapsule witnessCapsule =
        witnessStore.getUnchecked(
            block.getInstance().getBlockHeader().getRawData().getWitnessAddress().toByteArray());
    witnessCapsule.setTotalProduced(witnessCapsule.getTotalProduced() + 1);
    witnessCapsule.setLatestBlockNum(block.getNum());
    witnessCapsule.setLatestSlotNum(witnessController.getAbSlotAtTime(block.getTimeStamp()));

    // Update memory witness status
    WitnessCapsule wit = witnessController.getWitnesseByAddress(block.getWitnessAddress());
    if (wit != null) {
      wit.setTotalProduced(witnessCapsule.getTotalProduced() + 1);
      wit.setLatestBlockNum(block.getNum());
      wit.setLatestSlotNum(witnessController.getAbSlotAtTime(block.getTimeStamp()));
    }

    this.getWitnessStore().put(witnessCapsule.getAddress().toByteArray(), witnessCapsule);

    try {
      adjustAllowance(witnessCapsule.getAddress().toByteArray(),
          getDynamicPropertiesStore().getWitnessPayPerBlock());
    } catch (BalanceInsufficientException e) {
      logger.warn(e.getMessage(), e);
    }

    logger.debug(
        "updateSignedWitness. witness address:{}, blockNum:{}, totalProduced:{}",
        witnessCapsule.createReadableString(),
        block.getNum(),
        witnessCapsule.getTotalProduced());
  }

  public void updateMaintenanceState(boolean needMaint) {
    if (needMaint) {
      getDynamicPropertiesStore().saveStateFlag(1);
    } else {
      getDynamicPropertiesStore().saveStateFlag(0);
    }
  }

  public boolean lastHeadBlockIsMaintenance() {
    return getDynamicPropertiesStore().getStateFlag() == 1;
  }

  // To be added
  public long getSkipSlotInMaintenance() {
    return getDynamicPropertiesStore().getMaintenanceSkipSlots();
  }

  public AssetIssueStore getAssetIssueStore() {
    return assetIssueStore;
  }

  public void setAssetIssueStore(AssetIssueStore assetIssueStore) {
    this.assetIssueStore = assetIssueStore;
  }

  public void setBlockIndexStore(BlockIndexStore indexStore) {
    this.blockIndexStore = indexStore;
  }

  public AccountIdIndexStore getAccountIdIndexStore() {
    return this.accountIdIndexStore;
  }

  public void setAccountIdIndexStore(AccountIdIndexStore indexStore) {
    this.accountIdIndexStore = indexStore;
  }

  public void closeAllStore() {
    System.err.println("******** begin to close db ********");
    closeOneStore(accountStore);
    closeOneStore(blockStore);
    closeOneStore(blockIndexStore);
    closeOneStore(accountIdIndexStore);
    closeOneStore(witnessStore);
    closeOneStore(witnessScheduleStore);
    closeOneStore(assetIssueStore);
    closeOneStore(dynamicPropertiesStore);
    closeOneStore(transactionStore);
    closeOneStore(codeStore);
    closeOneStore(contractStore);
    closeOneStore(storageRowStore);
    System.err.println("******** end to close db ********");
  }

  private void closeOneStore(ITronChainBase database) {
    System.err.println("******** begin to close " + database.getName() + " ********");
    try {
      database.close();
    } catch (Exception e) {
      System.err.println("failed to close  " + database.getName() + ". " + e);
    } finally {
      System.err.println("******** end to close " + database.getName() + " ********");
    }
  }

  public boolean isTooManyPending() {
    // if (getPendingTransactions().size() + PendingManager.getTmpTransactions().size()
    if (getPendingTransactions().size() + getRepushTransactions().size()
        > MAX_TRANSACTION_PENDING) {
      return true;
    }
    return false;
  }

  public boolean isGeneratingBlock() {
    if (Args.getInstance().isWitness()) {
      return witnessController.isGeneratingBlock();
    }
    return false;
  }

  private static class ValidateSignTask implements Callable<Boolean> {

    private TransactionCapsule trx;
    private CountDownLatch countDownLatch;

    ValidateSignTask(TransactionCapsule trx, CountDownLatch countDownLatch) {
      this.trx = trx;
      this.countDownLatch = countDownLatch;
    }

    @Override
    public Boolean call() throws ValidateSignatureException {
      try {
        trx.validateSignature();
      } catch (ValidateSignatureException e) {
        throw e;
      } finally {
        countDownLatch.countDown();
      }
      return true;
    }
  }

  public synchronized void preValidateTransactionSign(BlockCapsule block)
      throws InterruptedException, ValidateSignatureException {
    logger.info("PreValidate Transaction Sign, size:" + block.getTransactions().size()
        + ",block num:" + block.getNum());
    int transSize = block.getTransactions().size();
    CountDownLatch countDownLatch = new CountDownLatch(transSize);
    List<Future<Boolean>> futures = new ArrayList<>(transSize);

    for (TransactionCapsule transaction : block.getTransactions()) {
      Future<Boolean> future = validateSignService
          .submit(new ValidateSignTask(transaction, countDownLatch));
      futures.add(future);
    }
    countDownLatch.await();

    for (Future<Boolean> future : futures) {
      try {
        future.get();
      } catch (ExecutionException e) {
        throw new ValidateSignatureException(e.getCause().getMessage());
      }
    }
  }

  public void rePush(TransactionCapsule tx) {

    try {
      if (transactionStore.get(tx.getTransactionId().getBytes()) != null) {
        return;
      }
    } catch (BadItemException e) {
      // do nothing
    }

    try {
      this.pushTransaction(tx);
    } catch (ValidateSignatureException e) {
      logger.debug(e.getMessage(), e);
    } catch (ContractValidateException e) {
      logger.debug(e.getMessage(), e);
    } catch (ContractExeException e) {
      logger.debug(e.getMessage(), e);
    } catch (AccountResourceInsufficientException e) {
      logger.debug(e.getMessage(), e);
    } catch (DupTransactionException e) {
      logger.debug("pending manager: dup trans", e);
    } catch (TaposException e) {
      logger.debug("pending manager: tapos exception", e);
    } catch (TooBigTransactionException e) {
      logger.debug("too big transaction");
    } catch (ReceiptException e) {
      logger.info("Receipt exception," + e.getMessage());
    } catch (TransactionExpirationException e) {
      logger.debug("expiration transaction");
    } catch (TransactionTraceException e) {
      logger.debug("transactionTrace transaction");
    } catch (ReceiptCheckErrException e) {
      logger.debug("outOfSlotTime transaction");
    } catch (VMIllegalException e) {
      logger.debug(e.getMessage(), e);
    } catch (TooBigTransactionResultException e) {
      logger.debug("too big transaction result");
    }
  }
}<|MERGE_RESOLUTION|>--- conflicted
+++ resolved
@@ -609,21 +609,7 @@
   public void consumeBandwidth(TransactionCapsule trx, TransactionTrace trace)
       throws ContractValidateException, AccountResourceInsufficientException, TooBigTransactionResultException {
     BandwidthProcessor processor = new BandwidthProcessor(this);
-<<<<<<< HEAD
-    processor.consume(trx, ret, trace);
-    logger.info(
-        "******consumeBandwidth netfee:" + trace.getReceipt().getNetFee() + ", netusage:" + trace
-            .getReceipt().getNetUsage() + ", trx id:" + trx.getTransactionId());
-  }
-
-  public void consumeEnergy(TransactionCapsule trx, TransactionResultCapsule ret,
-      TransactionTrace trace)
-      throws ContractValidateException, AccountResourceInsufficientException {
-    EnergyProcessor processor = new EnergyProcessor(this);
-    processor.consume(trx, ret, trace);
-=======
     processor.consume(trx, trace);
->>>>>>> ea51c9c0
   }
 
   @Deprecated
@@ -1049,6 +1035,15 @@
 //      throw new VMIllegalException("this node doesn't support vm, trx id: " + trxCap.getTransactionId().toString());
 //    }
 
+    logger.info("transactionId:" + trxCap.getTransactionId());
+
+    byte[] callerAccount = TransactionCapsule
+        .getOwner(trxCap.getInstance().getRawData().getContract(0));
+    AccountCapsule acp = getAccountStore().get(callerAccount);
+    logger.error("before consumeBandwidth: balance: {}", acp.getBalance());
+    logger.error("before consumeBandwidth: resource: {}",
+        acp.getAccountResource().toString());
+
     consumeBandwidth(trxCap, trace);
 
     DepositImpl deposit = DepositImpl.createRoot(this);
@@ -1062,24 +1057,10 @@
     //   }
     // }
 
-<<<<<<< HEAD
-    logger.info("transactionId:" + trxCap.getTransactionId());
-
-    byte[] callerAccount = TransactionCapsule
-        .getOwner(trxCap.getInstance().getRawData().getContract(0));
-    logger.error("before consumeBandwidth: balance: {}", deposit.getBalance(callerAccount));
-    logger.error("before consumeBandwidth: resource: {}",
-        deposit.getAccount(callerAccount).getAccountResource().toString());
-
-
-
-    consumeBandwidth(trxCap, runtime.getResult().getRet(), trace);
     logger.error("after consumeBandwidth: ResultFee: {}", runtime.getResult().getRet().getFee());
     logger.error("after consumeBandwidth: balance: {}", deposit.getBalance(callerAccount));
     logger.error("after consumeBandwidth: resource: {}",
         deposit.getAccount(callerAccount).getAccountResource().toString());
-=======
->>>>>>> ea51c9c0
     trace.init();
 
     // if (blockCap != null && blockCap.generatedByMyself &&
