package org.tron.core.db;

import static org.tron.core.config.Parameter.ChainConstant.SOLIDIFIED_THRESHOLD;
import static org.tron.core.config.Parameter.NodeConstant.MAX_TRANSACTION_PENDING;
import static org.tron.protos.Protocol.Transaction.Contract.ContractType.TransferAssetContract;
import static org.tron.protos.Protocol.Transaction.Contract.ContractType.TransferContract;

import com.google.common.cache.Cache;
import com.google.common.cache.CacheBuilder;
import com.google.common.collect.Lists;
import com.google.protobuf.ByteString;
import java.util.ArrayList;
import java.util.Arrays;
import java.util.Collections;
import java.util.Iterator;
import java.util.LinkedList;
import java.util.List;
import java.util.Set;
import java.util.concurrent.Callable;
import java.util.concurrent.CountDownLatch;
import java.util.concurrent.ExecutionException;
import java.util.concurrent.ExecutorService;
import java.util.concurrent.Executors;
import java.util.concurrent.Future;
import java.util.stream.Collectors;
import javafx.util.Pair;
import javax.annotation.PostConstruct;
import lombok.Getter;
import lombok.Setter;
import lombok.extern.slf4j.Slf4j;
import org.apache.commons.collections4.CollectionUtils;
import org.joda.time.DateTime;
import org.spongycastle.util.encoders.Hex;
import org.springframework.beans.factory.annotation.Autowired;
import org.springframework.stereotype.Component;
import org.tron.common.overlay.discover.node.Node;
import org.tron.common.runtime.Runtime;
import org.tron.common.runtime.vm.program.invoke.ProgramInvokeFactoryImpl;
import org.tron.common.storage.DepositImpl;
import org.tron.common.utils.ByteArray;
import org.tron.common.utils.DialogOptional;
import org.tron.common.utils.Sha256Hash;
import org.tron.common.utils.StringUtil;
import org.tron.common.utils.Time;
import org.tron.core.Constant;
import org.tron.core.capsule.AccountCapsule;
import org.tron.core.capsule.BlockCapsule;
import org.tron.core.capsule.BlockCapsule.BlockId;
import org.tron.core.capsule.BytesCapsule;
import org.tron.core.capsule.TransactionCapsule;
import org.tron.core.capsule.TransactionInfoCapsule;
import org.tron.core.capsule.TransactionResultCapsule;
import org.tron.core.capsule.WitnessCapsule;
import org.tron.core.capsule.utils.BlockUtil;
import org.tron.core.config.Parameter.ChainConstant;
import org.tron.core.config.args.Args;
import org.tron.core.config.args.GenesisBlock;
import org.tron.core.db.AbstractRevokingStore.Dialog;
import org.tron.core.db.KhaosDatabase.KhaosBlock;
import org.tron.core.exception.AccountResourceInsufficientException;
import org.tron.core.exception.BadBlockException;
import org.tron.core.exception.BadItemException;
import org.tron.core.exception.BadNumberBlockException;
import org.tron.core.exception.BalanceInsufficientException;
import org.tron.core.exception.ContractExeException;
import org.tron.core.exception.ContractSizeNotEqualToOneException;
import org.tron.core.exception.ContractValidateException;
import org.tron.core.exception.DupTransactionException;
import org.tron.core.exception.HeaderNotFound;
import org.tron.core.exception.HighFreqException;
import org.tron.core.exception.ItemNotFoundException;
import org.tron.core.exception.NonCommonBlockException;
import org.tron.core.exception.TaposException;
import org.tron.core.exception.TooBigTransactionException;
import org.tron.core.exception.TransactionExpirationException;
import org.tron.core.exception.UnLinkedBlockException;
import org.tron.core.exception.ValidateScheduleException;
import org.tron.core.exception.ValidateSignatureException;
import org.tron.core.witness.ProposalController;
import org.tron.core.witness.WitnessController;
import org.tron.protos.Protocol.AccountType;
import org.tron.protos.Protocol.Block;
import org.tron.protos.Protocol.Transaction;

@Slf4j
@Component
public class Manager {

  // db store
  @Autowired
  private AccountStore accountStore;
  @Autowired
  private TransactionStore transactionStore;
  @Autowired
  private BlockStore blockStore;
  @Autowired
  private UtxoStore utxoStore;
  @Autowired
  private WitnessStore witnessStore;
  @Autowired
  private AssetIssueStore assetIssueStore;
  @Autowired
  private DynamicPropertiesStore dynamicPropertiesStore;
  @Autowired
  private BlockIndexStore blockIndexStore;
  @Autowired
  private AccountIdIndexStore accountIdIndexStore;
  @Autowired
  private AccountContractIndexStore accountContractIndexStore;
  @Autowired
  private WitnessScheduleStore witnessScheduleStore;
  @Autowired
  private RecentBlockStore recentBlockStore;
  @Autowired
  private VotesStore votesStore;
  @Autowired
  private ProposalStore proposalStore;
  @Autowired
  private TransactionHistoryStore transactionHistoryStore;
  @Autowired
  private CodeStore codeStore;
  @Autowired
  private ContractStore contractStore;
  @Autowired
  private StorageStore storageStore;

  // for network
  @Autowired
  private PeersStore peersStore;


  @Autowired
  private KhaosDatabase khaosDb;


  private BlockCapsule genesisBlock;
  private RevokingDatabase revokingStore;

  @Getter
  private DialogOptional dialog = DialogOptional.instance();

  @Getter
  @Setter
  private boolean isSyncMode;

  @Getter
  @Setter
  private String netType;

  @Getter
  @Setter
  private WitnessController witnessController;

  @Getter
  @Setter
  private ProposalController proposalController;

  private ExecutorService validateSignService;

  @Getter
  private Cache<Sha256Hash, Boolean> transactionIdCache = CacheBuilder
      .newBuilder().maximumSize(100_000).recordStats().build();

  public WitnessStore getWitnessStore() {
    return this.witnessStore;
  }

  private void setWitnessStore(final WitnessStore witnessStore) {
    this.witnessStore = witnessStore;
  }

  public DynamicPropertiesStore getDynamicPropertiesStore() {
    return this.dynamicPropertiesStore;
  }

  public void setDynamicPropertiesStore(final DynamicPropertiesStore dynamicPropertiesStore) {
    this.dynamicPropertiesStore = dynamicPropertiesStore;
  }

  public WitnessScheduleStore getWitnessScheduleStore() {
    return this.witnessScheduleStore;
  }

  public void setWitnessScheduleStore(final WitnessScheduleStore witnessScheduleStore) {
    this.witnessScheduleStore = witnessScheduleStore;
  }

  public StorageStore getStorageStore() {
    return storageStore;
  }

  public CodeStore getCodeStore() {
    return codeStore;
  }

  public ContractStore getContractStore() {
    return contractStore;
  }

  public VotesStore getVotesStore() {
    return this.votesStore;
  }

  public ProposalStore getProposalStore() {
    return this.proposalStore;
  }

  public List<TransactionCapsule> getPendingTransactions() {
    return this.pendingTransactions;
  }

  public List<TransactionCapsule> getPoppedTransactions() {
    return this.popedTransactions;
  }

  // transactions cache
  private List<TransactionCapsule> pendingTransactions;

  // transactions popped
  private List<TransactionCapsule> popedTransactions =
      Collections.synchronizedList(Lists.newArrayList());

  // for test only
  public List<ByteString> getWitnesses() {
    return witnessController.getActiveWitnesses();
  }

  // for test only
  public void addWitness(final ByteString address) {
    List<ByteString> witnessAddresses = witnessController.getActiveWitnesses();
    witnessAddresses.add(address);
    witnessController.setActiveWitnesses(witnessAddresses);
  }

  public BlockCapsule getHead() throws HeaderNotFound {
    List<BlockCapsule> blocks = getBlockStore().getBlockByLatestNum(1);
    if (CollectionUtils.isNotEmpty(blocks)) {
      return blocks.get(0);
    } else {
      logger.info("Header block Not Found");
      throw new HeaderNotFound("Header block Not Found");
    }
  }

  public BlockId getHeadBlockId() {
    return new BlockId(
        getDynamicPropertiesStore().getLatestBlockHeaderHash(),
        getDynamicPropertiesStore().getLatestBlockHeaderNumber());
  }

  public long getHeadBlockNum() {
    return getDynamicPropertiesStore().getLatestBlockHeaderNumber();
  }

  public long getHeadBlockTimeStamp() {
    return getDynamicPropertiesStore().getLatestBlockHeaderTimestamp();
  }

//  public PeersStore getPeersStore() {
//    return peersStore;
//  }
//
//  public void setPeersStore(PeersStore peersStore) {
//    this.peersStore = peersStore;
//  }
//
//  public Node getHomeNode() {
//    final Args args = Args.getInstance();
//    Set<Node> nodes = this.peersStore.get("home".getBytes());
//    if (nodes.size() > 0) {
//      return nodes.stream().findFirst().get();
//    } else {
//      Node node =
//          new Node(new ECKey().getNodeId(), args.getNodeExternalIp(), args.getNodeListenPort());
//      nodes.add(node);
//      this.peersStore.put("home".getBytes(), nodes);
//      return node;
//    }
//  }

  public void clearAndWriteNeighbours(Set<Node> nodes) {
    this.peersStore.put("neighbours".getBytes(), nodes);
  }


  public AccountContractIndexStore getAccountContractIndexStore() {
    return accountContractIndexStore;
  }

  public Set<Node> readNeighbours() {
    return this.peersStore.get("neighbours".getBytes());
  }

  @PostConstruct
  public void init() {
    revokingStore = RevokingStore.getInstance();
    revokingStore.disable();
    this.setWitnessController(WitnessController.createInstance(this));
    this.setProposalController(ProposalController.createInstance(this));
    this.pendingTransactions = Collections.synchronizedList(Lists.newArrayList());
    this.initGenesis();
    try {
      this.khaosDb.start(getBlockById(getDynamicPropertiesStore().getLatestBlockHeaderHash()));
    } catch (ItemNotFoundException e) {
      logger.error(
          "Can not find Dynamic highest block from DB! \nnumber={} \nhash={}",
          getDynamicPropertiesStore().getLatestBlockHeaderNumber(),
          getDynamicPropertiesStore().getLatestBlockHeaderHash());
      logger.error(
          "Please delete database directory({}) and restart",
          Args.getInstance().getOutputDirectory());
      System.exit(1);
    } catch (BadItemException e) {
      e.printStackTrace();
      logger.error("DB data broken!");
      logger.error(
          "Please delete database directory({}) and restart",
          Args.getInstance().getOutputDirectory());
      System.exit(1);
    }
    revokingStore.enable();

//    this.codeStore = CodeStore.create("code");
//    this.contractStore = ContractStore.create("contract");
//    this.storageStore = StorageStore.create("storage");

    validateSignService = Executors
        .newFixedThreadPool(Args.getInstance().getValidateSignThreadNum());
  }

  public BlockId getGenesisBlockId() {
    return this.genesisBlock.getBlockId();
  }

  public BlockCapsule getGenesisBlock() {
    return genesisBlock;
  }

  /**
   * init genesis block.
   */
  public void initGenesis() {
    this.genesisBlock = BlockUtil.newGenesisBlockCapsule();
    if (this.containBlock(this.genesisBlock.getBlockId())) {
      Args.getInstance().setChainId(this.genesisBlock.getBlockId().toString());
    } else {
      if (this.hasBlocks()) {
        logger.error(
            "genesis block modify, please delete database directory({}) and restart",
            Args.getInstance().getOutputDirectory());
        System.exit(1);
      } else {
        logger.info("create genesis block");
        Args.getInstance().setChainId(this.genesisBlock.getBlockId().toString());
        // this.pushBlock(this.genesisBlock);
        blockStore.put(this.genesisBlock.getBlockId().getBytes(), this.genesisBlock);
        this.blockIndexStore.put(this.genesisBlock.getBlockId());

        logger.info("save block: " + this.genesisBlock);
        // init DynamicPropertiesStore
        this.dynamicPropertiesStore.saveLatestBlockHeaderNumber(0);
        this.dynamicPropertiesStore.saveLatestBlockHeaderHash(
            this.genesisBlock.getBlockId().getByteString());
        this.dynamicPropertiesStore.saveLatestBlockHeaderTimestamp(
            this.genesisBlock.getTimeStamp());
        this.initAccount();
        this.initWitness();
        this.witnessController.initWits();
        this.khaosDb.start(genesisBlock);
        this.updateRecentBlock(genesisBlock);
      }
    }
  }

  /**
   * save account into database.
   */
  public void initAccount() {
    final Args args = Args.getInstance();
    final GenesisBlock genesisBlockArg = args.getGenesisBlock();
    genesisBlockArg
        .getAssets()
        .forEach(
            account -> {
              account.setAccountType("Normal"); // to be set in conf
              final AccountCapsule accountCapsule =
                  new AccountCapsule(
                      account.getAccountName(),
                      ByteString.copyFrom(account.getAddress()),
                      account.getAccountType(),
                      account.getBalance());
              this.accountStore.put(account.getAddress(), accountCapsule);
              this.accountIdIndexStore.put(accountCapsule);
            });
  }

  /**
   * save witnesses into database.
   */
  private void initWitness() {
    final Args args = Args.getInstance();
    final GenesisBlock genesisBlockArg = args.getGenesisBlock();
    genesisBlockArg
        .getWitnesses()
        .forEach(
            key -> {
              byte[] keyAddress = key.getAddress();
              ByteString address = ByteString.copyFrom(keyAddress);

              final AccountCapsule accountCapsule;
              if (!this.accountStore.has(keyAddress)) {
                accountCapsule = new AccountCapsule(ByteString.EMPTY,
                    address, AccountType.AssetIssue, 0L);
              } else {
                accountCapsule = this.accountStore.get(keyAddress);
              }
              accountCapsule.setIsWitness(true);
              this.accountStore.put(keyAddress, accountCapsule);

              final WitnessCapsule witnessCapsule =
                  new WitnessCapsule(address, key.getVoteCount(), key.getUrl());
              witnessCapsule.setIsJobs(true);
              this.witnessStore.put(keyAddress, witnessCapsule);
            });
  }

  public AccountStore getAccountStore() {
    return this.accountStore;
  }

  public void adjustBalance(byte[] accountAddress, long amount)
      throws BalanceInsufficientException {
    AccountCapsule account = getAccountStore().get(accountAddress);
    adjustBalance(account, amount);
  }

  /**
   * judge balance.
   */
  public void adjustBalance(AccountCapsule account, long amount)
      throws BalanceInsufficientException {

    long balance = account.getBalance();
    if (amount == 0) {
      return;
    }

    if (amount < 0 && balance < -amount) {
      throw new BalanceInsufficientException(
          StringUtil.createReadableString(account.createDbKey()) + " insufficient balance");
    }
    account.setBalance(Math.addExact(balance, amount));
    this.getAccountStore().put(account.getAddress().toByteArray(), account);
  }


  public void adjustAllowance(byte[] accountAddress, long amount)
      throws BalanceInsufficientException {
    AccountCapsule account = getAccountStore().get(accountAddress);
    long allowance = account.getAllowance();
    if (amount == 0) {
      return;
    }

    if (amount < 0 && allowance < -amount) {
      throw new BalanceInsufficientException(
          StringUtil.createReadableString(accountAddress) + " insufficient balance");
    }
    account.setAllowance(allowance + amount);
    this.getAccountStore().put(account.createDbKey(), account);
  }

  void validateTapos(TransactionCapsule transactionCapsule) throws TaposException {
    byte[] refBlockHash = transactionCapsule.getInstance()
        .getRawData().getRefBlockHash().toByteArray();
    byte[] refBlockNumBytes = transactionCapsule.getInstance()
        .getRawData().getRefBlockBytes().toByteArray();
    try {
      byte[] blockHash = this.recentBlockStore.get(refBlockNumBytes).getData();
      if (Arrays.equals(blockHash, refBlockHash)) {
        return;
      } else {
        String str = String.format(
            "Tapos failed, different block hash, %s, %s , recent block %s, solid block %s head block %s",
            ByteArray.toLong(refBlockNumBytes), Hex.toHexString(refBlockHash),
            Hex.toHexString(blockHash),
            getSolidBlockId().getString(), getHeadBlockId().getString()).toString();
        logger.info(str);
        throw new TaposException(str);

      }
    } catch (ItemNotFoundException e) {
      String str = String.
          format("Tapos failed, block not found, ref block %s, %s , solid block %s head block %s",
              ByteArray.toLong(refBlockNumBytes), Hex.toHexString(refBlockHash),
              getSolidBlockId().getString(), getHeadBlockId().getString()).toString();
      logger.info(str);
      throw new TaposException(str);
    }
  }

  void validateCommon(TransactionCapsule transactionCapsule)
      throws TransactionExpirationException, TooBigTransactionException {
    if (transactionCapsule.getData().length > Constant.TRANSACTION_MAX_BYTE_SIZE) {
      throw new TooBigTransactionException(
          "too big transaction, the size is " + transactionCapsule.getData().length + " bytes");
    }
    long transactionExpiration = transactionCapsule.getExpiration();
    long headBlockTime = getHeadBlockTimeStamp();
    if (transactionExpiration <= headBlockTime ||
        transactionExpiration > headBlockTime + Constant.MAXIMUM_TIME_UNTIL_EXPIRATION) {
      throw new TransactionExpirationException(
          "transaction expiration, transaction expiration time is " + transactionExpiration
              + ", but headBlockTime is " + headBlockTime);
    }
  }

  void validateDup(TransactionCapsule transactionCapsule) throws DupTransactionException {
    try {
      if (getTransactionStore().get(transactionCapsule.getTransactionId().getBytes()) != null) {
        logger.debug(ByteArray.toHexString(transactionCapsule.getTransactionId().getBytes()));
        throw new DupTransactionException("dup trans");
      }
    } catch (BadItemException e) {
      logger.debug(ByteArray.toHexString(transactionCapsule.getTransactionId().getBytes()));
      throw new DupTransactionException("dup trans");
    }
  }

  /**
   * push transaction into db.
   */
  public boolean pushTransactions(final TransactionCapsule trx)
      throws ValidateSignatureException, ContractValidateException, ContractExeException,
      AccountResourceInsufficientException, DupTransactionException, TaposException,
      TooBigTransactionException, TransactionExpirationException {

    if (!trx.validateSignature()) {
      throw new ValidateSignatureException("trans sig validate failed");
    }

    //validateFreq(trx);
    synchronized (this) {
      if (!dialog.valid()) {
        dialog.setValue(revokingStore.buildDialog());
      }

      try (RevokingStore.Dialog tmpDialog = revokingStore.buildDialog()) {
        processTransaction(trx, null);
        pendingTransactions.add(trx);
        tmpDialog.merge();
      }
    }
    return true;
  }


  public void consumeBandwidth(TransactionCapsule trx, TransactionResultCapsule ret)
      throws ContractValidateException, AccountResourceInsufficientException {
    BandwidthProcessor processor = new BandwidthProcessor(this);
    processor.consume(trx, ret);
  }

  public void consumeCpu(TransactionCapsule trx, TransactionResultCapsule ret)
      throws ContractValidateException, AccountResourceInsufficientException {
    CpuProcessor processor = new CpuProcessor(this);
    processor.consume(trx, ret);
  }

  @Deprecated
  private void validateFreq(TransactionCapsule trx) throws HighFreqException {
    List<org.tron.protos.Protocol.Transaction.Contract> contracts =
        trx.getInstance().getRawData().getContractList();
    for (Transaction.Contract contract : contracts) {
      if (contract.getType() == TransferContract || contract.getType() == TransferAssetContract) {
        byte[] address = TransactionCapsule.getOwner(contract);
        AccountCapsule accountCapsule = this.getAccountStore().get(address);
        if (accountCapsule == null) {
          throw new HighFreqException("account not exists");
        }
        long balance = accountCapsule.getBalance();
        long latestOperationTime = accountCapsule.getLatestOperationTime();
        if (latestOperationTime != 0) {
          doValidateFreq(balance, 0, latestOperationTime);
        }
        accountCapsule.setLatestOperationTime(Time.getCurrentMillis());
        this.getAccountStore().put(accountCapsule.createDbKey(), accountCapsule);
      }
    }
  }

  @Deprecated
  private void doValidateFreq(long balance, int transNumber, long latestOperationTime)
      throws HighFreqException {
    long now = Time.getCurrentMillis();
    // todo: avoid ddos, design more smoothly formula later.
    if (balance < 1000000 * 1000) {
      if (now - latestOperationTime < 5 * 60 * 1000) {
        throw new HighFreqException("try later");
      }
    }
  }

  /**
   * when switch fork need erase blocks on fork branch.
   */
  public void eraseBlock() {
    dialog.reset();
    try {
      BlockCapsule oldHeadBlock = getBlockById(
          getDynamicPropertiesStore().getLatestBlockHeaderHash());
      logger.info("begin to erase block:" + oldHeadBlock);
      khaosDb.pop();
      revokingStore.pop();
      logger.info("end to erase block:" + oldHeadBlock);
      popedTransactions.addAll(oldHeadBlock.getTransactions());
    } catch (ItemNotFoundException | BadItemException e) {
      logger.warn(e.getMessage(), e);
    }
  }

  private void applyBlock(BlockCapsule block) throws ContractValidateException,
      ContractExeException, ValidateSignatureException, AccountResourceInsufficientException,
      TransactionExpirationException, TooBigTransactionException, DupTransactionException,
      TaposException, ValidateScheduleException {
    processBlock(block);
    this.blockStore.put(block.getBlockId().getBytes(), block);
    this.blockIndexStore.put(block.getBlockId());
  }

  private void switchFork(BlockCapsule newHead)
      throws ValidateSignatureException, ContractValidateException, ContractExeException,
      ValidateScheduleException, AccountResourceInsufficientException, TaposException,
      TooBigTransactionException, DupTransactionException, TransactionExpirationException,
      NonCommonBlockException {
    Pair<LinkedList<KhaosBlock>, LinkedList<KhaosBlock>> binaryTree;
    try {
      binaryTree =
          khaosDb.getBranch(
              newHead.getBlockId(), getDynamicPropertiesStore().getLatestBlockHeaderHash());
    } catch (NonCommonBlockException e) {
      logger.info(
          "there is not the most recent common ancestor, need to remove all blocks in the fork chain.");
      BlockCapsule tmp = newHead;
      while (tmp != null) {
        khaosDb.removeBlk(tmp.getBlockId());
        tmp = khaosDb.getBlock(tmp.getParentHash());
      }

      throw e;
    }
    if (CollectionUtils.isNotEmpty(binaryTree.getValue())) {
      while (!getDynamicPropertiesStore()
          .getLatestBlockHeaderHash()
          .equals(binaryTree.getValue().peekLast().getParentHash())) {
        eraseBlock();
      }
    }

    if (CollectionUtils.isNotEmpty(binaryTree.getKey())) {
      List<KhaosBlock> first = new ArrayList<>(binaryTree.getKey());
      Collections.reverse(first);
      for (KhaosBlock item : first) {
        Exception exception = null;
        // todo  process the exception carefully later
        try (Dialog tmpDialog = revokingStore.buildDialog()) {
          applyBlock(item.getBlk());
          tmpDialog.commit();
        } catch (AccountResourceInsufficientException
            | ValidateSignatureException
            | ContractValidateException
            | ContractExeException
            | TaposException
            | DupTransactionException
            | TransactionExpirationException
            | TooBigTransactionException
            | ValidateScheduleException e) {
          logger.warn(e.getMessage(), e);
          exception = e;
          throw e;
        } finally {
          if (exception != null) {
            logger.warn("switch back because exception thrown while switching forks. " + exception
                    .getMessage(),
                exception);
            first.forEach(khaosBlock -> khaosDb.removeBlk(khaosBlock.getBlk().getBlockId()));
            khaosDb.setHead(binaryTree.getValue().peekFirst());

            while (!getDynamicPropertiesStore()
                .getLatestBlockHeaderHash()
                .equals(binaryTree.getValue().peekLast().getParentHash())) {
              eraseBlock();
            }

            List<KhaosBlock> second = new ArrayList<>(binaryTree.getValue());
            Collections.reverse(second);
            for (KhaosBlock khaosBlock : second) {
              // todo  process the exception carefully later
              try (Dialog tmpDialog = revokingStore.buildDialog()) {
                applyBlock(khaosBlock.getBlk());
                tmpDialog.commit();
              } catch (AccountResourceInsufficientException
                  | ValidateSignatureException
                  | ContractValidateException
                  | ContractExeException
                  | TaposException
                  | DupTransactionException
                  | TransactionExpirationException
                  | TooBigTransactionException
                  | ValidateScheduleException e) {
                logger.warn(e.getMessage(), e);
              }
            }
          }
        }
      }
    }
  }

  // TODO: if error need to rollback.

  private synchronized void filterPendingTrx(List<TransactionCapsule> listTrx) {
  }

  /**
   * save a block.
   */
  public synchronized void pushBlock(final BlockCapsule block)
      throws ValidateSignatureException, ContractValidateException, ContractExeException,
      UnLinkedBlockException, ValidateScheduleException, AccountResourceInsufficientException,
      TaposException, TooBigTransactionException, DupTransactionException, TransactionExpirationException,
      BadNumberBlockException, BadBlockException, NonCommonBlockException {

    try (PendingManager pm = new PendingManager(this)) {

      if (!block.generatedByMyself) {
        if (!block.validateSignature()) {
          logger.warn("The signature is not validated.");
          throw new BadBlockException("The signature is not validated");
        }

        if (!block.calcMerkleRoot().equals(block.getMerkleRoot())) {
          logger.warn(
              "The merkle root doesn't match, Calc result is "
                  + block.calcMerkleRoot()
                  + " , the headers is "
                  + block.getMerkleRoot());
          throw new BadBlockException("The merkle hash is not validated");
        }
      }

      BlockCapsule newBlock = this.khaosDb.push(block);

      // DB don't need lower block
      if (getDynamicPropertiesStore().getLatestBlockHeaderHash() == null) {
        if (newBlock.getNum() != 0) {
          return;
        }
      } else {
        if (newBlock.getNum() <= getDynamicPropertiesStore().getLatestBlockHeaderNumber()) {
          return;
        }

        // switch fork
        if (!newBlock
            .getParentHash()
            .equals(getDynamicPropertiesStore().getLatestBlockHeaderHash())) {
          logger.warn(
              "switch fork! new head num = {}, blockid = {}",
              newBlock.getNum(),
              newBlock.getBlockId());

          logger.warn(
              "******** before switchFork ******* push block: "
                  + block.getShortString()
                  + ", new block:"
                  + newBlock.getShortString()
                  + ", dynamic head num: "
                  + dynamicPropertiesStore.getLatestBlockHeaderNumber()
                  + ", dynamic head hash: "
                  + dynamicPropertiesStore.getLatestBlockHeaderHash()
                  + ", dynamic head timestamp: "
                  + dynamicPropertiesStore.getLatestBlockHeaderTimestamp()
                  + ", khaosDb head: "
                  + khaosDb.getHead()
                  + ", khaosDb miniStore size: "
                  + khaosDb.getMiniStore().size()
                  + ", khaosDb unlinkMiniStore size: "
                  + khaosDb.getMiniUnlinkedStore().size());

          switchFork(newBlock);
          logger.info("save block: " + newBlock);

          logger.warn(
              "******** after switchFork ******* push block: "
                  + block.getShortString()
                  + ", new block:"
                  + newBlock.getShortString()
                  + ", dynamic head num: "
                  + dynamicPropertiesStore.getLatestBlockHeaderNumber()
                  + ", dynamic head hash: "
                  + dynamicPropertiesStore.getLatestBlockHeaderHash()
                  + ", dynamic head timestamp: "
                  + dynamicPropertiesStore.getLatestBlockHeaderTimestamp()
                  + ", khaosDb head: "
                  + khaosDb.getHead()
                  + ", khaosDb miniStore size: "
                  + khaosDb.getMiniStore().size()
                  + ", khaosDb unlinkMiniStore size: "
                  + khaosDb.getMiniUnlinkedStore().size());

          return;
        }
        try (Dialog tmpDialog = revokingStore.buildDialog()) {
          applyBlock(newBlock);
          tmpDialog.commit();
        } catch (Throwable throwable) {
          logger.error(throwable.getMessage(), throwable);
          khaosDb.removeBlk(block.getBlockId());
          throw throwable;
        }
      }
      logger.info("save block: " + newBlock);
    }
  }

  public void updateDynamicProperties(BlockCapsule block) {
    long slot = 1;
    if (block.getNum() != 1) {
      slot = witnessController.getSlotAtTime(block.getTimeStamp());
    }
    for (int i = 1; i < slot; ++i) {
      if (!witnessController.getScheduledWitness(i).equals(block.getWitnessAddress())) {
        WitnessCapsule w =
            this.witnessStore.get(StringUtil.createDbKey(witnessController.getScheduledWitness(i)));
        w.setTotalMissed(w.getTotalMissed() + 1);
        this.witnessStore.put(w.createDbKey(), w);
        logger.info(
            "{} miss a block. totalMissed = {}", w.createReadableString(), w.getTotalMissed());
      }
      this.dynamicPropertiesStore.applyBlock(false);
    }
    this.dynamicPropertiesStore.applyBlock(true);

    if (slot <= 0) {
      logger.warn("missedBlocks [" + slot + "] is illegal");
    }

    logger.info("update head, num = {}", block.getNum());
    this.dynamicPropertiesStore.saveLatestBlockHeaderHash(block.getBlockId().getByteString());

    this.dynamicPropertiesStore.saveLatestBlockHeaderNumber(block.getNum());
    this.dynamicPropertiesStore.saveLatestBlockHeaderTimestamp(block.getTimeStamp());

    ((AbstractRevokingStore) revokingStore)
        .setMaxSize(
            (int)
                (dynamicPropertiesStore.getLatestBlockHeaderNumber()
                    - dynamicPropertiesStore.getLatestSolidifiedBlockNum()
                    + 1));
    khaosDb.setMaxSize((int)
        (dynamicPropertiesStore.getLatestBlockHeaderNumber()
            - dynamicPropertiesStore.getLatestSolidifiedBlockNum()
            + 1));
  }

  /**
   * Get the fork branch.
   */
  public LinkedList<BlockId> getBlockChainHashesOnFork(final BlockId forkBlockHash)
      throws NonCommonBlockException {
    final Pair<LinkedList<KhaosBlock>, LinkedList<KhaosBlock>> branch =
        this.khaosDb.getBranch(
            getDynamicPropertiesStore().getLatestBlockHeaderHash(), forkBlockHash);

    LinkedList<KhaosBlock> blockCapsules = branch.getValue();

    if (blockCapsules.isEmpty()) {
      logger.info("empty branch {}", forkBlockHash);
      return Lists.newLinkedList();
    }

    LinkedList<BlockId> result = blockCapsules.stream()
        .map(KhaosBlock::getBlk)
        .map(BlockCapsule::getBlockId)
        .collect(Collectors.toCollection(LinkedList::new));

    result.add(blockCapsules.peekLast().getBlk().getParentBlockId());

    return result;
  }

  /**
   * judge id.
   *
   * @param blockHash blockHash
   */
  public boolean containBlock(final Sha256Hash blockHash) {
    try {
      return this.khaosDb.containBlockInMiniStore(blockHash)
          || blockStore.get(blockHash.getBytes()) != null;
    } catch (ItemNotFoundException e) {
      return false;
    } catch (BadItemException e) {
      return false;
    }
  }

  public boolean containBlockInMainChain(BlockId blockId) {
    try {
      return blockStore.get(blockId.getBytes()) != null;
    } catch (ItemNotFoundException e) {
      return false;
    } catch (BadItemException e) {
      return false;
    }
  }

  public void setBlockReference(TransactionCapsule trans) {
    byte[] headHash = getDynamicPropertiesStore().getLatestBlockHeaderHash().getBytes();
    long headNum = getDynamicPropertiesStore().getLatestBlockHeaderNumber();
    trans.setReference(headNum, headHash);
  }

  /**
   * Get a BlockCapsule by id.
   */
  public BlockCapsule getBlockById(final Sha256Hash hash)
      throws BadItemException, ItemNotFoundException {
    return this.khaosDb.containBlock(hash)
        ? this.khaosDb.getBlock(hash)
        : blockStore.get(hash.getBytes());
  }


  /**
   * judge has blocks.
   */
  public boolean hasBlocks() {
    return blockStore.dbSource.iterator().hasNext() || this.khaosDb.hasData();
  }

  /**
   * Process transaction.
   */
  public boolean processTransaction(final TransactionCapsule trxCap, Block block)
      throws ValidateSignatureException, ContractValidateException, ContractExeException,
      AccountResourceInsufficientException, TransactionExpirationException, TooBigTransactionException,
      DupTransactionException, TaposException {

    if (trxCap == null) {
      return false;
    }
    validateTapos(trxCap);
    validateCommon(trxCap);

    if (trxCap.getInstance().getRawData().getContractList().size() != 1) {
      throw new ContractSizeNotEqualToOneException(
          "act size should be exactly 1, this is extend feature");
    }

    validateDup(trxCap);

    if (!trxCap.validateSignature()) {
      throw new ValidateSignatureException("trans sig validate failed");
    }

    TransactionTrace trace = new TransactionTrace(trxCap);
    trace.init();


    DepositImpl deposit = DepositImpl.createRoot(this);
    Runtime runtime;

    runtime = new Runtime(trace, block, deposit,
        new ProgramInvokeFactoryImpl());
    consumeBandwidth(trxCap, runtime.getResult().getRet());
<<<<<<< HEAD

    //exec
    trace.exec(runtime);

    //check SR's bill and ours.
    if(block != null) {
      trace.checkBill();
    }

    trace.finalize();

=======
    runtime.init();
    runtime.execute();
    runtime.go();
>>>>>>> 9783666d
    if (runtime.getResult().getException() != null) {
      throw new RuntimeException("Runtime exe failed!");
    }
    // todo judge result in runtime same as block,trx,recipt
    // todo 一个账户只能一个合约账户
    transactionStore.put(trxCap.getTransactionId().getBytes(), trxCap);
    TransactionInfoCapsule transactionInfoCapsule = new TransactionInfoCapsule();
    transactionInfoCapsule.setId(trxCap.getTransactionId().getBytes());
    transactionInfoCapsule.setFee(runtime.getResult().getRet().getFee());
    transactionInfoCapsule.setContractResult(runtime.getResult().getHReturn());
    transactionInfoCapsule.setContractAddress(runtime.getResult().getContractAddress());
    transactionHistoryStore.put(trxCap.getTransactionId().getBytes(), transactionInfoCapsule);

    return true;
  }


  /**
   * Get the block id from the number.
   */
  public BlockId getBlockIdByNum(final long num) throws ItemNotFoundException {
    return this.blockIndexStore.get(num);
  }

  public BlockCapsule getBlockByNum(final long num) throws ItemNotFoundException, BadItemException {
    return getBlockById(getBlockIdByNum(num));
  }

  /**
   * Generate a block.
   */
  public synchronized BlockCapsule generateBlock(
      final WitnessCapsule witnessCapsule, final long when, final byte[] privateKey)
      throws ValidateSignatureException, ContractValidateException, ContractExeException,
      UnLinkedBlockException, ValidateScheduleException, AccountResourceInsufficientException {

    final long timestamp = this.dynamicPropertiesStore.getLatestBlockHeaderTimestamp();
    final long number = this.dynamicPropertiesStore.getLatestBlockHeaderNumber();
    final Sha256Hash preHash = this.dynamicPropertiesStore.getLatestBlockHeaderHash();

    // judge create block time
    if (when < timestamp) {
      throw new IllegalArgumentException("generate block timestamp is invalid.");
    }

    long postponedTrxCount = 0;

    final BlockCapsule blockCapsule =
        new BlockCapsule(number + 1, preHash, when, witnessCapsule.getAddress());
    dialog.reset();
    dialog.setValue(revokingStore.buildDialog());
    Iterator iterator = pendingTransactions.iterator();
    while (iterator.hasNext()) {
      TransactionCapsule trx = (TransactionCapsule) iterator.next();
      if (DateTime.now().getMillis() - when
          > ChainConstant.BLOCK_PRODUCED_INTERVAL * 0.5 * ChainConstant.BLOCK_PRODUCED_TIME_OUT
          / 100) {
        logger.warn("Processing transaction time exceeds the 50% producing time。");
        break;
      }
      // check the block size
      if ((blockCapsule.getInstance().getSerializedSize() + trx.getSerializedSize() + 3)
          > ChainConstant.BLOCK_SIZE) {
        postponedTrxCount++;
        continue;
      }
      // apply transaction
      try (Dialog tmpDialog = revokingStore.buildDialog()) {
        processTransaction(trx, null);
//        trx.resetResult();
        tmpDialog.merge();
        // push into block
        blockCapsule.addTransaction(trx);
        iterator.remove();
      } catch (ContractExeException e) {
        logger.info("contract not processed during execute");
        logger.debug(e.getMessage(), e);
      } catch (ContractValidateException e) {
        logger.info("contract not processed during validate");
        logger.debug(e.getMessage(), e);
      } catch (TaposException e) {
        logger.info("contract not processed during TaposException");
        logger.debug(e.getMessage(), e);
      } catch (DupTransactionException e) {
        logger.info("contract not processed during DupTransactionException");
        logger.debug(e.getMessage(), e);
      } catch (TooBigTransactionException e) {
        logger.info("contract not processed during TooBigTransactionException");
        logger.debug(e.getMessage(), e);
      } catch (TransactionExpirationException e) {
        logger.info("contract not processed during TransactionExpirationException");
        logger.debug(e.getMessage(), e);
      } catch (AccountResourceInsufficientException e) {
        logger.info("contract not processed during AccountResourceInsufficientException");
        logger.debug(e.getMessage(), e);
      } catch (ValidateSignatureException e) {
        logger.info("contract not processed during ValidateSignatureException");
        logger.debug(e.getMessage(), e);
      }
    }

    dialog.reset();

    if (postponedTrxCount > 0) {
      logger.info("{} transactions over the block size limit", postponedTrxCount);
    }

    logger.info(
        "postponedTrxCount[" + postponedTrxCount + "],TrxLeft[" + pendingTransactions.size()
            + "]");
    blockCapsule.setMerkleRoot();
    blockCapsule.sign(privateKey);
    blockCapsule.generatedByMyself = true;
    try {
      this.pushBlock(blockCapsule);
      return blockCapsule;
    } catch (TaposException e) {
      logger.info("contract not processed during TaposException");
    } catch (TooBigTransactionException e) {
      logger.info("contract not processed during TooBigTransactionException");
    } catch (DupTransactionException e) {
      logger.info("contract not processed during DupTransactionException");
    } catch (TransactionExpirationException e) {
      logger.info("contract not processed during TransactionExpirationException");
    } catch (BadNumberBlockException e) {
      logger.info("generate block using wrong number");
    } catch (BadBlockException e) {
      logger.info("block exception");
    } catch (NonCommonBlockException e) {
      logger.info("non common exception");
    }

    return null;
  }

  private void setAccountStore(final AccountStore accountStore) {
    this.accountStore = accountStore;
  }

  public TransactionStore getTransactionStore() {
    return this.transactionStore;
  }

  private void setTransactionStore(final TransactionStore transactionStore) {
    this.transactionStore = transactionStore;
  }

  public TransactionHistoryStore getTransactionHistoryStore() {
    return this.transactionHistoryStore;
  }

  private void setTransactionHistoryStore(final TransactionHistoryStore transactionHistoryStore) {
    this.transactionHistoryStore = transactionHistoryStore;
  }

  public BlockStore getBlockStore() {
    return this.blockStore;
  }

  private void setBlockStore(final BlockStore blockStore) {
    this.blockStore = blockStore;
  }

  public UtxoStore getUtxoStore() {
    return this.utxoStore;
  }

  private void setUtxoStore(final UtxoStore utxoStore) {
    this.utxoStore = utxoStore;
  }

  /**
   * process block.
   */
  public void processBlock(BlockCapsule block)
      throws ValidateSignatureException, ContractValidateException, ContractExeException,
      AccountResourceInsufficientException, TaposException, TooBigTransactionException,
      DupTransactionException, TransactionExpirationException, ValidateScheduleException {
    // todo set revoking db max size.

    // checkWitness
    if (!witnessController.validateWitnessSchedule(block)) {
      throw new ValidateScheduleException("validateWitnessSchedule error");
    }

    for (TransactionCapsule transactionCapsule : block.getTransactions()) {
      if (block.generatedByMyself) {
        transactionCapsule.setVerified(true);
      }
      processTransaction(transactionCapsule, block.getInstance());
    }

    boolean needMaint = needMaintenance(block.getTimeStamp());
    if (needMaint) {
      if (block.getNum() == 1) {
        this.dynamicPropertiesStore.updateNextMaintenanceTime(block.getTimeStamp());
      } else {
        this.processMaintenance(block);
      }
    }
    this.updateDynamicProperties(block);
    this.updateSignedWitness(block);
    this.updateLatestSolidifiedBlock();
    this.updateTransHashCache(block);
    updateMaintenanceState(needMaint);
    //witnessController.updateWitnessSchedule();
    updateRecentBlock(block);
  }

  private void updateTransHashCache(BlockCapsule block) {
    for (TransactionCapsule transactionCapsule : block.getTransactions()) {
      this.transactionIdCache.put(transactionCapsule.getTransactionId(), true);
    }
  }

  public void updateRecentBlock(BlockCapsule block) {
    this.recentBlockStore.put(ByteArray.subArray(
        ByteArray.fromLong(block.getNum()), 6, 8),
        new BytesCapsule(ByteArray.subArray(block.getBlockId().getBytes(), 8, 16)));
  }

  /**
   * update the latest solidified block.
   */
  public void updateLatestSolidifiedBlock() {
    List<Long> numbers =
        witnessController
            .getActiveWitnesses()
            .stream()
            .map(address -> witnessController.getWitnesseByAddress(address).getLatestBlockNum())
            .sorted()
            .collect(Collectors.toList());

    long size = witnessController.getActiveWitnesses().size();
    int solidifiedPosition = (int) (size * (1 - SOLIDIFIED_THRESHOLD * 1.0 / 100));
    if (solidifiedPosition < 0) {
      logger.warn(
          "updateLatestSolidifiedBlock error, solidifiedPosition:{},wits.size:{}",
          solidifiedPosition,
          size);
      return;
    }
    long latestSolidifiedBlockNum = numbers.get(solidifiedPosition);
    //if current value is less than the previous value，keep the previous value.
    if (latestSolidifiedBlockNum < getDynamicPropertiesStore().getLatestSolidifiedBlockNum()) {
      logger.warn("latestSolidifiedBlockNum = 0,LatestBlockNum:{}", numbers);
      return;
    }
    getDynamicPropertiesStore().saveLatestSolidifiedBlockNum(latestSolidifiedBlockNum);
    logger.info("update solid block, num = {}", latestSolidifiedBlockNum);
  }

  public long getSyncBeginNumber() {
    logger.info("headNumber:" + dynamicPropertiesStore.getLatestBlockHeaderNumber());
    logger.info(
        "syncBeginNumber:"
            + (dynamicPropertiesStore.getLatestBlockHeaderNumber() - revokingStore.size()));
    logger.info("solidBlockNumber:" + dynamicPropertiesStore.getLatestSolidifiedBlockNum());
    return dynamicPropertiesStore.getLatestBlockHeaderNumber() - revokingStore.size();
  }

  public BlockId getSolidBlockId() {
    try {
      long num = dynamicPropertiesStore.getLatestSolidifiedBlockNum();
      return getBlockIdByNum(num);
    } catch (Exception e) {
      return getGenesisBlockId();
    }
  }

  /**
   * Determine if the current time is maintenance time.
   */
  public boolean needMaintenance(long blockTime) {
    return this.dynamicPropertiesStore.getNextMaintenanceTime() <= blockTime;
  }

  /**
   * Perform maintenance.
   */
  private void processMaintenance(BlockCapsule block) {
    proposalController.processProposals();
    witnessController.updateWitness();
    this.dynamicPropertiesStore.updateNextMaintenanceTime(block.getTimeStamp());
  }

  /**
   * @param block the block update signed witness. set witness who signed block the 1. the latest
   * block num 2. pay the trx to witness. 3. the latest slot num.
   */
  public void updateSignedWitness(BlockCapsule block) {
    // TODO: add verification
    WitnessCapsule witnessCapsule =
        witnessStore.get(
            block.getInstance().getBlockHeader().getRawData().getWitnessAddress().toByteArray());
    witnessCapsule.setTotalProduced(witnessCapsule.getTotalProduced() + 1);
    witnessCapsule.setLatestBlockNum(block.getNum());
    witnessCapsule.setLatestSlotNum(witnessController.getAbSlotAtTime(block.getTimeStamp()));

    // Update memory witness status
    WitnessCapsule wit = witnessController.getWitnesseByAddress(block.getWitnessAddress());
    if (wit != null) {
      wit.setTotalProduced(witnessCapsule.getTotalProduced() + 1);
      wit.setLatestBlockNum(block.getNum());
      wit.setLatestSlotNum(witnessController.getAbSlotAtTime(block.getTimeStamp()));
    }

    this.getWitnessStore().put(witnessCapsule.getAddress().toByteArray(), witnessCapsule);

    try {
      adjustAllowance(witnessCapsule.getAddress().toByteArray(),
          getDynamicPropertiesStore().getWitnessPayPerBlock());
    } catch (BalanceInsufficientException e) {
      logger.warn(e.getMessage(), e);
    }

    logger.debug(
        "updateSignedWitness. witness address:{}, blockNum:{}, totalProduced:{}",
        witnessCapsule.createReadableString(),
        block.getNum(),
        witnessCapsule.getTotalProduced());
  }

  public void updateMaintenanceState(boolean needMaint) {
    if (needMaint) {
      getDynamicPropertiesStore().saveStateFlag(1);
    } else {
      getDynamicPropertiesStore().saveStateFlag(0);
    }
  }

  public boolean lastHeadBlockIsMaintenance() {
    return getDynamicPropertiesStore().getStateFlag() == 1;
  }

  // To be added
  public long getSkipSlotInMaintenance() {
    return getDynamicPropertiesStore().getMaintenanceSkipSlots();
  }

  public AssetIssueStore getAssetIssueStore() {
    return assetIssueStore;
  }

  public void setAssetIssueStore(AssetIssueStore assetIssueStore) {
    this.assetIssueStore = assetIssueStore;
  }

  public void setBlockIndexStore(BlockIndexStore indexStore) {
    this.blockIndexStore = indexStore;
  }

  public AccountIdIndexStore getAccountIdIndexStore() {
    return this.accountIdIndexStore;
  }

  public void setAccountIdIndexStore(AccountIdIndexStore indexStore) {
    this.accountIdIndexStore = indexStore;
  }

  public void closeAllStore() {
    System.err.println("******** begin to close db ********");
    closeOneStore(accountStore);
    closeOneStore(blockStore);
    closeOneStore(blockIndexStore);
    closeOneStore(accountIdIndexStore);
    closeOneStore(witnessStore);
    closeOneStore(witnessScheduleStore);
    closeOneStore(assetIssueStore);
    closeOneStore(dynamicPropertiesStore);
    closeOneStore(transactionStore);
    closeOneStore(utxoStore);
    closeOneStore(codeStore);
    closeOneStore(contractStore);
    closeOneStore(storageStore);
    System.err.println("******** end to close db ********");
  }

  private void closeOneStore(TronDatabase database) {
    System.err.println("******** begin to close " + database.getName() + " ********");
    try {
      database.close();
    } catch (Exception e) {
      System.err.println("failed to close  " + database.getName() + ". " + e);
    } finally {
      System.err.println("******** end to close " + database.getName() + " ********");
    }
  }

  public boolean isTooManyPending() {
    if (getPendingTransactions().size() + PendingManager.getTmpTransactions().size()
        > MAX_TRANSACTION_PENDING) {
      return true;
    }
    return false;
  }

  public boolean isGeneratingBlock() {
    if (Args.getInstance().isWitness()) {
      return witnessController.isGeneratingBlock();
    }
    return false;
  }

  private static class ValidateSignTask implements Callable<Boolean> {

    private TransactionCapsule trx;
    private CountDownLatch countDownLatch;

    ValidateSignTask(TransactionCapsule trx, CountDownLatch countDownLatch) {
      this.trx = trx;
      this.countDownLatch = countDownLatch;
    }

    @Override
    public Boolean call() throws ValidateSignatureException {
      try {
        trx.validateSignature();
      } catch (ValidateSignatureException e) {
        throw e;
      } finally {
        countDownLatch.countDown();
      }
      return true;
    }
  }

  public synchronized void preValidateTransactionSign(BlockCapsule block)
      throws InterruptedException, ValidateSignatureException {
    logger.info("PreValidate Transaction Sign, size:" + block.getTransactions().size()
        + ",block num:" + block.getNum());
    int transSize = block.getTransactions().size();
    CountDownLatch countDownLatch = new CountDownLatch(transSize);
    List<Future<Boolean>> futures = new ArrayList<>(transSize);

    for (TransactionCapsule transaction : block.getTransactions()) {
      Future<Boolean> future = validateSignService
          .submit(new ValidateSignTask(transaction, countDownLatch));
      futures.add(future);
    }
    countDownLatch.await();

    for (Future<Boolean> future : futures) {
      try {
        future.get();
      } catch (ExecutionException e) {
        throw new ValidateSignatureException(e.getCause().getMessage());
      }
    }
  }
}<|MERGE_RESOLUTION|>--- conflicted
+++ resolved
@@ -975,8 +975,9 @@
     runtime = new Runtime(trace, block, deposit,
         new ProgramInvokeFactoryImpl());
     consumeBandwidth(trxCap, runtime.getResult().getRet());
-<<<<<<< HEAD
-
+
+    runtime.init();
+        
     //exec
     trace.exec(runtime);
 
@@ -987,11 +988,6 @@
 
     trace.finalize();
 
-=======
-    runtime.init();
-    runtime.execute();
-    runtime.go();
->>>>>>> 9783666d
     if (runtime.getResult().getException() != null) {
       throw new RuntimeException("Runtime exe failed!");
     }
