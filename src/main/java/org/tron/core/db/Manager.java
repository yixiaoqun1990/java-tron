package org.tron.core.db;

import static org.tron.core.config.Parameter.ChainConstant.SOLIDIFIED_THRESHOLD;
import static org.tron.core.config.Parameter.ChainConstant.WITNESS_PAY_PER_BLOCK;
import static org.tron.protos.Protocol.Transaction.Contract.ContractType.TransferAssetContract;
import static org.tron.protos.Protocol.Transaction.Contract.ContractType.TransferContract;

import com.carrotsearch.sizeof.RamUsageEstimator;
import com.google.common.collect.Lists;
import com.google.protobuf.ByteString;
import java.util.Collections;
import java.util.Iterator;
import java.util.LinkedList;
import java.util.List;
import java.util.Set;
import java.util.stream.Collectors;
import javafx.util.Pair;
import javax.annotation.PostConstruct;
import lombok.Getter;
import lombok.Setter;
import lombok.extern.slf4j.Slf4j;
import org.apache.commons.collections4.CollectionUtils;
import org.springframework.beans.factory.annotation.Autowired;
import org.springframework.stereotype.Component;
import org.tron.common.crypto.ECKey;
import org.tron.common.overlay.discover.Node;
import org.tron.common.storage.leveldb.LevelDbDataSourceImpl;
import org.tron.common.utils.DialogOptional;
import org.tron.common.utils.Sha256Hash;
import org.tron.common.utils.StringUtil;
import org.tron.common.utils.Time;
import org.tron.core.actuator.Actuator;
import org.tron.core.actuator.ActuatorFactory;
import org.tron.core.capsule.AccountCapsule;
import org.tron.core.capsule.BlockCapsule;
import org.tron.core.capsule.BlockCapsule.BlockId;
import org.tron.core.capsule.TransactionCapsule;
import org.tron.core.capsule.TransactionResultCapsule;
import org.tron.core.capsule.WitnessCapsule;
import org.tron.core.capsule.utils.BlockUtil;
import org.tron.core.config.args.Args;
import org.tron.core.config.args.GenesisBlock;
import org.tron.core.db.AbstractRevokingStore.Dialog;
import org.tron.core.exception.BadItemException;
import org.tron.core.exception.BalanceInsufficientException;
import org.tron.core.exception.ContractExeException;
import org.tron.core.exception.ContractValidateException;
import org.tron.core.exception.HeaderNotFound;
import org.tron.core.exception.HighFreqException;
import org.tron.core.exception.ItemNotFoundException;
import org.tron.core.exception.RevokingStoreIllegalStateException;
import org.tron.core.exception.UnLinkedBlockException;
import org.tron.core.exception.ValidateScheduleException;
import org.tron.core.exception.ValidateSignatureException;
import org.tron.core.witness.WitnessController;
import org.tron.protos.Protocol.AccountType;
import org.tron.protos.Protocol.Transaction;

@Slf4j
@Component
public class Manager {

  private static final long BLOCK_INTERVAL_SEC = 1;
  public static final int MAX_ACTIVE_WITNESS_NUM = 21;
  private static final long TRXS_SIZE = 2_000_000; // < 2MiB
  public static final long LOOP_INTERVAL =
      5000L; // ms,produce block period, must be divisible by 60. millisecond

  // db store
  @Autowired private AccountStore accountStore;
  @Autowired private TransactionStore transactionStore;
  @Autowired private BlockStore blockStore;
  @Autowired private UtxoStore utxoStore;
  @Autowired private WitnessStore witnessStore;
  @Autowired private AssetIssueStore assetIssueStore;
  @Autowired private DynamicPropertiesStore dynamicPropertiesStore;
  private BlockIndexStore blockIndexStore;
  private WitnessScheduleStore witnessScheduleStore;

  @Autowired private PeersStore peersStore;
  private BlockCapsule genesisBlock;

  private LevelDbDataSourceImpl numHashCache;
  @Autowired private KhaosDatabase khaosDb;
  private RevokingDatabase revokingStore;
  @Getter private DialogOptional dialog = DialogOptional.instance();

  @Getter @Setter private boolean isSyncMode;

  @Getter @Setter private String netType;

  @Getter @Setter private WitnessController witnessController;

  public WitnessStore getWitnessStore() {
    return this.witnessStore;
  }

  private void setWitnessStore(final WitnessStore witnessStore) {
    this.witnessStore = witnessStore;
  }

  public DynamicPropertiesStore getDynamicPropertiesStore() {
    return this.dynamicPropertiesStore;
  }

  public void setDynamicPropertiesStore(final DynamicPropertiesStore dynamicPropertiesStore) {
    this.dynamicPropertiesStore = dynamicPropertiesStore;
  }

  public WitnessScheduleStore getWitnessScheduleStore() {
    return this.witnessScheduleStore;
  }

  public void setWitnessScheduleStore(final WitnessScheduleStore witnessScheduleStore) {
    this.witnessScheduleStore = witnessScheduleStore;
  }

  public List<TransactionCapsule> getPendingTransactions() {
    return this.pendingTransactions;
  }

  public List<TransactionCapsule> getPoppedTransactions() {
    return this.popedTransactions;
  }

  // transactions cache
  private List<TransactionCapsule> pendingTransactions;

  // transactions popped
  private List<TransactionCapsule> popedTransactions =
      Collections.synchronizedList(Lists.newArrayList());

  // for test only
  public List<ByteString> getWitnesses() {
    return witnessController.getActiveWitnesses();
  }

  // for test only
  public void addWitness(final ByteString address) {
    List<ByteString> witnessAddresses = witnessController.getActiveWitnesses();
    witnessAddresses.add(address);
    witnessController.setActiveWitnesses(witnessAddresses);
  }

  public BlockCapsule getHead() throws HeaderNotFound {
    try {
      return getBlockStore().get(getDynamicPropertiesStore().getLatestBlockHeaderHash().getBytes());
    } catch (ItemNotFoundException e) {
      logger.info(e.getMessage());
      throw new HeaderNotFound(e.getMessage());
    } catch (BadItemException e) {
      throw new HeaderNotFound(e.getMessage());
    }
  }

  public BlockId getHeadBlockId() {
    return new BlockId(
        getDynamicPropertiesStore().getLatestBlockHeaderHash(),
        getDynamicPropertiesStore().getLatestBlockHeaderNumber());
  }

  public long getHeadBlockNum() {
    return getDynamicPropertiesStore().getLatestBlockHeaderNumber();
  }

  public long getHeadBlockTimeStamp() {
    return getDynamicPropertiesStore().getLatestBlockHeaderTimestamp();
  }

  public PeersStore getPeersStore() {
    return peersStore;
  }

  public void setPeersStore(PeersStore peersStore) {
    this.peersStore = peersStore;
  }

  public Node getHomeNode() {
    final Args args = Args.getInstance();
    Set<Node> nodes = this.peersStore.get("home".getBytes());
    if (nodes.size() > 0) {
      return nodes.stream().findFirst().get();
    } else {
      Node node =
          new Node(new ECKey().getNodeId(), args.getNodeExternalIp(), args.getNodeListenPort());
      nodes.add(node);
      this.peersStore.put("home".getBytes(), nodes);
      return node;
    }
  }

  public void clearAndWriteNeighbours(Set<Node> nodes) {
    this.peersStore.put("neighbours".getBytes(), nodes);
  }

  public Set<Node> readNeighbours() {
    return this.peersStore.get("neighbours".getBytes());
  }

  // fot test only
  public void destory() {
    AccountStore.destroy();
    TransactionStore.destroy();
    BlockStore.destroy();
    WitnessStore.destory();
    AssetIssueStore.destroy();
    DynamicPropertiesStore.destroy();
    WitnessScheduleStore.destroy();
    BlockIndexStore.destroy();
  }

  @PostConstruct
  public void initOther() {
    revokingStore = RevokingStore.getInstance();
    revokingStore.enable();
    this.setWitnessScheduleStore(WitnessScheduleStore.create("witness_schedule"));
    this.setWitnessController(WitnessController.createInstance(this));
    this.setBlockIndexStore(BlockIndexStore.create("block-index"));
    this.pendingTransactions = Collections.synchronizedList(Lists.newArrayList());
    this.initGenesis();
    try {
      this.khaosDb.start(getBlockById(getDynamicPropertiesStore().getLatestBlockHeaderHash()));
    } catch (ItemNotFoundException e) {
      logger.error(
          "Can not find Dynamic highest block from DB! \nnumber={} \nhash={}",
          getDynamicPropertiesStore().getLatestBlockHeaderNumber(),
          getDynamicPropertiesStore().getLatestBlockHeaderHash());
      logger.error(
          "Please delete database directory({}) and restart",
          Args.getInstance().getOutputDirectory());
      System.exit(1);
    } catch (BadItemException e) {
      e.printStackTrace();
      logger.error("DB data broken!");
      logger.error(
          "Please delete database directory({}) and restart",
          Args.getInstance().getOutputDirectory());
      System.exit(1);
    }
    revokingStore.enable();
  }

  /** all db should be init here. */
  public void init() {
    this.setAccountStore(AccountStore.create("account"));
    this.setTransactionStore(TransactionStore.create("trans"));
    this.setBlockStore(BlockStore.create("block"));
    this.setWitnessStore(WitnessStore.create("witness"));

    initOther();
  }

  public BlockId getGenesisBlockId() {
    return this.genesisBlock.getBlockId();
  }

  public BlockCapsule getGenesisBlock() {
    return genesisBlock;
  }

  /** init genesis block. */
  public void initGenesis() {
    this.genesisBlock = BlockUtil.newGenesisBlockCapsule();
    if (this.containBlock(this.genesisBlock.getBlockId())) {
      Args.getInstance().setChainId(this.genesisBlock.getBlockId().toString());
    } else {
      if (this.hasBlocks()) {
        logger.error(
            "genesis block modify, please delete database directory({}) and restart",
            Args.getInstance().getOutputDirectory());
        System.exit(1);
      } else {
        logger.info("create genesis block");
        Args.getInstance().setChainId(this.genesisBlock.getBlockId().toString());
        // this.pushBlock(this.genesisBlock);
        blockStore.put(this.genesisBlock.getBlockId().getBytes(), this.genesisBlock);
        this.blockIndexStore.put(this.genesisBlock.getBlockId());

        logger.info("save block: " + this.genesisBlock);
        // init DynamicPropertiesStore
        this.dynamicPropertiesStore.saveLatestBlockHeaderNumber(0);
        this.dynamicPropertiesStore.saveLatestBlockHeaderHash(
            this.genesisBlock.getBlockId().getByteString());
        this.dynamicPropertiesStore.saveLatestBlockHeaderTimestamp(
            this.genesisBlock.getTimeStamp());
        this.initAccount();
        this.initWitness();
        this.witnessController.initWits();
        this.khaosDb.start(genesisBlock);
      }
    }
  }

  /** save account into database. */
  public void initAccount() {
    final Args args = Args.getInstance();
    final GenesisBlock genesisBlockArg = args.getGenesisBlock();
    genesisBlockArg
        .getAssets()
        .forEach(
            account -> {
              account.setAccountType("Normal"); // to be set in conf
              final AccountCapsule accountCapsule =
                  new AccountCapsule(
                      account.getAccountName(),
                      ByteString.copyFrom(account.getAddress()),
                      account.getAccountType(),
                      account.getBalance());
              this.accountStore.put(account.getAddress(), accountCapsule);
            });
  }

  /** save witnesses into database. */
  private void initWitness() {
    final Args args = Args.getInstance();
    final GenesisBlock genesisBlockArg = args.getGenesisBlock();
    genesisBlockArg
        .getWitnesses()
        .forEach(
            key -> {
              byte[] keyAddress = key.getAddress();
              ByteString address = ByteString.copyFrom(keyAddress);

              if (!this.accountStore.has(keyAddress)) {
                final AccountCapsule accountCapsule =
                    new AccountCapsule(ByteString.EMPTY, address, AccountType.AssetIssue, 0L);
                this.accountStore.put(keyAddress, accountCapsule);
              }

              final WitnessCapsule witnessCapsule =
                  new WitnessCapsule(address, key.getVoteCount(), key.getUrl());
              witnessCapsule.setIsJobs(true);
              this.witnessStore.put(keyAddress, witnessCapsule);
            });
  }

  public AccountStore getAccountStore() {
    return this.accountStore;
  }

  /** judge balance. */
  public void adjustBalance(byte[] accountAddress, long amount)
      throws BalanceInsufficientException {
    AccountCapsule account = getAccountStore().get(accountAddress);
    long balance = account.getBalance();
    if (amount == 0) {
      return;
    }

    if (amount < 0 && balance < -amount) {
      throw new BalanceInsufficientException(accountAddress + " Insufficient");
    }
    account.setBalance(balance + amount);
    this.getAccountStore().put(account.getAddress().toByteArray(), account);
  }

  /** push transaction into db. */
  public synchronized boolean pushTransactions(final TransactionCapsule trx)
      throws ValidateSignatureException, ContractValidateException, ContractExeException,
          HighFreqException {
    logger.info("push transaction");
    if (!trx.validateSignature()) {
      throw new ValidateSignatureException("trans sig validate failed");
    }

    validateFreq(trx);

    if (!dialog.valid()) {
      dialog.setValue(revokingStore.buildDialog());
    }

    try (RevokingStore.Dialog tmpDialog = revokingStore.buildDialog()) {
      processTransaction(trx);
      pendingTransactions.add(trx);

      tmpDialog.merge();
    } catch (RevokingStoreIllegalStateException e) {
      logger.debug(e.getMessage(), e);
    }
    return true;
  }

<<<<<<< HEAD
  void validateFreq(TransactionCapsule trx) throws HighFreqException {
    List<org.tron.protos.Protocol.Transaction.Contract> contracts =
        trx.getInstance().getRawData().getContractList();
=======
  private void validateFreq(TransactionCapsule trx) throws HighFreqException {
    List<org.tron.protos.Protocol.Transaction.Contract> contracts = trx.getInstance().getRawData()
        .getContractList();
>>>>>>> c9fde26b
    for (Transaction.Contract contract : contracts) {
      if (contract.getType() == TransferContract || contract.getType() == TransferAssetContract) {
        byte[] address = TransactionCapsule.getOwner(contract);
        AccountCapsule accountCapsule = this.getAccountStore().get(address);
        long balance = accountCapsule.getBalance();
        long latestOperationTime = accountCapsule.getLatestOperationTime();
        if (latestOperationTime != 0) {
          doValidateFreq(balance, 0, latestOperationTime);
        }
        accountCapsule.setLatestOperationTime(Time.getCurrentMillis());
        this.getAccountStore().put(accountCapsule.createDbKey(),accountCapsule);
      }
    }
  }

  private void doValidateFreq(long balance, int transNumber, long latestOperationTime)
      throws HighFreqException {
    long now = Time.getCurrentMillis();
    // todo: avoid ddos, design more smoothly formula later.
    if (balance < 1000000 * 1000) {
      if (now - latestOperationTime < 5 * 60 * 1000) {
        throw new HighFreqException("try later");
      }
    }
  }

  /** when switch fork need erase blocks on fork branch. */
  public void eraseBlock() throws BadItemException, ItemNotFoundException {
    dialog.reset();
    BlockCapsule oldHeadBlock =
        getBlockStore().get(getDynamicPropertiesStore().getLatestBlockHeaderHash().getBytes());
    try {
      revokingStore.pop();
    } catch (RevokingStoreIllegalStateException e) {
      logger.debug(e.getMessage(), e);
    }
    logger.info("erase block:" + oldHeadBlock);
    khaosDb.pop();
    popedTransactions.addAll(oldHeadBlock.getTransactions());
  }

  private void applyBlock(BlockCapsule block)
      throws ContractValidateException, ContractExeException, ValidateSignatureException {
    processBlock(block);
    this.blockStore.put(block.getBlockId().getBytes(), block);
    this.blockIndexStore.put(block.getBlockId());
  }

  private void switchFork(BlockCapsule newHead) {
    Pair<LinkedList<BlockCapsule>, LinkedList<BlockCapsule>> binaryTree =
        khaosDb.getBranch(
            newHead.getBlockId(), getDynamicPropertiesStore().getLatestBlockHeaderHash());

    if (CollectionUtils.isNotEmpty(binaryTree.getValue())) {
      while (!getDynamicPropertiesStore()
          .getLatestBlockHeaderHash()
          .equals(binaryTree.getValue().peekLast().getParentHash())) {
        try {
          eraseBlock();
        } catch (BadItemException e) {
          logger.info(e.getMessage());
        } catch (ItemNotFoundException e) {
          logger.info(e.getMessage());
        }
      }
    }

    if (CollectionUtils.isNotEmpty(binaryTree.getKey())) {
      LinkedList<BlockCapsule> branch = binaryTree.getKey();
      Collections.reverse(branch);
      branch.forEach(
          item -> {
            // todo  process the exception carefully later
            try (Dialog tmpDialog = revokingStore.buildDialog()) {
              applyBlock(item);
              tmpDialog.commit();
            } catch (ValidateSignatureException e) {
              logger.debug(e.getMessage(), e);
            } catch (ContractValidateException e) {
              logger.debug(e.getMessage(), e);
            } catch (ContractExeException e) {
              logger.debug(e.getMessage(), e);
            } catch (RevokingStoreIllegalStateException e) {
              logger.debug(e.getMessage(), e);
            }
          });
      return;
    }
  }

  // TODO: if error need to rollback.

  private synchronized void filterPendingTrx(List<TransactionCapsule> listTrx) {}

  /** save a block. */
  public void pushBlock(final BlockCapsule block)
      throws ValidateSignatureException, ContractValidateException, ContractExeException,
          UnLinkedBlockException, ValidateScheduleException {

    try (PendingManager pm = new PendingManager(this)) {

      if (!block.generatedByMyself) {
        if (!block.validateSignature()) {
          logger.info("The siganature is not validated.");
          // TODO: throw exception here.
          return;
        }

        if (!block.calcMerkleRoot().equals(block.getMerkleRoot())) {
          logger.info(
              "The merkler root doesn't match, Calc result is "
                  + block.calcMerkleRoot()
                  + " , the headers is "
                  + block.getMerkleRoot());
          // TODO:throw exception here.
          return;
        }
      }

      // checkWitness
      if (!witnessController.validateWitnessSchedule(block)) {
        throw new ValidateScheduleException("validateWitnessSchedule error");
      }

      BlockCapsule newBlock = this.khaosDb.push(block);
      // DB don't need lower block
      if (getDynamicPropertiesStore().getLatestBlockHeaderHash() == null) {
        if (newBlock.getNum() != 0) {
          return;
        }
      } else {
        if (newBlock.getNum() <= getDynamicPropertiesStore().getLatestBlockHeaderNumber()) {
          return;
        }
        // switch fork
        if (!newBlock
            .getParentHash()
            .equals(getDynamicPropertiesStore().getLatestBlockHeaderHash())) {
          logger.warn(
              "switch fork! new head num = {}, blockid = {}",
              newBlock.getNum(),
              newBlock.getBlockId());

          logger.error(
              "******** before switchFork ******* push block: "
                  + block
                  + ", new block:"
                  + newBlock
                  + ", dynamic head num: "
                  + dynamicPropertiesStore.getLatestBlockHeaderNumber()
                  + ", dynamic head hash: "
                  + dynamicPropertiesStore.getLatestBlockHeaderHash()
                  + ", dynamic head timestamp: "
                  + dynamicPropertiesStore.getLatestBlockHeaderTimestamp()
                  + ", khaosDb head: "
                  + khaosDb.getHead()
                  + ", khaosDb miniStore size: "
                  + khaosDb.getMiniStore().size()
                  + ", khaosDb unlinkMiniStore size: "
                  + khaosDb.getMiniUnlinkedStore().size());

          switchFork(newBlock);
          logger.info("save block: " + newBlock);

          logger.error(
              "******** after switchFork ******* push block: "
                  + block
                  + ", new block:"
                  + newBlock
                  + ", dynamic head num: "
                  + dynamicPropertiesStore.getLatestBlockHeaderNumber()
                  + ", dynamic head hash: "
                  + dynamicPropertiesStore.getLatestBlockHeaderHash()
                  + ", dynamic head timestamp: "
                  + dynamicPropertiesStore.getLatestBlockHeaderTimestamp()
                  + ", khaosDb head: "
                  + khaosDb.getHead()
                  + ", khaosDb miniStore size: "
                  + khaosDb.getMiniStore().size()
                  + ", khaosDb unlinkMiniStore size: "
                  + khaosDb.getMiniUnlinkedStore().size());

          return;
        }
        try (Dialog tmpDialog = revokingStore.buildDialog()) {
          applyBlock(newBlock);
          tmpDialog.commit();
        } catch (RevokingStoreIllegalStateException e) {
          logger.debug(e.getMessage(), e);
        }
      }
      logger.info("save block: " + newBlock);
    }
  }

  public void updateDynamicProperties(BlockCapsule block) {
    long slot = 1;
    if (block.getNum() != 1) {
      slot = witnessController.getSlotAtTime(block.getTimeStamp());
    }
    for (int i = 1; i < slot; ++i) {
      if (!witnessController.getScheduledWitness(i).equals(block.getWitnessAddress())) {
        WitnessCapsule w =
            this.witnessStore.get(StringUtil.createDbKey(witnessController.getScheduledWitness(i)));
        w.setTotalMissed(w.getTotalMissed() + 1);
        this.witnessStore.put(w.createDbKey(), w);
        logger.info(
            "{} miss a block. totalMissed = {}", w.createReadableString(), w.getTotalMissed());
      }
      this.dynamicPropertiesStore.applyBlock(false);
    }
    this.dynamicPropertiesStore.applyBlock(true);

    if (slot <= 0) {
      logger.warn("missedBlocks [" + slot + "] is illegal");
    }

    logger.info("update head, num = {}", block.getNum());
    this.dynamicPropertiesStore.saveLatestBlockHeaderHash(block.getBlockId().getByteString());
    this.dynamicPropertiesStore.saveLatestBlockHeaderNumber(block.getNum());
    this.dynamicPropertiesStore.saveLatestBlockHeaderTimestamp(block.getTimeStamp());

    ((AbstractRevokingStore) revokingStore)
        .setMaxSize(
            (int)
                (dynamicPropertiesStore.getLatestBlockHeaderNumber()
                    - dynamicPropertiesStore.getLatestSolidifiedBlockNum()
                    + 1));
  }

  /** Get the fork branch. */
  public LinkedList<BlockId> getBlockChainHashesOnFork(final BlockId forkBlockHash) {
    final Pair<LinkedList<BlockCapsule>, LinkedList<BlockCapsule>> branch =
        this.khaosDb.getBranch(
            getDynamicPropertiesStore().getLatestBlockHeaderHash(), forkBlockHash);
    return branch
        .getValue()
        .stream()
        .map(blockCapsule -> blockCapsule.getBlockId())
        .collect(Collectors.toCollection(LinkedList::new));
  }

  /**
   * judge id.
   *
   * @param blockHash blockHash
   */
  public boolean containBlock(final Sha256Hash blockHash) {
    try {
      return this.khaosDb.containBlock(blockHash) || blockStore.get(blockHash.getBytes()) != null;
    } catch (ItemNotFoundException e) {
      return false;
    } catch (BadItemException e) {
      return false;
    }
  }

  public boolean containBlockInMainChain(BlockId blockId) {
    try {
      return blockStore.get(blockId.getBytes()) != null;
    } catch (ItemNotFoundException e) {
      return false;
    } catch (BadItemException e) {
      return false;
    }
  }

  public void setBlockReference(TransactionCapsule trans) {
    byte[] headHash = getDynamicPropertiesStore().getLatestBlockHeaderHash().getBytes();
    long headNum = getDynamicPropertiesStore().getLatestBlockHeaderNumber();
    trans.setReference(headNum, headHash);
  }

  /** Get a BlockCapsule by id. */
  public BlockCapsule getBlockById(final Sha256Hash hash)
      throws BadItemException, ItemNotFoundException {
    return this.khaosDb.containBlock(hash)
        ? this.khaosDb.getBlock(hash)
        : blockStore.get(hash.getBytes());
  }

  /** Delete a block. */
  @Deprecated
  public void deleteBlock(final Sha256Hash blockHash)
      throws BadItemException, ItemNotFoundException {
    final BlockCapsule block = this.getBlockById(blockHash);
    this.khaosDb.removeBlk(blockHash);
    blockStore.delete(blockHash.getBytes());
  }

  /** judge has blocks. */
  public boolean hasBlocks() {
    return blockStore.dbSource.allKeys().size() > 0 || this.khaosDb.hasData();
  }

  /** Process transaction. */
  public boolean processTransaction(final TransactionCapsule trxCap)
      throws ValidateSignatureException, ContractValidateException, ContractExeException {

    TransactionResultCapsule transRet;
    if (trxCap == null || !trxCap.validateSignature()) {
      return false;
    }
    final List<Actuator> actuatorList = ActuatorFactory.createActuator(trxCap, this);
    TransactionResultCapsule ret = new TransactionResultCapsule();

    for (Actuator act : actuatorList) {

      act.validate();
      act.execute(ret);
      trxCap.setResult(ret);
    }
    transactionStore.put(trxCap.getTransactionId().getBytes(), trxCap);
    return true;
  }

  /** Get the block id from the number. */
  public BlockId getBlockIdByNum(final long num) throws ItemNotFoundException {
    return this.blockIndexStore.get(num);
  }

  public BlockCapsule getBlockByNum(final long num) throws ItemNotFoundException, BadItemException {
    return getBlockById(getBlockIdByNum(num));
  }

  /** Generate a block. */
  public synchronized BlockCapsule generateBlock(
      final WitnessCapsule witnessCapsule, final long when, final byte[] privateKey)
      throws ValidateSignatureException, ContractValidateException, ContractExeException,
          UnLinkedBlockException, ValidateScheduleException {

    final long timestamp = this.dynamicPropertiesStore.getLatestBlockHeaderTimestamp();
    final long number = this.dynamicPropertiesStore.getLatestBlockHeaderNumber();
    final Sha256Hash preHash = this.dynamicPropertiesStore.getLatestBlockHeaderHash();

    // judge create block time
    if (when < timestamp) {
      throw new IllegalArgumentException("generate block timestamp is invalid.");
    }

    long currentTrxSize = 0;
    long postponedTrxCount = 0;

    final BlockCapsule blockCapsule =
        new BlockCapsule(number + 1, preHash, when, witnessCapsule.getAddress());

    dialog.reset();
    dialog.setValue(revokingStore.buildDialog());

    Iterator iterator = pendingTransactions.iterator();
    while (iterator.hasNext()) {
      TransactionCapsule trx = (TransactionCapsule) iterator.next();
      currentTrxSize += RamUsageEstimator.sizeOf(trx);
      // judge block size
      if (currentTrxSize > TRXS_SIZE) {
        postponedTrxCount++;
        continue;
      }
      // apply transaction
      try (Dialog tmpDialog = revokingStore.buildDialog()) {
        processTransaction(trx);
        tmpDialog.merge();
        // push into block
        blockCapsule.addTransaction(trx);
        iterator.remove();
      } catch (ContractExeException e) {
        logger.info("contract not processed during execute");
        logger.debug(e.getMessage(), e);
      } catch (ContractValidateException e) {
        logger.info("contract not processed during validate");
        logger.debug(e.getMessage(), e);
      } catch (RevokingStoreIllegalStateException e) {
        logger.debug(e.getMessage(), e);
      }
    }

    dialog.reset();

    if (postponedTrxCount > 0) {
      logger.info("{} transactions over the block size limit", postponedTrxCount);
    }

    logger.info(
        "postponedTrxCount[" + postponedTrxCount + "],TrxLeft[" + pendingTransactions.size() + "]");

    blockCapsule.setMerkleRoot();
    blockCapsule.sign(privateKey);
    blockCapsule.generatedByMyself = true;
    this.pushBlock(blockCapsule);
    return blockCapsule;
  }

  private void setAccountStore(final AccountStore accountStore) {
    this.accountStore = accountStore;
  }

  public TransactionStore getTransactionStore() {
    return this.transactionStore;
  }

  private void setTransactionStore(final TransactionStore transactionStore) {
    this.transactionStore = transactionStore;
  }

  public BlockStore getBlockStore() {
    return this.blockStore;
  }

  private void setBlockStore(final BlockStore blockStore) {
    this.blockStore = blockStore;
  }

  public UtxoStore getUtxoStore() {
    return this.utxoStore;
  }

  private void setUtxoStore(final UtxoStore utxoStore) {
    this.utxoStore = utxoStore;
  }

  /** process block. */
  public void processBlock(BlockCapsule block)
      throws ValidateSignatureException, ContractValidateException, ContractExeException {
    // todo set revoking db max size.
    this.updateDynamicProperties(block);
    this.updateSignedWitness(block);
    this.updateLatestSolidifiedBlock();

    for (TransactionCapsule transactionCapsule : block.getTransactions()) {
      processTransaction(transactionCapsule);
    }

    boolean needMaint = needMaintenance(block.getTimeStamp());
    if (needMaint) {
      if (block.getNum() == 1) {
        this.dynamicPropertiesStore.updateNextMaintenanceTime(block.getTimeStamp());
      } else {
        this.processMaintenance(block);
      }
    }
    updateMaintenanceState(needMaint);
    witnessController.updateWitnessSchedule();
  }

  /** update the latest solidified block. */
  public void updateLatestSolidifiedBlock() {
    List<Long> numbers =
        witnessController
            .getActiveWitnesses()
            .stream()
            .map(address -> witnessController.getWitnesseByAddress(address).getLatestBlockNum())
            .sorted()
            .collect(Collectors.toList());

    long size = witnessController.getActiveWitnesses().size();
    int solidifiedPosition = (int) (size * (1 - SOLIDIFIED_THRESHOLD));
    if (solidifiedPosition < 0) {
      logger.warn(
          "updateLatestSolidifiedBlock error, solidifiedPosition:{},wits.size:{}",
          solidifiedPosition,
          size);
      return;
    }
    long latestSolidifiedBlockNum = numbers.get(solidifiedPosition);
    getDynamicPropertiesStore().saveLatestSolidifiedBlockNum(latestSolidifiedBlockNum);
    logger.info("update solid block, num = {}", latestSolidifiedBlockNum);
  }

  public long getSyncBeginNumber() {
    logger.info("headNumber:" + dynamicPropertiesStore.getLatestBlockHeaderNumber());
    logger.info(
        "syncBeginNumber:"
            + (dynamicPropertiesStore.getLatestBlockHeaderNumber() - revokingStore.size()));
    logger.info("solidBlockNumber:" + dynamicPropertiesStore.getLatestSolidifiedBlockNum());
    return dynamicPropertiesStore.getLatestBlockHeaderNumber() - revokingStore.size();
  }

  /** Determine if the current time is maintenance time. */
  public boolean needMaintenance(long blockTime) {
    return this.dynamicPropertiesStore.getNextMaintenanceTime() <= blockTime;
  }

  /** Perform maintenance. */
  private void processMaintenance(BlockCapsule block) {
    witnessController.updateWitness();
    this.dynamicPropertiesStore.updateNextMaintenanceTime(block.getTimeStamp());
  }

  /**
   * @param block the block update signed witness. set witness who signed block the 1. the latest
   *     block num 2. pay the trx to witness. 3. the latest slot num.
   */
  public void updateSignedWitness(BlockCapsule block) {
    // TODO: add verification
    WitnessCapsule witnessCapsule =
        witnessStore.get(
            block.getInstance().getBlockHeader().getRawData().getWitnessAddress().toByteArray());
    witnessCapsule.setTotalProduced(witnessCapsule.getTotalProduced() + 1);
    witnessCapsule.setLatestBlockNum(block.getNum());
    witnessCapsule.setLatestSlotNum(witnessController.getAbSlotAtTime(block.getTimeStamp()));

    // Update memory witness status
    WitnessCapsule wit = witnessController.getWitnesseByAddress(block.getWitnessAddress());
    if (wit != null) {
      wit.setTotalProduced(witnessCapsule.getTotalProduced() + 1);
      wit.setLatestBlockNum(block.getNum());
      wit.setLatestSlotNum(witnessController.getAbSlotAtTime(block.getTimeStamp()));
    }

    this.getWitnessStore().put(witnessCapsule.getAddress().toByteArray(), witnessCapsule);

    AccountCapsule sun = accountStore.getSun();
    try {
      adjustBalance(sun.getAddress().toByteArray(), -WITNESS_PAY_PER_BLOCK);
    } catch (BalanceInsufficientException e) {
      logger.debug(e.getMessage(), e);
    }
    try {
      adjustBalance(witnessCapsule.getAddress().toByteArray(), WITNESS_PAY_PER_BLOCK);
    } catch (BalanceInsufficientException e) {
      logger.debug(e.getMessage(), e);
    }

    logger.debug(
        "updateSignedWitness. witness address:{}, blockNum:{}, totalProduced:{}",
        witnessCapsule.createReadableString(),
        block.getNum(),
        witnessCapsule.getTotalProduced());
  }

  public void updateMaintenanceState(boolean needMaint) {
    if (needMaint) {
      getDynamicPropertiesStore().saveStateFlag(1);
    } else {
      getDynamicPropertiesStore().saveStateFlag(0);
    }
  }

  public boolean lastHeadBlockIsMaintenance() {
    return getDynamicPropertiesStore().getStateFlag() == 1;
  }

  // To be added
  public long getSkipSlotInMaintenance() {
    return getDynamicPropertiesStore().getMaintenanceSkipSlots();
  }

  public AssetIssueStore getAssetIssueStore() {
    return assetIssueStore;
  }

  public void setAssetIssueStore(AssetIssueStore assetIssueStore) {
    this.assetIssueStore = assetIssueStore;
  }

  public void setBlockIndexStore(BlockIndexStore indexStore) {
    this.blockIndexStore = indexStore;
  }
}<|MERGE_RESOLUTION|>--- conflicted
+++ resolved
@@ -380,15 +380,9 @@
     return true;
   }
 
-<<<<<<< HEAD
-  void validateFreq(TransactionCapsule trx) throws HighFreqException {
-    List<org.tron.protos.Protocol.Transaction.Contract> contracts =
-        trx.getInstance().getRawData().getContractList();
-=======
   private void validateFreq(TransactionCapsule trx) throws HighFreqException {
     List<org.tron.protos.Protocol.Transaction.Contract> contracts = trx.getInstance().getRawData()
         .getContractList();
->>>>>>> c9fde26b
     for (Transaction.Contract contract : contracts) {
       if (contract.getType() == TransferContract || contract.getType() == TransferAssetContract) {
         byte[] address = TransactionCapsule.getOwner(contract);
