package org.tron.core.db;

<<<<<<< HEAD
import static org.tron.core.config.Parameter.ChainConstant.SOLIDIFIED_THRESHOLD;
import static org.tron.protos.Protocol.Transaction.Contract.ContractType.TransferAssertContract;
=======
import static org.tron.core.config.Parameter.ChainConstant.IRREVERSIBLE_THRESHOLD;
import static org.tron.protos.Protocol.Transaction.Contract.ContractType.TransferAssetContract;
>>>>>>> 5f7a8fa5
import static org.tron.protos.Protocol.Transaction.Contract.ContractType.TransferContract;

import com.carrotsearch.sizeof.RamUsageEstimator;
import com.google.common.collect.Lists;
import com.google.common.collect.Maps;
import com.google.protobuf.ByteString;
import java.util.ArrayList;
import java.util.Collections;
import java.util.Iterator;
import java.util.LinkedList;
import java.util.List;
import java.util.Map;
import java.util.Optional;
import java.util.stream.Collectors;
import javafx.util.Pair;
import lombok.Getter;
import lombok.Setter;
import lombok.extern.slf4j.Slf4j;
import org.apache.commons.collections4.CollectionUtils;
import org.apache.commons.lang3.ArrayUtils;
import org.joda.time.DateTime;
import org.tron.common.storage.leveldb.LevelDbDataSourceImpl;
import org.tron.common.utils.ByteArray;
import org.tron.common.utils.DialogOptional;
import org.tron.common.utils.RandomGenerator;
import org.tron.common.utils.Sha256Hash;
import org.tron.core.actuator.Actuator;
import org.tron.core.actuator.ActuatorFactory;
import org.tron.core.capsule.AccountCapsule;
import org.tron.core.capsule.BlockCapsule;
import org.tron.core.capsule.BlockCapsule.BlockId;
import org.tron.core.capsule.TransactionCapsule;
import org.tron.core.capsule.TransactionResultCapsule;
import org.tron.core.capsule.WitnessCapsule;
import org.tron.core.capsule.utils.BlockUtil;
import org.tron.core.config.args.Args;
import org.tron.core.config.args.GenesisBlock;
import org.tron.core.db.AbstractRevokingStore.Dialog;
import org.tron.core.exception.BalanceInsufficientException;
import org.tron.core.exception.ContractExeException;
import org.tron.core.exception.ContractValidateException;
import org.tron.core.exception.HighFreqException;
import org.tron.core.exception.RevokingStoreIllegalStateException;
import org.tron.core.exception.UnLinkedBlockException;
import org.tron.core.exception.ValidateSignatureException;
import org.tron.protos.Protocol.AccountType;
import org.tron.protos.Protocol.Transaction;

@Slf4j
public class Manager {
  private static final long BLOCK_INTERVAL_SEC = 1;
  private static final int MAX_ACTIVE_WITNESS_NUM = 21;
  private static final long TRXS_SIZE = 2_000_000; // < 2MiB
  public static final long LOOP_INTERVAL = Args.getInstance()
      .getBlockInterval(); // must be divisible by 60. millisecond

  private AccountStore accountStore;
  private TransactionStore transactionStore;
  private BlockStore blockStore;
  private UtxoStore utxoStore;
  private WitnessStore witnessStore;
  private AssetIssueStore assetIssueStore;
  private DynamicPropertiesStore dynamicPropertiesStore;
  private BlockCapsule genesisBlock;


  private LevelDbDataSourceImpl numHashCache;
  private KhaosDatabase khaosDb;
  private BlockCapsule head;
  private RevokingDatabase revokingStore;
  private DialogOptional<Dialog> dialog = DialogOptional.empty();


  @Getter
  @Setter
  protected List<WitnessCapsule> shuffledWitnessStates;


  public WitnessStore getWitnessStore() {
    return this.witnessStore;
  }

  private void setWitnessStore(final WitnessStore witnessStore) {
    this.witnessStore = witnessStore;
  }

  public DynamicPropertiesStore getDynamicPropertiesStore() {
    return this.dynamicPropertiesStore;
  }

  public void setDynamicPropertiesStore(final DynamicPropertiesStore dynamicPropertiesStore) {
    this.dynamicPropertiesStore = dynamicPropertiesStore;
  }

  public List<TransactionCapsule> getPendingTrxs() {
    return this.pendingTrxs;
  }


  // transaction cache
  private List<TransactionCapsule> pendingTrxs;

  private List<WitnessCapsule> wits = new ArrayList<>();

  // witness

  public List<WitnessCapsule> getWitnesses() {
    return this.wits;
  }

  public void setWitnesses(List<WitnessCapsule> wits) {
    this.wits = wits;
  }

  public BlockId getHeadBlockId() {
    return head.getBlockId();
    //return Sha256Hash.wrap(this.dynamicPropertiesStore.getLatestBlockHeaderHash());
  }

  public long getHeadBlockNum() {
    return this.head.getNum();
  }

  public long getHeadBlockTimeStamp() {
    return this.head.getTimeStamp();
  }

  public void addWitness(final WitnessCapsule witnessCapsule) {
    this.wits.add(witnessCapsule);
  }


  /**
   * get ScheduledWitness by slot.
   */
  public ByteString getScheduledWitness(final long slot) {

    final long currentSlot = getHeadSlot() + slot;

    if (currentSlot < 0) {
      throw new RuntimeException("currentSlot should be positive.");
    }
    final List<WitnessCapsule> currentShuffledWitnesses = this.getShuffledWitnessStates();
    if (CollectionUtils.isEmpty(currentShuffledWitnesses)) {
      throw new RuntimeException("ShuffledWitnesses is null.");
    }
    final int witnessIndex = (int) currentSlot % currentShuffledWitnesses.size();

    final ByteString scheduledWitness = currentShuffledWitnesses.get(witnessIndex).getAddress();
    //logger.info("scheduled_witness:" + scheduledWitness.toStringUtf8() + ",slot:" + currentSlot);

    return scheduledWitness;
  }

  private long getHeadSlot() {
    return (head.getTimeStamp() - genesisBlock.getTimeStamp()) / blockInterval();
  }

  public int calculateParticipationRate() {
    return 100 * this.dynamicPropertiesStore.getBlockFilledSlots().calculateFilledSlotsCount()
        / BlockFilledSlots.SLOT_NUMBER;
  }

  /**
   * all db should be init here.
   */
  public void init() {
    this.setAccountStore(AccountStore.create("account"));
    this.setTransactionStore(TransactionStore.create("trans"));
    this.setBlockStore(BlockStore.create("block"));
    this.setUtxoStore(UtxoStore.create("utxo"));
    this.setWitnessStore(WitnessStore.create("witness"));
    this.setAssetIssueStore(AssetIssueStore.create("asset-issue"));
    this.setDynamicPropertiesStore(DynamicPropertiesStore.create("properties"));

    revokingStore = RevokingStore.getInstance();
    revokingStore.enable();

    this.numHashCache = new LevelDbDataSourceImpl(
        Args.getInstance().getOutputDirectory(), "block" + "_NUM_HASH");
    this.numHashCache.initDB();
    this.khaosDb = new KhaosDatabase("block" + "_KDB");

    this.pendingTrxs = new ArrayList<>();
    try {
      this.initGenesis();
    } catch (ContractValidateException e) {
      logger.error(e.getMessage());
      System.exit(-1);
    } catch (ContractExeException e) {
      logger.error(e.getMessage());
      System.exit(-1);
    } catch (ValidateSignatureException e) {
      logger.error(e.getMessage());
      System.exit(-1);
    } catch (UnLinkedBlockException e) {
      logger.error(e.getMessage());
      System.exit(-1);
    }
    this.initHeadBlock(Sha256Hash.wrap(this.dynamicPropertiesStore.getLatestBlockHeaderHash()));
    this.khaosDb.start(head);
  }

  public BlockId getGenesisBlockId() {
    return this.genesisBlock.getBlockId();
  }

  public BlockCapsule getGenesisBlock() {
    return genesisBlock;
  }

  /**
   * init genesis block.
   */
  public void initGenesis()
      throws ContractValidateException, ContractExeException,
      ValidateSignatureException, UnLinkedBlockException {
    this.genesisBlock = BlockUtil.newGenesisBlockCapsule();
    if (this.containBlock(this.genesisBlock.getBlockId())) {
      Args.getInstance().setChainId(this.genesisBlock.getBlockId().toString());
    } else {
      if (this.hasBlocks()) {
        logger.error("genesis block modify, please delete database directory({}) and restart",
            Args.getInstance().getOutputDirectory());
        System.exit(1);
      } else {
        logger.info("create genesis block");
        Args.getInstance().setChainId(this.genesisBlock.getBlockId().toString());

        this.pushBlock(this.genesisBlock);

        this.dynamicPropertiesStore.saveLatestBlockHeaderNumber(0);
        this.dynamicPropertiesStore.saveLatestBlockHeaderHash(
            this.genesisBlock.getBlockId().getByteString());
        this.dynamicPropertiesStore.saveLatestBlockHeaderTimestamp(
            this.genesisBlock.getTimeStamp());
        this.initAccount();
        this.initWitness();

      }
    }
  }

  /**
   * save account into database.
   */
  public void initAccount() {
    final Args args = Args.getInstance();
    final GenesisBlock genesisBlockArg = args.getGenesisBlock();
    genesisBlockArg.getAssets().forEach(account -> {
      account.setAccountType("Normal");//to be set in conf
      final AccountCapsule accountCapsule = new AccountCapsule(account.getAccountName(),
          ByteString.copyFrom(account.getAddressBytes()),
          account.getAccountType(),
          account.getBalance());
      this.accountStore.put(account.getAddressBytes(), accountCapsule);
    });
  }

  /**
   * save witnesses into database.
   */
  private void initWitness() {
    final Args args = Args.getInstance();
    final GenesisBlock genesisBlockArg = args.getGenesisBlock();
    genesisBlockArg.getWitnesses().forEach(key -> {
      byte[] keyAddress = ByteArray.fromHexString(key.getAddress());
      ByteString address = ByteString.copyFrom(keyAddress);

      final AccountCapsule accountCapsule = new AccountCapsule(
          ByteString.EMPTY, address, AccountType.AssetIssue, 0L);
      final WitnessCapsule witnessCapsule = new WitnessCapsule(
          address, key.getVoteCount(), key.getUrl());
      witnessCapsule.setIsJobs(true);
      this.accountStore.put(keyAddress, accountCapsule);
      this.witnessStore.put(keyAddress, witnessCapsule);
      this.wits.add(witnessCapsule);
    });
  }

  public AccountStore getAccountStore() {
    return this.accountStore;
  }

  /**
   * judge balance.
   */
  public void adjustBalance(byte[] accountAddress, long amount)
      throws BalanceInsufficientException {
    AccountCapsule account = getAccountStore().get(accountAddress);
    long balance = account.getBalance();
    if (amount == 0) {
      return;
    }

    if (amount < 0 && balance < -amount) {
      throw new BalanceInsufficientException(accountAddress + " Insufficient");
    }
    account.setBalance(balance + amount);
    this.getAccountStore().put(account.getAddress().toByteArray(), account);
  }


  /**
   * push transaction into db.
   */
  public synchronized boolean pushTransactions(final TransactionCapsule trx)
      throws ValidateSignatureException, ContractValidateException,
      ContractExeException, HighFreqException {
    logger.info("push transaction");
    if (!trx.validateSignature()) {
      throw new ValidateSignatureException("trans sig validate failed");
    }

    validateFreq(trx);

    if (!dialog.valid()) {
      dialog = DialogOptional.of(revokingStore.buildDialog());
    }

    try (
        RevokingStore.Dialog tmpDialog = revokingStore.buildDialog()) {
      processTransaction(trx);
      pendingTrxs.add(trx);

      tmpDialog.merge();
    } catch (RevokingStoreIllegalStateException e) {
      e.printStackTrace();
    }
    return true;
  }

  void validateFreq(TransactionCapsule trx) throws HighFreqException {
    List<org.tron.protos.Protocol.Transaction.Contract> contracts = trx.getInstance().getRawData()
        .getContractList();
    for (Transaction.Contract contract : contracts) {
<<<<<<< HEAD
      if (contract.getType() == TransferContract
          || contract.getType() == TransferAssertContract) {
=======
      if (contract.getType() == TransferContract ||
          contract.getType() == TransferAssetContract) {
>>>>>>> 5f7a8fa5
        byte[] address = TransactionCapsule.getOwner(contract);
        AccountCapsule accountCapsule = this.getAccountStore().get(address);
        long balacne = accountCapsule.getBalance();
        long latestOperationTime = accountCapsule.getLatestOperationTime();
        int latstTransNumberInBlock = this.head.getTransactions().size();
        doValidateFreq(balacne, latstTransNumberInBlock, latestOperationTime);
      }
    }
  }

  void doValidateFreq(long balance, int transNumber, long latestOperationTime)
      throws HighFreqException {
    long now = System.currentTimeMillis();
    // todo: avoid ddos, design more smoothly formula later.
    if (balance < 1000000 * 1000) {
      if (now - latestOperationTime < 5 * 60 * 1000) {
        throw new HighFreqException("try later");
      }
    }
  }

  /**
   * when switch fork need erase blocks on fork branch.
   */
  public void eraseBlock() {
    dialog.reset();
    BlockCapsule oldHeadBlock = getBlockStore().get(head.getBlockId().getBytes());
    try {
      revokingStore.pop();
      head = getBlockStore().get(getBlockIdByNum(oldHeadBlock.getNum() - 1).getBytes());
      getDynamicPropertiesStore().saveLatestBlockHeaderHash(head.getBlockId().getByteString());
      getDynamicPropertiesStore().saveLatestBlockHeaderNumber(head.getNum());
      getDynamicPropertiesStore().saveLatestBlockHeaderTimestamp(head.getTimeStamp());
    } catch (RevokingStoreIllegalStateException e) {
      e.printStackTrace();
    }
    khaosDb.pop();
    // todo process the trans in the poped block.

  }

  private void switchFork(BlockCapsule newHead) {
    Pair<LinkedList<BlockCapsule>, LinkedList<BlockCapsule>> binaryTree = khaosDb
        .getBranch(newHead.getBlockId(), head.getBlockId());

    if (CollectionUtils.isNotEmpty(binaryTree.getValue())) {
      while (!head.getBlockId().equals(binaryTree.getValue().peekLast().getParentHash())) {
        eraseBlock();
      }
    }

    if (CollectionUtils.isNotEmpty(binaryTree.getKey())) {
      LinkedList<BlockCapsule> branch = binaryTree.getKey();
      Collections.reverse(branch);
      branch.forEach(item -> {
        // todo  process the exception carefully later
        try (Dialog tmpDialog = revokingStore.buildDialog()) {
          processBlock(item);
          tmpDialog.commit();
          head = item;
          getDynamicPropertiesStore()
              .saveLatestBlockHeaderHash(head.getBlockId().getByteString());
          getDynamicPropertiesStore().saveLatestBlockHeaderNumber(head.getNum());
          getDynamicPropertiesStore().saveLatestBlockHeaderTimestamp(head.getTimeStamp());
        } catch (ValidateSignatureException e) {
          e.printStackTrace();
        } catch (ContractValidateException e) {
          e.printStackTrace();
        } catch (ContractExeException e) {
          e.printStackTrace();
        } catch (RevokingStoreIllegalStateException e) {
          e.printStackTrace();
        }
      });
      return;
    }
  }

  //TODO: if error need to rollback.


  /**
   * validate witness schedule.
   */
  private boolean validateWitnessSchedule(BlockCapsule block) {

    ByteString witnessAddress = block.getInstance().getBlockHeader().getRawData()
        .getWitnessAddress();
    //to deal with other condition later
    if (head.getBlockId().equals(block.getParentHash())) {
      long slot = getSlotAtTime(block.getTimeStamp());
      final ByteString scheduledWitness = getScheduledWitness(slot);
      if (!scheduledWitness.equals(witnessAddress)) {
        logger.warn(
            "Witness is out of order, scheduledWitness[{}],blockWitnessAddress[{}],blockTimeStamp[{}],slot[{}]",
            ByteArray.toHexString(scheduledWitness.toByteArray()),
            ByteArray.toHexString(witnessAddress.toByteArray()), new DateTime(block.getTimeStamp()),
            slot);
        return false;
      }
    }

    logger.debug("Validate witnessSchedule successfully,scheduledWitness:{}",
        ByteArray.toHexString(witnessAddress.toByteArray()));
    return true;
  }

  private synchronized void filterPendingTrx(List<TransactionCapsule> listTrx) {

  }

  /**
   * save a block.
   */
  public void pushBlock(final BlockCapsule block)
      throws ValidateSignatureException, ContractValidateException,
      ContractExeException, UnLinkedBlockException {

    List<TransactionCapsule> pendingTrxsTmp = new ArrayList<>(pendingTrxs);
    //TODO: optimize performance here.
    pendingTrxs.clear();
    dialog.reset();

    //todo: check block's validity
    if (!block.generatedByMyself) {
      if (!block.validateSignature()) {
        logger.info("The siganature is not validated.");
        //TODO: throw exception here.
        return;
      }

      try {
        validateWitnessSchedule(block); // direct return ,need test
      } catch (Exception ex) {
        logger.error("validateWitnessSchedule error", ex);
      }

      if (!block.calcMerkleRoot().equals(block.getMerkleRoot())) {
        logger.info("The merkler root doesn't match, Calc result is " + block.calcMerkleRoot()
            + " , the headers is " + block.getMerkleRoot());
        //TODO: throw exception here.
        return;
      }
    }

    BlockCapsule newBlock = this.khaosDb.push(block);
    //DB don't need lower block
    if (head == null) {
      if (newBlock.getNum() != 0) {
        return;
      }
    } else {
      if (newBlock.getNum() <= head.getNum()) {
        return;
      }
      //switch fork
      if (!newBlock.getParentHash().equals(head.getBlockId())) {
        switchFork(newBlock);
      }

      try (Dialog tmpDialog = revokingStore.buildDialog()) {
        this.processBlock(newBlock);
        tmpDialog.commit();
      } catch (RevokingStoreIllegalStateException e) {
        e.printStackTrace();
      }
    }

    //filter trxs
    pendingTrxsTmp.stream()
        .filter(trx -> transactionStore.get(trx.getTransactionId().getBytes()) == null)
        .forEach(trx -> {
          try {
            pushTransactions(trx);
          } catch (ValidateSignatureException e) {
            e.printStackTrace();
          } catch (ContractValidateException e) {
            e.printStackTrace();
          } catch (ContractExeException e) {
            e.printStackTrace();
          } catch (HighFreqException e) {
            e.printStackTrace();
          }
        });

    blockStore.put(block.getBlockId().getBytes(), block);
    this.numHashCache.putData(ByteArray.fromLong(block.getNum()), block.getBlockId().getBytes());
    //refreshHead(newBlock);
    logger.info("save block: " + newBlock);
  }

  public void updateDynamicProperties(BlockCapsule block) {
    this.head = block;
    this.dynamicPropertiesStore
        .saveLatestBlockHeaderHash(block.getBlockId().getByteString());
    this.dynamicPropertiesStore.saveLatestBlockHeaderNumber(block.getNum());
    this.dynamicPropertiesStore.saveLatestBlockHeaderTimestamp(block.getTimeStamp());
    updateWitnessSchedule();
  }

  @Deprecated
  private void refreshHead(BlockCapsule block) {
    this.head = block;
    this.dynamicPropertiesStore
        .saveLatestBlockHeaderHash(block.getBlockId().getByteString());
    this.dynamicPropertiesStore.saveLatestBlockHeaderNumber(block.getNum());
    this.dynamicPropertiesStore.saveLatestBlockHeaderTimestamp(block.getTimeStamp());
    updateWitnessSchedule();
  }


  /**
   * Get the fork branch.
   */
  public LinkedList<BlockId> getBlockChainHashesOnFork(final BlockId forkBlockHash) {
    final Pair<LinkedList<BlockCapsule>, LinkedList<BlockCapsule>> branch =
        this.khaosDb.getBranch(this.head.getBlockId(), forkBlockHash);
    return branch.getValue().stream()
        .map(blockCapsule -> blockCapsule.getBlockId())
        .collect(Collectors.toCollection(LinkedList::new));
  }

  /**
   * judge id.
   *
   * @param blockHash blockHash
   */
  public boolean containBlock(final Sha256Hash blockHash) {
    return this.khaosDb.containBlock(blockHash)
        || blockStore.get(blockHash.getBytes()) != null;
  }

  public boolean containBlockInMainChain(BlockId blockId) {
    return blockStore.get(blockId.getBytes()) != null;
  }

  /**
   * find a block packed data by id.
   */
  public byte[] findBlockByHash(final Sha256Hash hash) {
    return this.khaosDb.containBlock(hash) ? this.khaosDb.getBlock(hash).getData()
        : blockStore.get(hash.getBytes()).getData();
  }

  /**
   * Get a BlockCapsule by id.
   */

  public BlockCapsule getBlockById(final Sha256Hash hash) {
    return this.khaosDb.containBlock(hash) ? this.khaosDb.getBlock(hash)
        : blockStore.get(hash.getBytes());
  }

  /**
   * Delete a block.
   */

  public void deleteBlock(final Sha256Hash blockHash) {
    final BlockCapsule block = this.getBlockById(blockHash);
    this.khaosDb.removeBlk(blockHash);
    blockStore.delete(blockHash.getBytes());
    this.numHashCache.deleteData(ByteArray.fromLong(block.getNum()));
    this.head = this.khaosDb.getHead();
  }

  /**
   * judge has blocks.
   */
  public boolean hasBlocks() {
    return blockStore.dbSource.allKeys().size() > 0 || this.khaosDb.hasData();
  }

  /**
   * Process transaction.
   */
  public boolean processTransaction(final TransactionCapsule trxCap)
      throws ValidateSignatureException, ContractValidateException, ContractExeException {

    TransactionResultCapsule transRet;
    if (trxCap == null || !trxCap.validateSignature()) {
      return false;
    }
    final List<Actuator> actuatorList = ActuatorFactory.createActuator(trxCap, this);
    TransactionResultCapsule ret = new TransactionResultCapsule();

    for (Actuator act : actuatorList) {

      act.validate();
      act.execute(ret);
      trxCap.setResult(ret);
    }
    transactionStore.put(trxCap.getTransactionId().getBytes(), trxCap);
    return true;
  }

  /**
   * Get the block id from the number.
   */
  public BlockId getBlockIdByNum(final long num) {
    final byte[] hash = this.numHashCache.getData(ByteArray.fromLong(num));
    return ArrayUtils.isEmpty(hash)
        ? this.genesisBlock.getBlockId()
        : new BlockId(Sha256Hash.wrap(hash), num);
  }

  /**
   * Get number of block by the block id.
   */
  public long getBlockNumById(final Sha256Hash hash) {
    if (this.khaosDb.containBlock(hash)) {
      return this.khaosDb.getBlock(hash).getNum();
    }

    //TODO: optimize here
    final byte[] blockByte = blockStore.get(hash.getBytes()).getData();
    return ArrayUtils.isNotEmpty(blockByte) ? new BlockCapsule(blockByte).getNum() : 0;
  }


  public void initHeadBlock(final Sha256Hash id) {
    this.head = this.getBlockById(id);
  }

  /**
   * Generate a block.
   */
  public synchronized BlockCapsule generateBlock(final WitnessCapsule witnessCapsule,
      final long when, final byte[] privateKey)
      throws ValidateSignatureException, ContractValidateException,
      ContractExeException, UnLinkedBlockException {

    final long timestamp = this.dynamicPropertiesStore.getLatestBlockHeaderTimestamp();
    final long number = this.dynamicPropertiesStore.getLatestBlockHeaderNumber();
    final ByteString preHash = this.dynamicPropertiesStore.getLatestBlockHeaderHash();

    // judge create block time
    if (when < timestamp) {
      throw new IllegalArgumentException("generate block timestamp is invalid.");
    }

    long currentTrxSize = 0;
    long postponedTrxCount = 0;

    final BlockCapsule blockCapsule = new BlockCapsule(number + 1, preHash, when,
        witnessCapsule.getAddress());

    dialog.reset();
    dialog = DialogOptional.of(revokingStore.buildDialog());

    Iterator iterator = pendingTrxs.iterator();
    while (iterator.hasNext()) {
      TransactionCapsule trx = (TransactionCapsule) iterator.next();
      currentTrxSize += RamUsageEstimator.sizeOf(trx);
      // judge block size
      if (currentTrxSize > TRXS_SIZE) {
        postponedTrxCount++;
        continue;
      }
      // apply transaction
      try (Dialog tmpDialog = revokingStore.buildDialog()) {
        processTransaction(trx);
        tmpDialog.merge();
        // push into block
        blockCapsule.addTransaction(trx);
        iterator.remove();
      } catch (ContractExeException e) {
        logger.info("contract not processed during execute");
        e.printStackTrace();
      } catch (ContractValidateException e) {
        logger.info("contract not processed during validate");
        e.printStackTrace();
      } catch (RevokingStoreIllegalStateException e) {
        e.printStackTrace();
      }
    }

    dialog.reset();

    if (postponedTrxCount > 0) {
      logger.info("{} transactions over the block size limit", postponedTrxCount);
    }

    logger.info("postponedTrxCount[" + postponedTrxCount + "],TrxLeft[" + pendingTrxs.size() + "]");

    blockCapsule.setMerkleRoot();
    blockCapsule.sign(privateKey);
    blockCapsule.generatedByMyself = true;
    this.pushBlock(blockCapsule);
    return blockCapsule;
  }

  private void setAccountStore(final AccountStore accountStore) {
    this.accountStore = accountStore;
  }

  public TransactionStore getTransactionStore() {
    return this.transactionStore;
  }

  private void setTransactionStore(final TransactionStore transactionStore) {
    this.transactionStore = transactionStore;
  }

  public BlockStore getBlockStore() {
    return this.blockStore;
  }

  private void setBlockStore(final BlockStore blockStore) {
    this.blockStore = blockStore;
  }

  public UtxoStore getUtxoStore() {
    return this.utxoStore;
  }

  private void setUtxoStore(final UtxoStore utxoStore) {
    this.utxoStore = utxoStore;
  }

  /**
   * process block.
   */
  public void processBlock(BlockCapsule block)
      throws ValidateSignatureException, ContractValidateException, ContractExeException {
    for (TransactionCapsule transactionCapsule : block.getTransactions()) {
      processTransaction(transactionCapsule);
    }

    // todo set reverking db max size.
    refreshHead(block);
    this.updateSignedWitness(block);
    this.updateLatestSolidifiedBlock();

    if (needMaintenance(block.getTimeStamp())) {
      if (block.getNum() == 1) {
        this.dynamicPropertiesStore.updateNextMaintenanceTime(block.getTimeStamp());
      } else {
        this.processMaintenance(block);
      }
    }

  }

  /**
   * update the latest solidified block.
   */
  public void updateLatestSolidifiedBlock() {
    List<Long> numbers = wits.stream()
        .map(wit -> wit.getLatestBlockNum())
        .sorted()
        .collect(Collectors.toList());

    int solidifiedPosition = (int) (wits.size() * (1 - SOLIDIFIED_THRESHOLD)) - 1;
    long latestSolidifiedBlockNum = numbers.get(solidifiedPosition);

    getDynamicPropertiesStore().setLatestSolidifiedBlockNum(latestSolidifiedBlockNum);
  }

  /**
   * Determine if the current time is maintenance time.
   */
  public boolean needMaintenance(long blockTime) {
    return this.dynamicPropertiesStore.getNextMaintenanceTime().getMillis() <= blockTime;
  }

  /**
   * Perform maintenance.
   */
  private void processMaintenance(BlockCapsule block) {
    this.updateWitness();
    this.dynamicPropertiesStore.updateNextMaintenanceTime(block.getTimeStamp());
  }

  /**
   * @param block the block update signed witness.  set witness who signed block the 1. the latest
   * block num 2. pay the trx to witness. 3. (TODO)the latest slot num.
   */

  public void updateSignedWitness(BlockCapsule block) {
    //TODO: add verification
    WitnessCapsule witnessCapsule = witnessStore
        .get(block.getInstance().getBlockHeader().getRawData().getWitnessAddress().toByteArray());
    long latestSlotNum = 0;
    witnessCapsule.getInstance().toBuilder().setLatestBlockNum(block.getNum())
        .setLatestSlotNum(latestSlotNum)
        .build();
    AccountCapsule sun = accountStore.getSun();

    try {
      adjustBalance(sun.getAddress().toByteArray(), -3);
    } catch (BalanceInsufficientException e) {

    }
    try {
      adjustBalance(witnessCapsule.getAddress().toByteArray(), 3);
    } catch (BalanceInsufficientException e) {
      e.printStackTrace();
    }

  }

  private long blockInterval() {
    return LOOP_INTERVAL; // millisecond todo getFromDb
  }

  /**
   * get slot at time.
   */
  public long getSlotAtTime(long when) {
    long firstSlotTime = getSlotTime(1);
    if (when < firstSlotTime) {
      return 0;
    }
    logger.warn("nextFirstSlotTime:[{}],now[{}]", new DateTime(firstSlotTime), new DateTime(when));
    return (when - firstSlotTime) / blockInterval() + 1;
  }


  /**
   * get slot time.
   */
  public long getSlotTime(long slotNum) {
    if (slotNum == 0) {
      return System.currentTimeMillis();
    }
    long interval = blockInterval();

    if (getHeadBlockNum() == 0) {
      return getGenesisBlock().getTimeStamp() + slotNum * interval;
    }

    if (lastHeadBlockIsMaintenance()) {
      slotNum += getSkipSlotInMaintenance();
    }

    long headSlotTime = getHeadBlockTimestamp();
    headSlotTime = headSlotTime
        - ((headSlotTime - getGenesisBlock().getTimeStamp()) % interval);

    return headSlotTime + interval * slotNum;
  }


  private boolean lastHeadBlockIsMaintenance() {
    return getDynamicPropertiesStore().getStateFlag() == 1;
  }

  private long getHeadBlockTimestamp() {
    return head.getTimeStamp();
  }


  // To be added
  private long getSkipSlotInMaintenance() {
    return 0;
  }

  /**
   * update witness.
   */
  public void updateWitness() {
    final Map<ByteString, Long> countWitness = Maps.newHashMap();
    final List<AccountCapsule> accountList = this.accountStore.getAllAccounts();
    logger.info("there is account List size is {}", accountList.size());
    accountList.forEach(account -> {
      logger.info("there is account ,account address is {}",
          account.createReadableString());

      Optional<Long> sum = account.getVotesList().stream().map(vote -> vote.getVoteCount())
          .reduce((a, b) -> a + b);
      if (sum.isPresent()) {
        if (sum.get() <= account.getShare()) {
          account.getVotesList().forEach(vote -> {
            //TODO validate witness //active_witness
            ByteString voteAddress = vote.getVoteAddress();
            long voteCount = vote.getVoteCount();
            if (countWitness.containsKey(voteAddress)) {
              countWitness.put(voteAddress, countWitness.get(voteAddress) + voteCount);
            } else {
              countWitness.put(voteAddress, voteCount);
            }
          });
        } else {
          logger.info(
              "account" + account.createReadableString() + ",share[" + account.getShare()
                  + "] > voteSum["
                  + sum.get() + "]");
        }
      }
    });

    witnessStore.getAllWitnesses().forEach(witnessCapsule -> {
      witnessCapsule.setVoteCount(0);
      witnessCapsule.setIsJobs(false);
      this.witnessStore.put(witnessCapsule.createDbKey(), witnessCapsule);
    });
    final List<WitnessCapsule> witnessCapsuleList = Lists.newArrayList();
    logger.info("countWitnessMap size is {}", countWitness.keySet().size());

    //Only possible during the initialization phase
    if (countWitness.size() == 0) {
      witnessCapsuleList.addAll(this.witnessStore.getAllWitnesses());
    }

    countWitness.forEach((address, voteCount) -> {
      final WitnessCapsule witnessCapsule = this.witnessStore.get(createDbKey(address));
      if (null == witnessCapsule) {
        logger.warn("witnessCapsule is null.address is {}", createReadableString(address));
        return;
      }

      ByteString witnessAddress = witnessCapsule.getInstance().getAddress();
      AccountCapsule witnessAccountCapsule = accountStore.get(createDbKey(witnessAddress));
      if (witnessAccountCapsule == null) {
        logger.warn("witnessAccount[" + createReadableString(witnessAddress) + "] not exists");
      } else {
        if (witnessAccountCapsule.getBalance() < WitnessCapsule.MIN_BALANCE) {
          logger.warn("witnessAccount[" + createReadableString(witnessAddress) + "] has balance["
              + witnessAccountCapsule
              .getBalance() + "] < MIN_BALANCE[" + WitnessCapsule.MIN_BALANCE + "]");
        } else {
          witnessCapsule.setVoteCount(witnessCapsule.getVoteCount() + voteCount);
          witnessCapsule.setIsJobs(false);
          witnessCapsuleList.add(witnessCapsule);
          this.witnessStore.put(witnessCapsule.createDbKey(), witnessCapsule);
          logger.info("address is {}  ,countVote is {}", witnessCapsule.createReadableString(),
              witnessCapsule.getVoteCount());
        }
      }
    });
    sortWitness(witnessCapsuleList);
    if (witnessCapsuleList.size() > MAX_ACTIVE_WITNESS_NUM) {
      this.wits = witnessCapsuleList.subList(0, MAX_ACTIVE_WITNESS_NUM);
    } else {
      this.wits = witnessCapsuleList;
    }

    this.wits.forEach(witnessCapsule -> {
      witnessCapsule.setIsJobs(true);
      this.witnessStore.put(witnessCapsule.createDbKey(), witnessCapsule);
    });
  }


  private byte[] createDbKey(ByteString string) {
    return string.toByteArray();
  }

  public String createReadableString(ByteString string) {
    return ByteArray.toHexString(string.toByteArray());
  }

  /**
   * update wits sync to store.
   */
  public void updateWits() {
    wits.clear();
    witnessStore.getAllWitnesses().forEach(witnessCapsule -> {
      if (witnessCapsule.getIsJobs()) {
        wits.add(witnessCapsule);
      }
    });
    sortWitness(wits);
  }


  private void sortWitness(List<WitnessCapsule> list) {
    list.sort((a, b) -> {
      if (b.getVoteCount() != a.getVoteCount()) {
        return (int) (b.getVoteCount() - a.getVoteCount());
      } else {
        return b.getAddress().hashCode() - a.getAddress().hashCode();
      }
    });
  }

  public AssetIssueStore getAssetIssueStore() {
    return assetIssueStore;
  }

  public void setAssetIssueStore(AssetIssueStore assetIssueStore) {
    this.assetIssueStore = assetIssueStore;
  }

  /**
   * shuffle witnesses
   */
  private void updateWitnessSchedule() {
    if (CollectionUtils.isEmpty(getWitnesses())) {
      logger.warn("Witnesses is empty");
      return;
    }
    // TODO  what if the number of witness is not same in different slot.
    if (getHeadBlockNum() != 0 && getHeadBlockNum() % getWitnesses().size() == 0) {
      logger.info("updateWitnessSchedule number:{},HeadBlockTimeStamp:{}", getHeadBlockNum(),
          getHeadBlockTimeStamp());
      setShuffledWitnessStates(new RandomGenerator<WitnessCapsule>()
          .shuffle(getWitnesses(), getHeadBlockTimeStamp()));

      logger.debug(
          "updateWitnessSchedule,before:{} ", getWitnessStringList(getWitnesses()).toString()
              + ",\nafter:{} " + getWitnessStringList(getShuffledWitnessStates()));
    }
  }

  private List<String> getWitnessStringList(List<WitnessCapsule> witnessStates) {
    return witnessStates.stream()
        .map(witnessCapsule -> ByteArray.toHexString(witnessCapsule.getAddress().toByteArray()))
        .collect(Collectors.toList());
  }
}<|MERGE_RESOLUTION|>--- conflicted
+++ resolved
@@ -1,12 +1,7 @@
 package org.tron.core.db;
 
-<<<<<<< HEAD
 import static org.tron.core.config.Parameter.ChainConstant.SOLIDIFIED_THRESHOLD;
-import static org.tron.protos.Protocol.Transaction.Contract.ContractType.TransferAssertContract;
-=======
-import static org.tron.core.config.Parameter.ChainConstant.IRREVERSIBLE_THRESHOLD;
 import static org.tron.protos.Protocol.Transaction.Contract.ContractType.TransferAssetContract;
->>>>>>> 5f7a8fa5
 import static org.tron.protos.Protocol.Transaction.Contract.ContractType.TransferContract;
 
 import com.carrotsearch.sizeof.RamUsageEstimator;
@@ -57,6 +52,7 @@
 
 @Slf4j
 public class Manager {
+
   private static final long BLOCK_INTERVAL_SEC = 1;
   private static final int MAX_ACTIVE_WITNESS_NUM = 21;
   private static final long TRXS_SIZE = 2_000_000; // < 2MiB
@@ -343,13 +339,8 @@
     List<org.tron.protos.Protocol.Transaction.Contract> contracts = trx.getInstance().getRawData()
         .getContractList();
     for (Transaction.Contract contract : contracts) {
-<<<<<<< HEAD
       if (contract.getType() == TransferContract
-          || contract.getType() == TransferAssertContract) {
-=======
-      if (contract.getType() == TransferContract ||
-          contract.getType() == TransferAssetContract) {
->>>>>>> 5f7a8fa5
+          || contract.getType() == TransferAssetContract) {
         byte[] address = TransactionCapsule.getOwner(contract);
         AccountCapsule accountCapsule = this.getAccountStore().get(address);
         long balacne = accountCapsule.getBalance();
