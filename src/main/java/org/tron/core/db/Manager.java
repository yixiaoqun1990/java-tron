package org.tron.core.db;

import static org.tron.core.config.Parameter.ChainConstant.SOLIDIFIED_THRESHOLD;
import static org.tron.core.config.Parameter.ChainConstant.WITNESS_PAY_PER_BLOCK;
import static org.tron.protos.Protocol.Transaction.Contract.ContractType.TransferAssetContract;
import static org.tron.protos.Protocol.Transaction.Contract.ContractType.TransferContract;

import com.carrotsearch.sizeof.RamUsageEstimator;
import com.google.common.collect.Lists;
import com.google.protobuf.ByteString;
import java.util.Arrays;
import java.util.Collections;
import java.util.Iterator;
import java.util.LinkedList;
import java.util.List;
import java.util.Set;
import java.util.stream.Collectors;
import javafx.util.Pair;
import javax.annotation.PostConstruct;
import lombok.Getter;
import lombok.Setter;
import lombok.extern.slf4j.Slf4j;
import org.apache.commons.collections4.CollectionUtils;
import org.springframework.beans.factory.annotation.Autowired;
import org.springframework.stereotype.Component;
import org.tron.common.crypto.ECKey;
import org.tron.common.overlay.discover.Node;
import org.tron.common.utils.ByteArray;
import org.tron.common.utils.DialogOptional;
import org.tron.common.utils.Sha256Hash;
import org.tron.common.utils.StringUtil;
import org.tron.common.utils.Time;
import org.tron.core.actuator.Actuator;
import org.tron.core.actuator.ActuatorFactory;
import org.tron.core.capsule.AccountCapsule;
import org.tron.core.capsule.BlockCapsule;
import org.tron.core.capsule.BlockCapsule.BlockId;
import org.tron.core.capsule.BytesCapsule;
import org.tron.core.capsule.TransactionCapsule;
import org.tron.core.capsule.TransactionResultCapsule;
import org.tron.core.capsule.WitnessCapsule;
import org.tron.core.capsule.utils.BlockUtil;
import org.tron.core.config.Parameter.ChainConstant;
import org.tron.core.config.args.Args;
import org.tron.core.config.args.GenesisBlock;
import org.tron.core.db.AbstractRevokingStore.Dialog;
import org.tron.core.exception.BadItemException;
import org.tron.core.exception.BalanceInsufficientException;
import org.tron.core.exception.ContractExeException;
import org.tron.core.exception.ContractValidateException;
import org.tron.core.exception.DupTransactionException;
import org.tron.core.exception.HeaderNotFound;
import org.tron.core.exception.HighFreqException;
import org.tron.core.exception.ItemNotFoundException;
import org.tron.core.exception.RevokingStoreIllegalStateException;
import org.tron.core.exception.TaposException;
import org.tron.core.exception.UnLinkedBlockException;
import org.tron.core.exception.ValidateScheduleException;
import org.tron.core.exception.ValidateSignatureException;
import org.tron.core.witness.WitnessController;
import org.tron.protos.Protocol.AccountType;
import org.tron.protos.Protocol.Transaction;

@Slf4j
@Component
public class Manager {

  // db store
  @Autowired
  private AccountStore accountStore;
  @Autowired
  private TransactionStore transactionStore;
  @Autowired
  private BlockStore blockStore;
  @Autowired
  private UtxoStore utxoStore;
  @Autowired
  private WitnessStore witnessStore;
  @Autowired
  private AssetIssueStore assetIssueStore;
  @Autowired
  private DynamicPropertiesStore dynamicPropertiesStore;
  @Autowired
  private BlockIndexStore blockIndexStore;
  @Autowired
  private WitnessScheduleStore witnessScheduleStore;
  @Autowired
  private RecentBlockStore recentBlockStore;

  // for network
  @Autowired
  private PeersStore peersStore;


  @Autowired
  private KhaosDatabase khaosDb;


  private BlockCapsule genesisBlock;
  private RevokingDatabase revokingStore;

  @Getter
  private DialogOptional dialog = DialogOptional.instance();

  @Getter
  @Setter
  private boolean isSyncMode;

  @Getter
  @Setter
  private String netType;

  @Getter
  @Setter
  private WitnessController witnessController;

  public WitnessStore getWitnessStore() {
    return this.witnessStore;
  }

  private void setWitnessStore(final WitnessStore witnessStore) {
    this.witnessStore = witnessStore;
  }

  public DynamicPropertiesStore getDynamicPropertiesStore() {
    return this.dynamicPropertiesStore;
  }

  public void setDynamicPropertiesStore(final DynamicPropertiesStore dynamicPropertiesStore) {
    this.dynamicPropertiesStore = dynamicPropertiesStore;
  }

  public WitnessScheduleStore getWitnessScheduleStore() {
    return this.witnessScheduleStore;
  }

  public void setWitnessScheduleStore(final WitnessScheduleStore witnessScheduleStore) {
    this.witnessScheduleStore = witnessScheduleStore;
  }

  public List<TransactionCapsule> getPendingTransactions() {
    return this.pendingTransactions;
  }

  public List<TransactionCapsule> getPoppedTransactions() {
    return this.popedTransactions;
  }

  // transactions cache
  private List<TransactionCapsule> pendingTransactions;

  // transactions popped
  private List<TransactionCapsule> popedTransactions =
      Collections.synchronizedList(Lists.newArrayList());

  // for test only
  public List<ByteString> getWitnesses() {
    return witnessController.getActiveWitnesses();
  }

  // for test only
  public void addWitness(final ByteString address) {
    List<ByteString> witnessAddresses = witnessController.getActiveWitnesses();
    witnessAddresses.add(address);
    witnessController.setActiveWitnesses(witnessAddresses);
  }

  public BlockCapsule getHead() throws HeaderNotFound {
    try {
      return getBlockStore().get(getDynamicPropertiesStore().getLatestBlockHeaderHash().getBytes());
    } catch (ItemNotFoundException e) {
      logger.info(e.getMessage());
      throw new HeaderNotFound(e.getMessage());
    } catch (BadItemException e) {
      throw new HeaderNotFound(e.getMessage());
    }
  }

  public BlockId getHeadBlockId() {
    return new BlockId(
        getDynamicPropertiesStore().getLatestBlockHeaderHash(),
        getDynamicPropertiesStore().getLatestBlockHeaderNumber());
  }

  public long getHeadBlockNum() {
    return getDynamicPropertiesStore().getLatestBlockHeaderNumber();
  }

  public long getHeadBlockTimeStamp() {
    return getDynamicPropertiesStore().getLatestBlockHeaderTimestamp();
  }

  public PeersStore getPeersStore() {
    return peersStore;
  }

  public void setPeersStore(PeersStore peersStore) {
    this.peersStore = peersStore;
  }

  public Node getHomeNode() {
    final Args args = Args.getInstance();
    Set<Node> nodes = this.peersStore.get("home".getBytes());
    if (nodes.size() > 0) {
      return nodes.stream().findFirst().get();
    } else {
      Node node =
          new Node(new ECKey().getNodeId(), args.getNodeExternalIp(), args.getNodeListenPort());
      nodes.add(node);
      this.peersStore.put("home".getBytes(), nodes);
      return node;
    }
  }

  public void clearAndWriteNeighbours(Set<Node> nodes) {
    this.peersStore.put("neighbours".getBytes(), nodes);
  }

  public Set<Node> readNeighbours() {
    return this.peersStore.get("neighbours".getBytes());
  }

  // fot test only
  public void destory() {
    AccountStore.destroy();
    TransactionStore.destroy();
    BlockStore.destroy();
    WitnessStore.destory();
    AssetIssueStore.destroy();
    DynamicPropertiesStore.destroy();
    WitnessScheduleStore.destroy();
    BlockIndexStore.destroy();
  }

  @PostConstruct
  public void init() {
    revokingStore = RevokingStore.getInstance();
    revokingStore.disable();
    this.setWitnessController(WitnessController.createInstance(this));
    this.pendingTransactions = Collections.synchronizedList(Lists.newArrayList());
    this.initGenesis();
    try {
      this.khaosDb.start(getBlockById(getDynamicPropertiesStore().getLatestBlockHeaderHash()));
    } catch (ItemNotFoundException e) {
      logger.error(
          "Can not find Dynamic highest block from DB! \nnumber={} \nhash={}",
          getDynamicPropertiesStore().getLatestBlockHeaderNumber(),
          getDynamicPropertiesStore().getLatestBlockHeaderHash());
      logger.error(
          "Please delete database directory({}) and restart",
          Args.getInstance().getOutputDirectory());
      System.exit(1);
    } catch (BadItemException e) {
      e.printStackTrace();
      logger.error("DB data broken!");
      logger.error(
          "Please delete database directory({}) and restart",
          Args.getInstance().getOutputDirectory());
      System.exit(1);
    }
    revokingStore.enable();
  }

  public BlockId getGenesisBlockId() {
    return this.genesisBlock.getBlockId();
  }

  public BlockCapsule getGenesisBlock() {
    return genesisBlock;
  }

  /**
   * init genesis block.
   */
  public void initGenesis() {
    this.genesisBlock = BlockUtil.newGenesisBlockCapsule();
    if (this.containBlock(this.genesisBlock.getBlockId())) {
      Args.getInstance().setChainId(this.genesisBlock.getBlockId().toString());
    } else {
      if (this.hasBlocks()) {
        logger.error(
            "genesis block modify, please delete database directory({}) and restart",
            Args.getInstance().getOutputDirectory());
        System.exit(1);
      } else {
        logger.info("create genesis block");
        Args.getInstance().setChainId(this.genesisBlock.getBlockId().toString());
        // this.pushBlock(this.genesisBlock);
        blockStore.put(this.genesisBlock.getBlockId().getBytes(), this.genesisBlock);
        this.blockIndexStore.put(this.genesisBlock.getBlockId());

        logger.info("save block: " + this.genesisBlock);
        // init DynamicPropertiesStore
        this.dynamicPropertiesStore.saveLatestBlockHeaderNumber(0);
        this.dynamicPropertiesStore.saveLatestBlockHeaderHash(
            this.genesisBlock.getBlockId().getByteString());
        this.dynamicPropertiesStore.saveLatestBlockHeaderTimestamp(
            this.genesisBlock.getTimeStamp());
        this.initAccount();
        this.initWitness();
        this.witnessController.initWits();
        this.khaosDb.start(genesisBlock);
      }
    }
  }

  /**
   * save account into database.
   */
  public void initAccount() {
    final Args args = Args.getInstance();
    final GenesisBlock genesisBlockArg = args.getGenesisBlock();
    genesisBlockArg
        .getAssets()
        .forEach(
            account -> {
              account.setAccountType("Normal"); // to be set in conf
              final AccountCapsule accountCapsule =
                  new AccountCapsule(
                      account.getAccountName(),
                      ByteString.copyFrom(account.getAddress()),
                      account.getAccountType(),
                      account.getBalance());
              this.accountStore.put(account.getAddress(), accountCapsule);
            });
  }

  /**
   * save witnesses into database.
   */
  private void initWitness() {
    final Args args = Args.getInstance();
    final GenesisBlock genesisBlockArg = args.getGenesisBlock();
    genesisBlockArg
        .getWitnesses()
        .forEach(
            key -> {
              byte[] keyAddress = key.getAddress();
              ByteString address = ByteString.copyFrom(keyAddress);

              if (!this.accountStore.has(keyAddress)) {
                final AccountCapsule accountCapsule =
                    new AccountCapsule(ByteString.EMPTY, address, AccountType.AssetIssue, 0L);
                this.accountStore.put(keyAddress, accountCapsule);
              }

              final WitnessCapsule witnessCapsule =
                  new WitnessCapsule(address, key.getVoteCount(), key.getUrl());
              witnessCapsule.setIsJobs(true);
              this.witnessStore.put(keyAddress, witnessCapsule);
            });
  }

  public AccountStore getAccountStore() {
    return this.accountStore;
  }

  /**
   * judge balance.
   */
  public void adjustBalance(byte[] accountAddress, long amount)
      throws BalanceInsufficientException {
    AccountCapsule account = getAccountStore().get(accountAddress);
    long balance = account.getBalance();
    if (amount == 0) {
      return;
    }

    if (amount < 0 && balance < -amount) {
      throw new BalanceInsufficientException(accountAddress + " Insufficient");
    }
    account.setBalance(Math.addExact(balance, amount));
    this.getAccountStore().put(account.getAddress().toByteArray(), account);
  }


  void validateTapos(TransactionCapsule transactionCapsule) throws TaposException {
    byte[] refBlockHash = transactionCapsule.getInstance().
        getRawData().getRefBlockHash().toByteArray();
    byte[] refBlockNumBytes = transactionCapsule.getInstance().
        getRawData().getRefBlockBytes().toByteArray();
    try {
      byte[] blockHash = this.recentBlockStore.get(refBlockNumBytes).getData();
      if (Arrays.equals(blockHash, refBlockHash)) {
        return;
      } else {
        throw new TaposException("tapos failed");
      }
    } catch (ItemNotFoundException e) {
      throw new TaposException("tapos failed");
    }
  }

  /**
   * push transaction into db.
   */
  public synchronized boolean pushTransactions(final TransactionCapsule trx)
      throws ValidateSignatureException, ContractValidateException, ContractExeException,
      HighFreqException, DupTransactionException, TaposException {
    logger.info("push transaction");

    if (getTransactionStore().get(trx.getTransactionId().getBytes()) != null) {
      logger.debug(getTransactionStore().get(trx.getTransactionId().getBytes()).toString());
      throw new DupTransactionException("dup trans");
    }

<<<<<<< HEAD
    if (!trx.validateSignature()) {
      throw new ValidateSignatureException("trans sig validate failed");
    }

    validateTapos(trx);

=======
>>>>>>> 30281813
    validateFreq(trx);

    if (!dialog.valid()) {
      dialog.setValue(revokingStore.buildDialog());
    }

    try (RevokingStore.Dialog tmpDialog = revokingStore.buildDialog()) {
      processTransaction(trx);
      pendingTransactions.add(trx);
      tmpDialog.merge();
    } catch (RevokingStoreIllegalStateException e) {
      logger.debug(e.getMessage(), e);
    }
    return true;
  }

  private void validateFreq(TransactionCapsule trx) throws HighFreqException {
    List<org.tron.protos.Protocol.Transaction.Contract> contracts =
        trx.getInstance().getRawData().getContractList();
    for (Transaction.Contract contract : contracts) {
      if (contract.getType() == TransferContract || contract.getType() == TransferAssetContract) {
        byte[] address = TransactionCapsule.getOwner(contract);
        AccountCapsule accountCapsule = this.getAccountStore().get(address);
        if (accountCapsule == null) {
          throw new HighFreqException("account is not exist");
        }
        long balance = accountCapsule.getBalance();
        long latestOperationTime = accountCapsule.getLatestOperationTime();
        if (latestOperationTime != 0) {
          doValidateFreq(balance, 0, latestOperationTime);
        }
        accountCapsule.setLatestOperationTime(Time.getCurrentMillis());
        this.getAccountStore().put(accountCapsule.createDbKey(), accountCapsule);
      }
    }
  }

  private void doValidateFreq(long balance, int transNumber, long latestOperationTime)
      throws HighFreqException {
    long now = Time.getCurrentMillis();
    // todo: avoid ddos, design more smoothly formula later.
    if (balance < 1000000 * 1000) {
      if (now - latestOperationTime < 5 * 60 * 1000) {
        throw new HighFreqException("try later");
      }
    }
  }

  /**
   * when switch fork need erase blocks on fork branch.
   */
  public void eraseBlock() throws BadItemException, ItemNotFoundException {
    dialog.reset();
    BlockCapsule oldHeadBlock =
        getBlockStore().get(getDynamicPropertiesStore().getLatestBlockHeaderHash().getBytes());
    try {
      revokingStore.pop();
    } catch (RevokingStoreIllegalStateException e) {
      logger.info(e.getMessage(), e);
    }
    logger.info("erase block:" + oldHeadBlock);
    khaosDb.pop();
    popedTransactions.addAll(oldHeadBlock.getTransactions());
  }

  private void applyBlock(BlockCapsule block)
      throws ContractValidateException, ContractExeException, ValidateSignatureException {
    processBlock(block);
    this.blockStore.put(block.getBlockId().getBytes(), block);
    this.blockIndexStore.put(block.getBlockId());
  }

  private void switchFork(BlockCapsule newHead) {
    Pair<LinkedList<BlockCapsule>, LinkedList<BlockCapsule>> binaryTree =
        khaosDb.getBranch(
            newHead.getBlockId(), getDynamicPropertiesStore().getLatestBlockHeaderHash());

    if (CollectionUtils.isNotEmpty(binaryTree.getValue())) {
      while (!getDynamicPropertiesStore()
          .getLatestBlockHeaderHash()
          .equals(binaryTree.getValue().peekLast().getParentHash())) {
        try {
          eraseBlock();
        } catch (BadItemException e) {
          logger.info(e.getMessage());
        } catch (ItemNotFoundException e) {
          logger.info(e.getMessage());
        }
      }
    }

    if (CollectionUtils.isNotEmpty(binaryTree.getKey())) {
      LinkedList<BlockCapsule> branch = binaryTree.getKey();
      Collections.reverse(branch);
      branch.forEach(
          item -> {
            // todo  process the exception carefully later
            try (Dialog tmpDialog = revokingStore.buildDialog()) {
              applyBlock(item);
              tmpDialog.commit();
            } catch (ValidateSignatureException e) {
              logger.debug(e.getMessage(), e);
            } catch (ContractValidateException e) {
              logger.debug(e.getMessage(), e);
            } catch (ContractExeException e) {
              logger.debug(e.getMessage(), e);
            } catch (RevokingStoreIllegalStateException e) {
              logger.debug(e.getMessage(), e);
            }
          });
      return;
    }
  }

  // TODO: if error need to rollback.

  private synchronized void filterPendingTrx(List<TransactionCapsule> listTrx) {
  }

  /**
   * save a block.
   */
  public synchronized void pushBlock(final BlockCapsule block)
      throws ValidateSignatureException, ContractValidateException, ContractExeException,
      UnLinkedBlockException, ValidateScheduleException {

    try (PendingManager pm = new PendingManager(this)) {

      if (!block.generatedByMyself) {
        if (!block.validateSignature()) {
          logger.info("The siganature is not validated.");
          // TODO: throw exception here.
          return;
        }

        if (!block.calcMerkleRoot().equals(block.getMerkleRoot())) {
          logger.info(
              "The merkler root doesn't match, Calc result is "
                  + block.calcMerkleRoot()
                  + " , the headers is "
                  + block.getMerkleRoot());
          // TODO:throw exception here.
          return;
        }
      }

      // checkWitness
      if (!witnessController.validateWitnessSchedule(block)) {
        throw new ValidateScheduleException("validateWitnessSchedule error");
      }

      BlockCapsule newBlock = this.khaosDb.push(block);

      // DB don't need lower block
      if (getDynamicPropertiesStore().getLatestBlockHeaderHash() == null) {
        if (newBlock.getNum() != 0) {
          return;
        }
      } else {
        if (newBlock.getNum() <= getDynamicPropertiesStore().getLatestBlockHeaderNumber()) {
          return;
        }
        // switch fork
        if (!newBlock
            .getParentHash()
            .equals(getDynamicPropertiesStore().getLatestBlockHeaderHash())) {
          logger.warn(
              "switch fork! new head num = {}, blockid = {}",
              newBlock.getNum(),
              newBlock.getBlockId());

          logger.error(
              "******** before switchFork ******* push block: "
                  + block
                  + ", new block:"
                  + newBlock
                  + ", dynamic head num: "
                  + dynamicPropertiesStore.getLatestBlockHeaderNumber()
                  + ", dynamic head hash: "
                  + dynamicPropertiesStore.getLatestBlockHeaderHash()
                  + ", dynamic head timestamp: "
                  + dynamicPropertiesStore.getLatestBlockHeaderTimestamp()
                  + ", khaosDb head: "
                  + khaosDb.getHead()
                  + ", khaosDb miniStore size: "
                  + khaosDb.getMiniStore().size()
                  + ", khaosDb unlinkMiniStore size: "
                  + khaosDb.getMiniUnlinkedStore().size());

          switchFork(newBlock);
          logger.info("save block: " + newBlock);

          logger.error(
              "******** after switchFork ******* push block: "
                  + block
                  + ", new block:"
                  + newBlock
                  + ", dynamic head num: "
                  + dynamicPropertiesStore.getLatestBlockHeaderNumber()
                  + ", dynamic head hash: "
                  + dynamicPropertiesStore.getLatestBlockHeaderHash()
                  + ", dynamic head timestamp: "
                  + dynamicPropertiesStore.getLatestBlockHeaderTimestamp()
                  + ", khaosDb head: "
                  + khaosDb.getHead()
                  + ", khaosDb miniStore size: "
                  + khaosDb.getMiniStore().size()
                  + ", khaosDb unlinkMiniStore size: "
                  + khaosDb.getMiniUnlinkedStore().size());

          return;
        }
        try (Dialog tmpDialog = revokingStore.buildDialog()) {
          applyBlock(newBlock);
          tmpDialog.commit();
        } catch (RevokingStoreIllegalStateException e) {
          logger.debug(e.getMessage(), e);
        }
      }
      logger.info("save block: " + newBlock);
    }
  }

  public void updateDynamicProperties(BlockCapsule block) {
    long slot = 1;
    if (block.getNum() != 1) {
      slot = witnessController.getSlotAtTime(block.getTimeStamp());
    }
    for (int i = 1; i < slot; ++i) {
      if (!witnessController.getScheduledWitness(i).equals(block.getWitnessAddress())) {
        WitnessCapsule w =
            this.witnessStore.get(StringUtil.createDbKey(witnessController.getScheduledWitness(i)));
        w.setTotalMissed(w.getTotalMissed() + 1);
        this.witnessStore.put(w.createDbKey(), w);
        logger.info(
            "{} miss a block. totalMissed = {}", w.createReadableString(), w.getTotalMissed());
      }
      this.dynamicPropertiesStore.applyBlock(false);
    }
    this.dynamicPropertiesStore.applyBlock(true);

    if (slot <= 0) {
      logger.warn("missedBlocks [" + slot + "] is illegal");
    }

    logger.info("update head, num = {}", block.getNum());
    this.dynamicPropertiesStore.saveLatestBlockHeaderHash(block.getBlockId().getByteString());
    this.dynamicPropertiesStore.saveLatestBlockHeaderNumber(block.getNum());
    this.dynamicPropertiesStore.saveLatestBlockHeaderTimestamp(block.getTimeStamp());

    ((AbstractRevokingStore) revokingStore)
        .setMaxSize(
            (int)
                (dynamicPropertiesStore.getLatestBlockHeaderNumber()
                    - dynamicPropertiesStore.getLatestSolidifiedBlockNum()
                    + 1));
    khaosDb.setMaxSize((int)
        (dynamicPropertiesStore.getLatestBlockHeaderNumber()
            - dynamicPropertiesStore.getLatestSolidifiedBlockNum()
            + 1));
  }

  /**
   * Get the fork branch.
   */
  public LinkedList<BlockId> getBlockChainHashesOnFork(final BlockId forkBlockHash) {
    final Pair<LinkedList<BlockCapsule>, LinkedList<BlockCapsule>> branch =
        this.khaosDb.getBranch(
            getDynamicPropertiesStore().getLatestBlockHeaderHash(), forkBlockHash);

    LinkedList<BlockCapsule> blockCapsules = branch.getValue();

    if (blockCapsules.isEmpty()) {
      logger.info("empty branch {}", forkBlockHash);
      return Lists.newLinkedList();
    }

    LinkedList<BlockId> result = blockCapsules.stream()
        .map(blockCapsule -> blockCapsule.getBlockId())
        .collect(Collectors.toCollection(LinkedList::new));

    result.add(blockCapsules.peekLast().getParentBlockId());

    return result;
  }

  /**
   * judge id.
   *
   * @param blockHash blockHash
   */
  public boolean containBlock(final Sha256Hash blockHash) {
    try {
      return this.khaosDb.containBlock(blockHash) || blockStore.get(blockHash.getBytes()) != null;
    } catch (ItemNotFoundException e) {
      return false;
    } catch (BadItemException e) {
      return false;
    }
  }

  public boolean containBlockInMainChain(BlockId blockId) {
    try {
      return blockStore.get(blockId.getBytes()) != null;
    } catch (ItemNotFoundException e) {
      return false;
    } catch (BadItemException e) {
      return false;
    }
  }

  public void setBlockReference(TransactionCapsule trans) {
    byte[] headHash = getDynamicPropertiesStore().getLatestBlockHeaderHash().getBytes();
    long headNum = getDynamicPropertiesStore().getLatestBlockHeaderNumber();
    trans.setReference(headNum, headHash);
  }

  /**
   * Get a BlockCapsule by id.
   */
  public BlockCapsule getBlockById(final Sha256Hash hash)
      throws BadItemException, ItemNotFoundException {
    return this.khaosDb.containBlock(hash)
        ? this.khaosDb.getBlock(hash)
        : blockStore.get(hash.getBytes());
  }


  /**
   * judge has blocks.
   */
  public boolean hasBlocks() {
    return blockStore.dbSource.allKeys().size() > 0 || this.khaosDb.hasData();
  }

  /**
   * Process transaction.
   */
  public boolean processTransaction(final TransactionCapsule trxCap)
      throws ValidateSignatureException, ContractValidateException, ContractExeException {

    if (trxCap == null) {
      return false;
    }
    if (!trxCap.validateSignature()) {
      throw new ValidateSignatureException("trans sig validate failed");
    }
    final List<Actuator> actuatorList = ActuatorFactory.createActuator(trxCap, this);
    TransactionResultCapsule ret = new TransactionResultCapsule();

    for (Actuator act : actuatorList) {
      act.validate();
      act.execute(ret);
      trxCap.setResult(ret);
    }
    transactionStore.put(trxCap.getTransactionId().getBytes(), trxCap);
    return true;
  }

  /**
   * Get the block id from the number.
   */
  public BlockId getBlockIdByNum(final long num) throws ItemNotFoundException {
    return this.blockIndexStore.get(num);
  }

  public BlockCapsule getBlockByNum(final long num) throws ItemNotFoundException, BadItemException {
    return getBlockById(getBlockIdByNum(num));
  }

  /**
   * Generate a block.
   */
  public synchronized BlockCapsule generateBlock(
      final WitnessCapsule witnessCapsule, final long when, final byte[] privateKey)
      throws ValidateSignatureException, ContractValidateException, ContractExeException,
      UnLinkedBlockException, ValidateScheduleException {

    final long timestamp = this.dynamicPropertiesStore.getLatestBlockHeaderTimestamp();
    final long number = this.dynamicPropertiesStore.getLatestBlockHeaderNumber();
    final Sha256Hash preHash = this.dynamicPropertiesStore.getLatestBlockHeaderHash();

    // judge create block time
    if (when < timestamp) {
      throw new IllegalArgumentException("generate block timestamp is invalid.");
    }

    long currentTrxSize = 0;
    long postponedTrxCount = 0;

    final BlockCapsule blockCapsule =
        new BlockCapsule(number + 1, preHash, when, witnessCapsule.getAddress());

    dialog.reset();
    dialog.setValue(revokingStore.buildDialog());

    Iterator iterator = pendingTransactions.iterator();
    while (iterator.hasNext()) {
      TransactionCapsule trx = (TransactionCapsule) iterator.next();
      currentTrxSize += RamUsageEstimator.sizeOf(trx);
      // judge block size
      if (currentTrxSize > ChainConstant.TRXS_SIZE) {
        postponedTrxCount++;
        continue;
      }
      // apply transaction
      try (Dialog tmpDialog = revokingStore.buildDialog()) {
        processTransaction(trx);
        tmpDialog.merge();
        // push into block
        blockCapsule.addTransaction(trx);
        iterator.remove();
      } catch (ContractExeException e) {
        logger.info("contract not processed during execute");
        logger.debug(e.getMessage(), e);
      } catch (ContractValidateException e) {
        logger.info("contract not processed during validate");
        logger.debug(e.getMessage(), e);
      } catch (RevokingStoreIllegalStateException e) {
        logger.debug(e.getMessage(), e);
      }
    }

    dialog.reset();

    if (postponedTrxCount > 0) {
      logger.info("{} transactions over the block size limit", postponedTrxCount);
    }

    logger.info(
        "postponedTrxCount[" + postponedTrxCount + "],TrxLeft[" + pendingTransactions.size() + "]");

    blockCapsule.setMerkleRoot();
    blockCapsule.sign(privateKey);
    blockCapsule.generatedByMyself = true;
    this.pushBlock(blockCapsule);
    return blockCapsule;
  }

  private void setAccountStore(final AccountStore accountStore) {
    this.accountStore = accountStore;
  }

  public TransactionStore getTransactionStore() {
    return this.transactionStore;
  }

  private void setTransactionStore(final TransactionStore transactionStore) {
    this.transactionStore = transactionStore;
  }

  public BlockStore getBlockStore() {
    return this.blockStore;
  }

  private void setBlockStore(final BlockStore blockStore) {
    this.blockStore = blockStore;
  }

  public UtxoStore getUtxoStore() {
    return this.utxoStore;
  }

  private void setUtxoStore(final UtxoStore utxoStore) {
    this.utxoStore = utxoStore;
  }

  /**
   * process block.
   */
  public void processBlock(BlockCapsule block)
      throws ValidateSignatureException, ContractValidateException, ContractExeException {
    // todo set revoking db max size.
    this.updateDynamicProperties(block);
    this.updateSignedWitness(block);
    this.updateLatestSolidifiedBlock();

    for (TransactionCapsule transactionCapsule : block.getTransactions()) {
      processTransaction(transactionCapsule);
    }

    boolean needMaint = needMaintenance(block.getTimeStamp());
    if (needMaint) {
      if (block.getNum() == 1) {
        this.dynamicPropertiesStore.updateNextMaintenanceTime(block.getTimeStamp());
      } else {
        this.processMaintenance(block);
      }
    }
    updateMaintenanceState(needMaint);
    witnessController.updateWitnessSchedule();
  }

  public void updateRecentBlock(BlockCapsule block) {
    this.recentBlockStore.put(ByteArray.subArray(
        ByteArray.fromLong(block.getNum()), 6, 8),
        new BytesCapsule(ByteArray.subArray(block.getBlockId().getBytes(), 8, 16)));
  }

  /**
   * update the latest solidified block.
   */
  public void updateLatestSolidifiedBlock() {
    List<Long> numbers =
        witnessController
            .getActiveWitnesses()
            .stream()
            .map(address -> witnessController.getWitnesseByAddress(address).getLatestBlockNum())
            .sorted()
            .collect(Collectors.toList());

    long size = witnessController.getActiveWitnesses().size();
    int solidifiedPosition = (int) (size * (1 - SOLIDIFIED_THRESHOLD));
    if (solidifiedPosition < 0) {
      logger.warn(
          "updateLatestSolidifiedBlock error, solidifiedPosition:{},wits.size:{}",
          solidifiedPosition,
          size);
      return;
    }
    long latestSolidifiedBlockNum = numbers.get(solidifiedPosition);
    //if current value is less than the previous value，keep the previous value.
    if (latestSolidifiedBlockNum < getDynamicPropertiesStore().getLatestSolidifiedBlockNum()) {
      logger.warn("latestSolidifiedBlockNum = 0,LatestBlockNum:{}", numbers);
      return;
    }
    getDynamicPropertiesStore().saveLatestSolidifiedBlockNum(latestSolidifiedBlockNum);
    logger.info("update solid block, num = {}", latestSolidifiedBlockNum);
  }

  public long getSyncBeginNumber() {
    logger.info("headNumber:" + dynamicPropertiesStore.getLatestBlockHeaderNumber());
    logger.info(
        "syncBeginNumber:"
            + (dynamicPropertiesStore.getLatestBlockHeaderNumber() - revokingStore.size()));
    logger.info("solidBlockNumber:" + dynamicPropertiesStore.getLatestSolidifiedBlockNum());
    return dynamicPropertiesStore.getLatestBlockHeaderNumber() - revokingStore.size();
  }

  /**
   * Determine if the current time is maintenance time.
   */
  public boolean needMaintenance(long blockTime) {
    return this.dynamicPropertiesStore.getNextMaintenanceTime() <= blockTime;
  }

  /**
   * Perform maintenance.
   */
  private void processMaintenance(BlockCapsule block) {
    witnessController.updateWitness();
    this.dynamicPropertiesStore.updateNextMaintenanceTime(block.getTimeStamp());
  }

  /**
   * @param block the block update signed witness. set witness who signed block the 1. the latest
   * block num 2. pay the trx to witness. 3. the latest slot num.
   */
  public void updateSignedWitness(BlockCapsule block) {
    // TODO: add verification
    WitnessCapsule witnessCapsule =
        witnessStore.get(
            block.getInstance().getBlockHeader().getRawData().getWitnessAddress().toByteArray());
    witnessCapsule.setTotalProduced(witnessCapsule.getTotalProduced() + 1);
    witnessCapsule.setLatestBlockNum(block.getNum());
    witnessCapsule.setLatestSlotNum(witnessController.getAbSlotAtTime(block.getTimeStamp()));

    // Update memory witness status
    WitnessCapsule wit = witnessController.getWitnesseByAddress(block.getWitnessAddress());
    if (wit != null) {
      wit.setTotalProduced(witnessCapsule.getTotalProduced() + 1);
      wit.setLatestBlockNum(block.getNum());
      wit.setLatestSlotNum(witnessController.getAbSlotAtTime(block.getTimeStamp()));
    }

    this.getWitnessStore().put(witnessCapsule.getAddress().toByteArray(), witnessCapsule);

    AccountCapsule sun = accountStore.getSun();
    try {
      adjustBalance(sun.getAddress().toByteArray(), -WITNESS_PAY_PER_BLOCK);
    } catch (BalanceInsufficientException e) {
      logger.debug(e.getMessage(), e);
    }
    try {
      adjustBalance(witnessCapsule.getAddress().toByteArray(), WITNESS_PAY_PER_BLOCK);
    } catch (BalanceInsufficientException e) {
      logger.debug(e.getMessage(), e);
    }

    logger.debug(
        "updateSignedWitness. witness address:{}, blockNum:{}, totalProduced:{}",
        witnessCapsule.createReadableString(),
        block.getNum(),
        witnessCapsule.getTotalProduced());
  }

  public void updateMaintenanceState(boolean needMaint) {
    if (needMaint) {
      getDynamicPropertiesStore().saveStateFlag(1);
    } else {
      getDynamicPropertiesStore().saveStateFlag(0);
    }
  }

  public boolean lastHeadBlockIsMaintenance() {
    return getDynamicPropertiesStore().getStateFlag() == 1;
  }

  // To be added
  public long getSkipSlotInMaintenance() {
    return getDynamicPropertiesStore().getMaintenanceSkipSlots();
  }

  public AssetIssueStore getAssetIssueStore() {
    return assetIssueStore;
  }

  public void setAssetIssueStore(AssetIssueStore assetIssueStore) {
    this.assetIssueStore = assetIssueStore;
  }

  public void setBlockIndexStore(BlockIndexStore indexStore) {
    this.blockIndexStore = indexStore;
  }

  public void closeAllStore() {
    System.err.println("******** begin to close db ********");
    closeOneStore(accountStore);
    closeOneStore(blockStore);
    closeOneStore(blockIndexStore);
    closeOneStore(witnessStore);
    closeOneStore(witnessScheduleStore);
    closeOneStore(assetIssueStore);
    closeOneStore(dynamicPropertiesStore);
    closeOneStore(transactionStore);
    closeOneStore(utxoStore);
    System.err.println("******** end to close db ********");
  }

  private void closeOneStore(TronDatabase database) {
    System.err.println("******** begin to close " + database.getName() + " ********");
    try {
      database.close();
    } catch (Exception e) {
      System.err.println("faild to close  " + database.getName() + ". " + e);
    } finally {
      System.err.println("******** end to close " + database.getName() + " ********");
    }
  }
}<|MERGE_RESOLUTION|>--- conflicted
+++ resolved
@@ -404,15 +404,12 @@
       throw new DupTransactionException("dup trans");
     }
 
-<<<<<<< HEAD
+
     if (!trx.validateSignature()) {
       throw new ValidateSignatureException("trans sig validate failed");
     }
-
     validateTapos(trx);
-
-=======
->>>>>>> 30281813
+        
     validateFreq(trx);
 
     if (!dialog.valid()) {
