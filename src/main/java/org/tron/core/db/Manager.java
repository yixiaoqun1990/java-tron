--- conflicted
+++ resolved
@@ -456,7 +456,6 @@
       throw new TransactionExpirationException(
           "transaction expiration, transaction expiration time is " + transactionExpiration
               + ", but headBlockTime is " + headBlockTime);
-<<<<<<< HEAD
     }
   }
 
@@ -465,8 +464,6 @@
       logger.debug(
           getTransactionStore().get(transactionCapsule.getTransactionId().getBytes()).toString());
       throw new DupTransactionException("dup trans");
-=======
->>>>>>> 95c27c29
     }
   }
 
