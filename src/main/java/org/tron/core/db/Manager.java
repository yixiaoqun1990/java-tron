--- conflicted
+++ resolved
@@ -29,15 +29,12 @@
 import org.tron.core.capsule.utils.BlockUtil;
 import org.tron.core.config.args.Args;
 import org.tron.core.config.args.GenesisBlock;
-<<<<<<< HEAD
 import org.tron.core.config.args.InitialWitness;
-import org.tron.core.db.AbstractRevokingStore.Dialog;
-=======
->>>>>>> aeca4bdd
 import org.tron.core.exception.BalanceInsufficientException;
 import org.tron.core.exception.ContractExeException;
 import org.tron.core.exception.ContractValidateException;
 import org.tron.core.exception.ValidateSignatureException;
+import org.tron.protos.Protocol.AccountType;
 
 public class Manager {
 
@@ -201,11 +198,8 @@
         this.dynamicPropertiesStore.saveLatestBlockHeaderTimestamp(
             this.genesisBlock.getTimeStamp());
         this.initAccount();
-<<<<<<< HEAD
-=======
         this.initWitness();
 
->>>>>>> aeca4bdd
       }
     }
   }
@@ -246,7 +240,6 @@
     return this.accountStore;
   }
 
-<<<<<<< HEAD
   /**
    * judge balance.
    */
@@ -254,12 +247,6 @@
       throws BalanceInsufficientException {
     AccountCapsule account = getAccountStore().get(accountAddress);
     long balance = account.getBalance();
-=======
-  public void adjustBalance(final byte[] account_address, final long amount)
-      throws BalanceInsufficientException {
-    final AccountCapsule account = this.getAccountStore().get(account_address);
-    final long balance = account.getBalance();
->>>>>>> aeca4bdd
     if (amount == 0) {
       return;
     }
@@ -275,17 +262,13 @@
   /**
    * push transaction into db.
    */
-<<<<<<< HEAD
-  public boolean pushTransactions(TransactionCapsule trx) {
-=======
   public boolean pushTransactions(final TransactionCapsule trx)
       throws ValidateSignatureException, ContractValidateException, ContractExeException {
->>>>>>> aeca4bdd
+  public boolean pushTransactions(TransactionCapsule trx) {
     logger.info("push transaction");
     if (!trx.validateSignature()) {
       throw new ValidateSignatureException("trans sig validate failed");
     }
-<<<<<<< HEAD
 
     revokingStore.buildDialog();
     if (dialog != null) {
@@ -300,10 +283,6 @@
       e.printStackTrace();
     }
     getTransactionStore().dbSource.putData(trx.getTransactionId().getBytes(), trx.getData());
-=======
-    this.pendingTrxs.add(trx);
-    this.getTransactionStore().dbSource.putData(trx.getTransactionId().getBytes(), trx.getData());
->>>>>>> aeca4bdd
     return true;
   }
 
@@ -325,16 +304,11 @@
             + " , the headers is " + block.getMerklerRoot());
         return;
       }
-<<<<<<< HEAD
       try (Dialog tmpDialog = revokingStore.buildDialog()) {
         this.processBlock(block);
         tmpDialog.commit();
       } catch (Exception e) {
         e.printStackTrace();
-=======
-      for (final TransactionCapsule trx : block.getTransactions()) {
-        this.processTransaction(trx);
->>>>>>> aeca4bdd
       }
       //todo: In some case it need to switch the branch
     }
@@ -471,9 +445,9 @@
     }
     dialog = revokingStore.buildDialog();
 
-    final Iterator iterator = this.pendingTrxs.iterator();
+    Iterator iterator = pendingTrxs.iterator();
     while (iterator.hasNext()) {
-      final TransactionCapsule trx = (TransactionCapsule) iterator.next();
+      TransactionCapsule trx = (TransactionCapsule) iterator.next();
       currentTrxSize += RamUsageEstimator.sizeOf(trx);
       // judge block size
       if (currentTrxSize > TRXS_SIZE) {
@@ -482,7 +456,6 @@
       }
       // apply transaction
       try {
-<<<<<<< HEAD
         try (Dialog tmpDialog = revokingStore.buildDialog()) {
           processTransaction(trx);
           tmpDialog.merge();
@@ -497,16 +470,6 @@
         e.printStackTrace();
       } catch (ContractValidateException e) {
         logger.info("contract not processed during validate");
-=======
-        if (this.processTransaction(trx)) {
-          // push into block
-          blockCapsule.addTransaction(trx);
-          iterator.remove();
-        }
-      } catch (final ContractExeException e) {
-        e.printStackTrace();
-      } catch (final ContractValidateException e) {
->>>>>>> aeca4bdd
         e.printStackTrace();
       }
     }
@@ -520,8 +483,7 @@
       logger.info("{} transactions over the block size limit", postponedTrxCount);
     }
 
-    logger.info(
-        "postponedTrxCount[" + postponedTrxCount + "],TrxLeft[" + this.pendingTrxs.size() + "]");
+    logger.info("postponedTrxCount[" + postponedTrxCount + "],TrxLeft[" + pendingTrxs.size() + "]");
 
     blockCapsule.setMerklerRoot();
     blockCapsule.sign(privateKey);
@@ -565,13 +527,13 @@
   /**
    * process block.
    */
-  public void processBlock(final BlockCapsule block) throws ValidateSignatureException {
-    for (final TransactionCapsule transactionCapsule : block.getTransactions()) {
+  public void processBlock(BlockCapsule block) throws ValidateSignatureException {
+    for (TransactionCapsule transactionCapsule : block.getTransactions()) {
       try {
-        this.processTransaction(transactionCapsule);
-      } catch (final ContractExeException e) {
+        processTransaction(transactionCapsule);
+      } catch (ContractExeException e) {
         e.printStackTrace();
-      } catch (final ContractValidateException e) {
+      } catch (ContractValidateException e) {
         e.printStackTrace();
       }
       this.updateDynamicProperties(block);
