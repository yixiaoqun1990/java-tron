--- conflicted
+++ resolved
@@ -657,7 +657,6 @@
         this.khaosDb.getBranch(
             getDynamicPropertiesStore().getLatestBlockHeaderHash(), forkBlockHash);
 
-<<<<<<< HEAD
     LinkedList<BlockCapsule> blockCapsules = branch.getValue();
 
     if (blockCapsules.isEmpty()){
@@ -671,14 +670,6 @@
 
     result.add(branch.getValue().peekLast().getParentBlockId());
 
-=======
-    LinkedList<BlockId> result = branch.getValue().stream()
-        .map(BlockCapsule::getBlockId)
-        .collect(Collectors.toCollection(LinkedList::new));
-    if (CollectionUtils.isNotEmpty(branch.getValue())) {
-      result.add(branch.getValue().peekLast().getParentBlockId());
-    }
->>>>>>> 21381105
     return result;
   }
 
