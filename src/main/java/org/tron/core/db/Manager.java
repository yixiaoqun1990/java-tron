--- conflicted
+++ resolved
@@ -111,11 +111,9 @@
   @Autowired
   private VotesStore votesStore;
   @Autowired
-<<<<<<< HEAD
   private ProposalStore proposalStore;
-=======
+  @Autowired
   private TransactionHistoryStore transactionHistoryStore;
->>>>>>> f400b607
 
 
   // for network
@@ -574,7 +572,8 @@
   public void eraseBlock() {
     dialog.reset();
     try {
-      BlockCapsule oldHeadBlock = getBlockById(getDynamicPropertiesStore().getLatestBlockHeaderHash());
+      BlockCapsule oldHeadBlock = getBlockById(
+          getDynamicPropertiesStore().getLatestBlockHeaderHash());
       logger.info("begin to erase block:" + oldHeadBlock);
       khaosDb.pop();
       revokingStore.pop();
@@ -605,7 +604,8 @@
           khaosDb.getBranch(
               newHead.getBlockId(), getDynamicPropertiesStore().getLatestBlockHeaderHash());
     } catch (NonCommonBlockException e) {
-      logger.info("there is not the most recent common ancestor, need to remove all blocks in the fork chain.");
+      logger.info(
+          "there is not the most recent common ancestor, need to remove all blocks in the fork chain.");
       BlockCapsule tmp = newHead;
       while (tmp != null) {
         khaosDb.removeBlk(tmp.getBlockId());
@@ -645,7 +645,8 @@
           throw e;
         } finally {
           if (exception != null) {
-            logger.warn("switch back because exception thrown while switching forks. " + exception.getMessage(),
+            logger.warn("switch back because exception thrown while switching forks. " + exception
+                    .getMessage(),
                 exception);
             first.forEach(khaosBlock -> khaosDb.removeBlk(khaosBlock.getBlk().getBlockId()));
             khaosDb.setHead(binaryTree.getValue().peekFirst());
@@ -831,7 +832,8 @@
   /**
    * Get the fork branch.
    */
-  public LinkedList<BlockId> getBlockChainHashesOnFork(final BlockId forkBlockHash) throws NonCommonBlockException {
+  public LinkedList<BlockId> getBlockChainHashesOnFork(final BlockId forkBlockHash)
+      throws NonCommonBlockException {
     final Pair<LinkedList<KhaosBlock>, LinkedList<KhaosBlock>> branch =
         this.khaosDb.getBranch(
             getDynamicPropertiesStore().getLatestBlockHeaderHash(), forkBlockHash);
