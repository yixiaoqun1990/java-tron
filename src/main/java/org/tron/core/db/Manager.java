package org.tron.core.db;

import static org.tron.core.config.Parameter.ChainConstant.SOLIDIFIED_THRESHOLD;
import static org.tron.core.config.Parameter.ChainConstant.WITNESS_PAY_PER_BLOCK;
import static org.tron.core.config.Parameter.NodeConstant.MAX_TRANSACTION_PENDING;
import static org.tron.protos.Protocol.Transaction.Contract.ContractType.TransferAssetContract;
import static org.tron.protos.Protocol.Transaction.Contract.ContractType.TransferContract;

import com.google.common.collect.Lists;
import com.google.protobuf.ByteString;
import java.util.ArrayList;
import java.util.Arrays;
import java.util.Collections;
import java.util.Iterator;
import java.util.LinkedList;
import java.util.List;
import java.util.Set;
import java.util.concurrent.Callable;
import java.util.concurrent.CountDownLatch;
import java.util.concurrent.ExecutionException;
import java.util.concurrent.ExecutorService;
import java.util.concurrent.Executors;
import java.util.concurrent.Future;
import java.util.stream.Collectors;
import javafx.util.Pair;
import javax.annotation.PostConstruct;
import lombok.Getter;
import lombok.Setter;
import lombok.extern.slf4j.Slf4j;
import org.apache.commons.collections4.CollectionUtils;
import org.joda.time.DateTime;
import org.spongycastle.util.encoders.Hex;
import org.springframework.beans.factory.annotation.Autowired;
import org.springframework.stereotype.Component;
import org.tron.common.crypto.ECKey;
import org.tron.common.overlay.discover.Node;
import org.tron.common.utils.ByteArray;
import org.tron.common.utils.DialogOptional;
import org.tron.common.utils.Sha256Hash;
import org.tron.common.utils.StringUtil;
import org.tron.common.utils.Time;
import org.tron.core.Constant;
import org.tron.core.actuator.Actuator;
import org.tron.core.actuator.ActuatorFactory;
import org.tron.core.capsule.AccountCapsule;
import org.tron.core.capsule.AssetIssueCapsule;
import org.tron.core.capsule.BlockCapsule;
import org.tron.core.capsule.BlockCapsule.BlockId;
import org.tron.core.capsule.BytesCapsule;
import org.tron.core.capsule.TransactionCapsule;
import org.tron.core.capsule.TransactionResultCapsule;
import org.tron.core.capsule.WitnessCapsule;
import org.tron.core.capsule.utils.BlockUtil;
import org.tron.core.config.Parameter.ChainConstant;
import org.tron.core.config.args.Args;
import org.tron.core.config.args.GenesisBlock;
import org.tron.core.db.AbstractRevokingStore.Dialog;
import org.tron.core.exception.BadItemException;
import org.tron.core.exception.BalanceInsufficientException;
import org.tron.core.exception.ContractExeException;
import org.tron.core.exception.ContractValidateException;
import org.tron.core.exception.DupTransactionException;
import org.tron.core.exception.HeaderNotFound;
import org.tron.core.exception.HighFreqException;
import org.tron.core.exception.ItemNotFoundException;
import org.tron.core.exception.RevokingStoreIllegalStateException;
import org.tron.core.exception.TaposException;
import org.tron.core.exception.TooBigTransactionException;
import org.tron.core.exception.TransactionExpirationException;
import org.tron.core.exception.UnLinkedBlockException;
import org.tron.core.exception.ValidateBandwidthException;
import org.tron.core.exception.ValidateScheduleException;
import org.tron.core.exception.ValidateSignatureException;
import org.tron.core.witness.WitnessController;
import org.tron.protos.Contract.TransferAssetContract;
import org.tron.protos.Protocol.AccountType;
import org.tron.protos.Protocol.Transaction;

@Slf4j
@Component
public class Manager {

  // db store
  @Autowired
  private AccountStore accountStore;
  @Autowired
  private TransactionStore transactionStore;
  @Autowired
  private BlockStore blockStore;
  @Autowired
  private UtxoStore utxoStore;
  @Autowired
  private WitnessStore witnessStore;
  @Autowired
  private AssetIssueStore assetIssueStore;
  @Autowired
  private DynamicPropertiesStore dynamicPropertiesStore;
  @Autowired
  private BlockIndexStore blockIndexStore;
  @Autowired
  private AccountIndexStore accountIndexStore;
  @Autowired
  private WitnessScheduleStore witnessScheduleStore;
  @Autowired
  private RecentBlockStore recentBlockStore;
  @Autowired
  private VotesStore votesStore;

  // for network
  @Autowired
  private PeersStore peersStore;


  @Autowired
  private KhaosDatabase khaosDb;


  private BlockCapsule genesisBlock;
  private RevokingDatabase revokingStore;

  @Getter
  private DialogOptional dialog = DialogOptional.instance();

  @Getter
  @Setter
  private boolean isSyncMode;

  @Getter
  @Setter
  private String netType;

  @Getter
  @Setter
  private WitnessController witnessController;

  private ExecutorService validateSignService;

  public WitnessStore getWitnessStore() {
    return this.witnessStore;
  }

  private void setWitnessStore(final WitnessStore witnessStore) {
    this.witnessStore = witnessStore;
  }

  public DynamicPropertiesStore getDynamicPropertiesStore() {
    return this.dynamicPropertiesStore;
  }

  public void setDynamicPropertiesStore(final DynamicPropertiesStore dynamicPropertiesStore) {
    this.dynamicPropertiesStore = dynamicPropertiesStore;
  }

  public WitnessScheduleStore getWitnessScheduleStore() {
    return this.witnessScheduleStore;
  }

  public void setWitnessScheduleStore(final WitnessScheduleStore witnessScheduleStore) {
    this.witnessScheduleStore = witnessScheduleStore;
  }

  public VotesStore getVotesStore() {
    return this.votesStore;
  }

  public List<TransactionCapsule> getPendingTransactions() {
    return this.pendingTransactions;
  }

  public List<TransactionCapsule> getSuspensiveTransactions() {
    return this.suspensiveTransactions;
  }

  // transactions cache
  private List<TransactionCapsule> pendingTransactions;

  // transactions popped
  private List<TransactionCapsule> suspensiveTransactions =
      Collections.synchronizedList(Lists.newArrayList());

  // for test only
  public List<ByteString> getWitnesses() {
    return witnessController.getActiveWitnesses();
  }

  // for test only
  public void addWitness(final ByteString address) {
    List<ByteString> witnessAddresses = witnessController.getActiveWitnesses();
    witnessAddresses.add(address);
    witnessController.setActiveWitnesses(witnessAddresses);
  }

  public BlockCapsule getHead() throws HeaderNotFound {
    List<BlockCapsule> blocks = getBlockStore().getBlockByLatestNum(1);
    if (CollectionUtils.isNotEmpty(blocks)) {
      return blocks.get(0);
    } else {
      logger.info("Header block Not Found");
      throw new HeaderNotFound("Header block Not Found");
    }
  }

  public BlockId getHeadBlockId() {
    return new BlockId(
        getDynamicPropertiesStore().getLatestBlockHeaderHash(),
        getDynamicPropertiesStore().getLatestBlockHeaderNumber());
  }

  public long getHeadBlockNum() {
    return getDynamicPropertiesStore().getLatestBlockHeaderNumber();
  }

  public long getHeadBlockTimeStamp() {
    return getDynamicPropertiesStore().getLatestBlockHeaderTimestamp();
  }

  public PeersStore getPeersStore() {
    return peersStore;
  }

  public void setPeersStore(PeersStore peersStore) {
    this.peersStore = peersStore;
  }

  public Node getHomeNode() {
    final Args args = Args.getInstance();
    Set<Node> nodes = this.peersStore.get("home".getBytes());
    if (nodes.size() > 0) {
      return nodes.stream().findFirst().get();
    } else {
      Node node =
          new Node(new ECKey().getNodeId(), args.getNodeExternalIp(), args.getNodeListenPort());
      nodes.add(node);
      this.peersStore.put("home".getBytes(), nodes);
      return node;
    }
  }

  public void clearAndWriteNeighbours(Set<Node> nodes) {
    this.peersStore.put("neighbours".getBytes(), nodes);
  }

  public Set<Node> readNeighbours() {
    return this.peersStore.get("neighbours".getBytes());
  }

  // fot test only
  public void destory() {
    AccountStore.destroy();
    TransactionStore.destroy();
    BlockStore.destroy();
    WitnessStore.destory();
    AssetIssueStore.destroy();
    DynamicPropertiesStore.destroy();
    WitnessScheduleStore.destroy();
    BlockIndexStore.destroy();
    AccountIndexStore.destroy();
  }

  @PostConstruct
  public void init() {
    revokingStore = RevokingStore.getInstance();
    revokingStore.disable();
    this.setWitnessController(WitnessController.createInstance(this));
    this.pendingTransactions = Collections.synchronizedList(Lists.newArrayList());
    this.initGenesis();
    try {
      this.khaosDb.start(getBlockById(getDynamicPropertiesStore().getLatestBlockHeaderHash()));
    } catch (ItemNotFoundException e) {
      logger.error(
          "Can not find Dynamic highest block from DB! \nnumber={} \nhash={}",
          getDynamicPropertiesStore().getLatestBlockHeaderNumber(),
          getDynamicPropertiesStore().getLatestBlockHeaderHash());
      logger.error(
          "Please delete database directory({}) and restart",
          Args.getInstance().getOutputDirectory());
      System.exit(1);
    } catch (BadItemException e) {
      e.printStackTrace();
      logger.error("DB data broken!");
      logger.error(
          "Please delete database directory({}) and restart",
          Args.getInstance().getOutputDirectory());
      System.exit(1);
    }
    revokingStore.enable();

    validateSignService = Executors
        .newFixedThreadPool(Args.getInstance().getValidateSignThreadNum());
  }

  public BlockId getGenesisBlockId() {
    return this.genesisBlock.getBlockId();
  }

  public BlockCapsule getGenesisBlock() {
    return genesisBlock;
  }

  /**
   * init genesis block.
   */
  public void initGenesis() {
    this.genesisBlock = BlockUtil.newGenesisBlockCapsule();
    if (this.containBlock(this.genesisBlock.getBlockId())) {
      Args.getInstance().setChainId(this.genesisBlock.getBlockId().toString());
    } else {
      if (this.hasBlocks()) {
        logger.error(
            "genesis block modify, please delete database directory({}) and restart",
            Args.getInstance().getOutputDirectory());
        System.exit(1);
      } else {
        logger.info("create genesis block");
        Args.getInstance().setChainId(this.genesisBlock.getBlockId().toString());
        // this.pushBlock(this.genesisBlock);
        blockStore.put(this.genesisBlock.getBlockId().getBytes(), this.genesisBlock);
        this.blockIndexStore.put(this.genesisBlock.getBlockId());

        logger.info("save block: " + this.genesisBlock);
        // init DynamicPropertiesStore
        this.dynamicPropertiesStore.saveLatestBlockHeaderNumber(0);
        this.dynamicPropertiesStore.saveLatestBlockHeaderHash(
            this.genesisBlock.getBlockId().getByteString());
        this.dynamicPropertiesStore.saveLatestBlockHeaderTimestamp(
            this.genesisBlock.getTimeStamp());
        this.initAccount();
        this.initWitness();
        this.witnessController.initWits();
        this.khaosDb.start(genesisBlock);
      }
    }
  }

  /**
   * save account into database.
   */
  public void initAccount() {
    final Args args = Args.getInstance();
    final GenesisBlock genesisBlockArg = args.getGenesisBlock();
    genesisBlockArg
        .getAssets()
        .forEach(
            account -> {
              account.setAccountType("Normal"); // to be set in conf
              final AccountCapsule accountCapsule =
                  new AccountCapsule(
                      account.getAccountName(),
                      ByteString.copyFrom(account.getAddress()),
                      account.getAccountType(),
                      account.getBalance());
              this.accountStore.put(account.getAddress(), accountCapsule);
              this.accountIndexStore.put(accountCapsule);
            });
  }

  /**
   * save witnesses into database.
   */
  private void initWitness() {
    final Args args = Args.getInstance();
    final GenesisBlock genesisBlockArg = args.getGenesisBlock();
    genesisBlockArg
        .getWitnesses()
        .forEach(
            key -> {
              byte[] keyAddress = key.getAddress();
              ByteString address = ByteString.copyFrom(keyAddress);

              if (!this.accountStore.has(keyAddress)) {
                final AccountCapsule accountCapsule =
<<<<<<< HEAD
                    new AccountCapsule(ByteString.EMPTY,
                        address, AccountType.AssetIssue, 0L);
=======
                    new AccountCapsule(ByteString.EMPTY, address, AccountType.AssetIssue, 0L);
                accountCapsule.setIsWitness(true);
>>>>>>> fceffbbc
                this.accountStore.put(keyAddress, accountCapsule);
              }

              final WitnessCapsule witnessCapsule =
                  new WitnessCapsule(address, key.getVoteCount(), key.getUrl());
              witnessCapsule.setIsJobs(true);
              this.witnessStore.put(keyAddress, witnessCapsule);
            });
  }

  public AccountStore getAccountStore() {
    return this.accountStore;
  }

  /**
   * judge balance.
   */
  public void adjustBalance(byte[] accountAddress, long amount)
      throws BalanceInsufficientException {
    AccountCapsule account = getAccountStore().get(accountAddress);
    long balance = account.getBalance();
    if (amount == 0) {
      return;
    }

    if (amount < 0 && balance < -amount) {
      throw new BalanceInsufficientException(accountAddress + " Insufficient");
    }
    account.setBalance(Math.addExact(balance, amount));
    this.getAccountStore().put(account.getAddress().toByteArray(), account);
  }

  public void adjustAllowance(byte[] accountAddress, long amount)
      throws BalanceInsufficientException {
    AccountCapsule account = getAccountStore().get(accountAddress);
    long allowance = account.getAllowance();
    if (amount == 0) {
      return;
    }

    if (amount < 0 && allowance < -amount) {
      throw new BalanceInsufficientException(accountAddress + " Insufficient");
    }
    account.setAllowance(allowance + amount);
    this.getAccountStore().put(account.createDbKey(), account);
  }

  void validateTapos(TransactionCapsule transactionCapsule) throws TaposException {
    byte[] refBlockHash = transactionCapsule.getInstance()
        .getRawData().getRefBlockHash().toByteArray();
    byte[] refBlockNumBytes = transactionCapsule.getInstance()
        .getRawData().getRefBlockBytes().toByteArray();
    try {
      byte[] blockHash = this.recentBlockStore.get(refBlockNumBytes).getData();
      if (Arrays.equals(blockHash, refBlockHash)) {
        return;
      } else {
        logger.error(
            "Tapos failed, different block hash, {}, {} , "
                + "recent block {}, solid block {} head block {}",
            ByteArray.toLong(refBlockNumBytes), Hex.toHexString(refBlockHash),
            Hex.toHexString(blockHash),
            getSolidBlockId().getString(), getHeadBlockId().getString());
        throw new TaposException("tapos failed");
      }
    } catch (ItemNotFoundException e) {
      logger.error("Tapos failed, block not found, ref block {}, {} , solid block {} head block {}",
          ByteArray.toLong(refBlockNumBytes), Hex.toHexString(refBlockHash),
          getSolidBlockId().getString(), getHeadBlockId().getString());
      throw new TaposException("tapos failed");
    }
  }

  void validateCommon(TransactionCapsule transactionCapsule)
      throws TransactionExpirationException, TooBigTransactionException {
    if (transactionCapsule.getData().length > Constant.TRANSACTION_MAX_BYTE_SIZE) {
      throw new TooBigTransactionException(
          "too big transaction, the size is " + transactionCapsule.getData().length + " bytes");
    }
    long transactionExpiration = transactionCapsule.getExpiration();
    long headBlockTime = getHeadBlockTimeStamp();
    if (transactionExpiration <= headBlockTime ||
        transactionExpiration > headBlockTime + Constant.MAXIMUM_TIME_UNTIL_EXPIRATION) {
      throw new TransactionExpirationException(
          "transaction expiration, transaction expiration time is " + transactionExpiration
              + ", but headBlockTime is " + headBlockTime);
    }
  }

  void validateDup(TransactionCapsule transactionCapsule) throws DupTransactionException {
    if (getTransactionStore().get(transactionCapsule.getTransactionId().getBytes()) != null) {
      logger.debug(
          getTransactionStore().get(transactionCapsule.getTransactionId().getBytes()).toString());
      throw new DupTransactionException("dup trans");
    }
  }

  /**
   * push transaction into db.
   */
  public boolean pushTransactions(final TransactionCapsule trx)
      throws ValidateSignatureException, ContractValidateException, ContractExeException,
      ValidateBandwidthException, DupTransactionException, TaposException,
      TooBigTransactionException, TransactionExpirationException {
    logger.info("push transaction");

    if (!trx.validateSignature()) {
      throw new ValidateSignatureException("trans sig validate failed");
    }

    //validateFreq(trx);
    synchronized (this) {
      if (!dialog.valid()) {
        dialog.setValue(revokingStore.buildDialog());
      }

      try (RevokingStore.Dialog tmpDialog = revokingStore.buildDialog()) {
        processTransaction(trx);
        pendingTransactions.add(trx);
        tmpDialog.merge();
      } catch (RevokingStoreIllegalStateException e) {
        logger.debug(e.getMessage(), e);
      }
    }
    return true;
  }


  public void consumeBandwidth(TransactionCapsule trx) throws ValidateBandwidthException {
    List<org.tron.protos.Protocol.Transaction.Contract> contracts =
        trx.getInstance().getRawData().getContractList();
    for (Transaction.Contract contract : contracts) {
      byte[] address = TransactionCapsule.getOwner(contract);
      AccountCapsule accountCapsule = this.getAccountStore().get(address);
      if (accountCapsule == null) {
        throw new ValidateBandwidthException("account not exists");
      }
      long now = getHeadBlockTimeStamp();
      long latestOperationTime = accountCapsule.getLatestOperationTime();
      //10 * 1000
      long interval = dynamicPropertiesStore.getOperatingTimeInterval();
      if (now - latestOperationTime >= interval) {
        accountCapsule.setLatestOperationTime(now);
        this.getAccountStore().put(accountCapsule.createDbKey(), accountCapsule);
        return;
      }


      long bandwidthPerTransaction = getDynamicPropertiesStore().getBandwidthPerTransaction();
      if (contract.getType() == TransferAssetContract) {
        ByteString assetName;
        try {
          assetName = contract.getParameter().unpack(TransferAssetContract.class).getAssetName();
        } catch (Exception ex) {
          throw new RuntimeException(ex.getMessage());
        }

        Long lastAssetOperationTime = accountCapsule.getLatestAssetOperationTimeMap()
            .get(ByteArray.toStr(assetName.toByteArray()));

        if (lastAssetOperationTime == null || (now - lastAssetOperationTime >= interval)) {
          AssetIssueCapsule assetIssueCapsule
              = this.getAssetIssueStore().get(assetName.toByteArray());

          AccountCapsule issuerAccountCapsule = this.getAccountStore()
              .get(assetIssueCapsule.getOwnerAddress().toByteArray());
          long bandwidth = issuerAccountCapsule.getBandwidth();

          if (bandwidth < bandwidthPerTransaction) {
            throw new ValidateBandwidthException("bandwidth is not enough");
          }
          issuerAccountCapsule.setBandwidth(bandwidth - bandwidthPerTransaction);
          this.getAccountStore().put(issuerAccountCapsule.createDbKey(), issuerAccountCapsule);
          accountCapsule.setLatestOperationTime(now);
          accountCapsule
              .setLatestAssetOperationTimeMap(ByteArray.toStr(assetName.toByteArray()), now);
          this.getAccountStore().put(accountCapsule.createDbKey(), accountCapsule);
          return;
        }
        accountCapsule
            .setLatestAssetOperationTimeMap(ByteArray.toStr(assetName.toByteArray()), now);
      }

      long bandwidth = accountCapsule.getBandwidth();
      if (bandwidth < bandwidthPerTransaction) {
        throw new ValidateBandwidthException("bandwidth is not enough");
      }
      accountCapsule.setBandwidth(bandwidth - bandwidthPerTransaction);
      accountCapsule.setLatestOperationTime(now);
      this.getAccountStore().put(accountCapsule.createDbKey(), accountCapsule);
    }
  }

  @Deprecated
  private void validateFreq(TransactionCapsule trx) throws HighFreqException {
    List<org.tron.protos.Protocol.Transaction.Contract> contracts =
        trx.getInstance().getRawData().getContractList();
    for (Transaction.Contract contract : contracts) {
      if (contract.getType() == TransferContract || contract.getType() == TransferAssetContract) {
        byte[] address = TransactionCapsule.getOwner(contract);
        AccountCapsule accountCapsule = this.getAccountStore().get(address);
        if (accountCapsule == null) {
          throw new HighFreqException("account not exists");
        }
        long balance = accountCapsule.getBalance();
        long latestOperationTime = accountCapsule.getLatestOperationTime();
        if (latestOperationTime != 0) {
          doValidateFreq(balance, 0, latestOperationTime);
        }
        accountCapsule.setLatestOperationTime(Time.getCurrentMillis());
        this.getAccountStore().put(accountCapsule.createDbKey(), accountCapsule);
      }
    }
  }

  @Deprecated
  private void doValidateFreq(long balance, int transNumber, long latestOperationTime)
      throws HighFreqException {
    long now = Time.getCurrentMillis();
    // todo: avoid ddos, design more smoothly formula later.
    if (balance < 1000000 * 1000) {
      if (now - latestOperationTime < 5 * 60 * 1000) {
        throw new HighFreqException("try later");
      }
    }
  }

  /**
   * when switch fork need erase blocks on fork branch.
   */
  public void eraseBlock() throws BadItemException, ItemNotFoundException {
    dialog.reset();
    BlockCapsule oldHeadBlock =
        getBlockStore().get(getDynamicPropertiesStore().getLatestBlockHeaderHash().getBytes());
    try {
      revokingStore.pop();
    } catch (RevokingStoreIllegalStateException e) {
      logger.info(e.getMessage(), e);
    }
    logger.info("erase block:" + oldHeadBlock);
    khaosDb.pop();
    suspensiveTransactions.addAll(oldHeadBlock.getTransactions());
  }

  private void applyBlock(BlockCapsule block)
      throws ContractValidateException, ContractExeException, ValidateSignatureException,
      ValidateBandwidthException, TransactionExpirationException, TooBigTransactionException,
      DupTransactionException, TaposException {
    processBlock(block);
    this.blockStore.put(block.getBlockId().getBytes(), block);
    this.blockIndexStore.put(block.getBlockId());
  }

  private void switchFork(BlockCapsule newHead) {
    Pair<LinkedList<BlockCapsule>, LinkedList<BlockCapsule>> binaryTree =
        khaosDb.getBranch(
            newHead.getBlockId(), getDynamicPropertiesStore().getLatestBlockHeaderHash());

    if (CollectionUtils.isNotEmpty(binaryTree.getValue())) {
      while (!getDynamicPropertiesStore()
          .getLatestBlockHeaderHash()
          .equals(binaryTree.getValue().peekLast().getParentHash())) {
        try {
          eraseBlock();
        } catch (BadItemException e) {
          logger.info(e.getMessage());
        } catch (ItemNotFoundException e) {
          logger.info(e.getMessage());
        }
      }
    }

    if (CollectionUtils.isNotEmpty(binaryTree.getKey())) {
      LinkedList<BlockCapsule> branch = binaryTree.getKey();
      Collections.reverse(branch);
      branch.forEach(
          item -> {
            // todo  process the exception carefully later
            try (Dialog tmpDialog = revokingStore.buildDialog()) {
              applyBlock(item);
              tmpDialog.commit();
            } catch (ValidateBandwidthException e) {
              logger.error("high freq", e);
            } catch (ValidateSignatureException e) {
              logger.debug(e.getMessage(), e);
            } catch (ContractValidateException e) {
              logger.debug(e.getMessage(), e);
            } catch (ContractExeException e) {
              logger.debug(e.getMessage(), e);
            } catch (RevokingStoreIllegalStateException e) {
              logger.debug(e.getMessage(), e);
            } catch (TaposException e) {
              logger.debug(e.getMessage(), e);
            } catch (DupTransactionException e) {
              logger.debug(e.getMessage(), e);
            } catch (TooBigTransactionException e) {
              logger.debug(e.getMessage(), e);
            } catch (TransactionExpirationException e) {
              logger.debug(e.getMessage(), e);
            }
          });
      return;
    }
  }

  // TODO: if error need to rollback.

  private synchronized void filterPendingTrx(List<TransactionCapsule> listTrx) {
  }

  /**
   * save a block.
   */
  public synchronized void pushBlock(final BlockCapsule block)
      throws ValidateSignatureException, ContractValidateException, ContractExeException,
      UnLinkedBlockException, ValidateScheduleException, ValidateBandwidthException, TaposException, TooBigTransactionException, DupTransactionException, TransactionExpirationException {

    try (PendingManager pm = new PendingManager(this)) {

      if (!block.generatedByMyself) {
        if (!block.validateSignature()) {
          logger.info("The siganature is not validated.");
          // TODO: throw exception here.
          return;
        }

        if (!block.calcMerkleRoot().equals(block.getMerkleRoot())) {
          logger.info(
              "The merkler root doesn't match, Calc result is "
                  + block.calcMerkleRoot()
                  + " , the headers is "
                  + block.getMerkleRoot());
          // TODO:throw exception here.
          return;
        }
      }

      // checkWitness
      if (!witnessController.validateWitnessSchedule(block)) {
        throw new ValidateScheduleException("validateWitnessSchedule error");
      }

      BlockCapsule newBlock = this.khaosDb.push(block);

      // DB don't need lower block
      if (getDynamicPropertiesStore().getLatestBlockHeaderHash() == null) {
        if (newBlock.getNum() != 0) {
          return;
        }
      } else {
        if (newBlock.getNum() <= getDynamicPropertiesStore().getLatestBlockHeaderNumber()) {
          return;
        }
        // switch fork
        if (!newBlock
            .getParentHash()
            .equals(getDynamicPropertiesStore().getLatestBlockHeaderHash())) {
          logger.warn(
              "switch fork! new head num = {}, blockid = {}",
              newBlock.getNum(),
              newBlock.getBlockId());

          logger.warn(
              "******** before switchFork ******* push block: "
                  + block.getShortString()
                  + ", new block:"
                  + newBlock.getShortString()
                  + ", dynamic head num: "
                  + dynamicPropertiesStore.getLatestBlockHeaderNumber()
                  + ", dynamic head hash: "
                  + dynamicPropertiesStore.getLatestBlockHeaderHash()
                  + ", dynamic head timestamp: "
                  + dynamicPropertiesStore.getLatestBlockHeaderTimestamp()
                  + ", khaosDb head: "
                  + khaosDb.getHead()
                  + ", khaosDb miniStore size: "
                  + khaosDb.getMiniStore().size()
                  + ", khaosDb unlinkMiniStore size: "
                  + khaosDb.getMiniUnlinkedStore().size());

          switchFork(newBlock);
          logger.info("save block: " + newBlock);

          logger.warn(
              "******** after switchFork ******* push block: "
                  + block.getShortString()
                  + ", new block:"
                  + newBlock.getShortString()
                  + ", dynamic head num: "
                  + dynamicPropertiesStore.getLatestBlockHeaderNumber()
                  + ", dynamic head hash: "
                  + dynamicPropertiesStore.getLatestBlockHeaderHash()
                  + ", dynamic head timestamp: "
                  + dynamicPropertiesStore.getLatestBlockHeaderTimestamp()
                  + ", khaosDb head: "
                  + khaosDb.getHead()
                  + ", khaosDb miniStore size: "
                  + khaosDb.getMiniStore().size()
                  + ", khaosDb unlinkMiniStore size: "
                  + khaosDb.getMiniUnlinkedStore().size());

          return;
        }
        try (Dialog tmpDialog = revokingStore.buildDialog()) {
          applyBlock(newBlock);
          tmpDialog.commit();
        } catch (RevokingStoreIllegalStateException e) {
          logger.error(e.getMessage(), e);
        } catch (Throwable throwable) {
        logger.error(throwable.getMessage(), throwable);
        khaosDb.removeBlk(block.getBlockId());
        throw throwable;
      }
    }
      logger.info("save block: " + newBlock);
    }
  }

  public void updateDynamicProperties(BlockCapsule block) {
    long slot = 1;
    if (block.getNum() != 1) {
      slot = witnessController.getSlotAtTime(block.getTimeStamp());
    }
    for (int i = 1; i < slot; ++i) {
      if (!witnessController.getScheduledWitness(i).equals(block.getWitnessAddress())) {
        WitnessCapsule w =
            this.witnessStore.get(StringUtil.createDbKey(witnessController.getScheduledWitness(i)));
        w.setTotalMissed(w.getTotalMissed() + 1);
        this.witnessStore.put(w.createDbKey(), w);
        logger.info(
            "{} miss a block. totalMissed = {}", w.createReadableString(), w.getTotalMissed());
      }
      this.dynamicPropertiesStore.applyBlock(false);
    }
    this.dynamicPropertiesStore.applyBlock(true);

    if (slot <= 0) {
      logger.warn("missedBlocks [" + slot + "] is illegal");
    }

    logger.info("update head, num = {}", block.getNum());
    this.dynamicPropertiesStore.saveLatestBlockHeaderHash(block.getBlockId().getByteString());

    this.dynamicPropertiesStore.saveLatestBlockHeaderNumber(block.getNum());
    this.dynamicPropertiesStore.saveLatestBlockHeaderTimestamp(block.getTimeStamp());

    ((AbstractRevokingStore) revokingStore)
        .setMaxSize(
            (int)
                (dynamicPropertiesStore.getLatestBlockHeaderNumber()
                    - dynamicPropertiesStore.getLatestSolidifiedBlockNum()
                    + 1));
    khaosDb.setMaxSize((int)
        (dynamicPropertiesStore.getLatestBlockHeaderNumber()
            - dynamicPropertiesStore.getLatestSolidifiedBlockNum()
            + 1));
  }

  /**
   * Get the fork branch.
   */
  public LinkedList<BlockId> getBlockChainHashesOnFork(final BlockId forkBlockHash) {
    final Pair<LinkedList<BlockCapsule>, LinkedList<BlockCapsule>> branch =
        this.khaosDb.getBranch(
            getDynamicPropertiesStore().getLatestBlockHeaderHash(), forkBlockHash);

    LinkedList<BlockCapsule> blockCapsules = branch.getValue();

    if (blockCapsules.isEmpty()) {
      logger.info("empty branch {}", forkBlockHash);
      return Lists.newLinkedList();
    }

    LinkedList<BlockId> result = blockCapsules.stream()
        .map(blockCapsule -> blockCapsule.getBlockId())
        .collect(Collectors.toCollection(LinkedList::new));

    result.add(blockCapsules.peekLast().getParentBlockId());

    return result;
  }

  /**
   * judge id.
   *
   * @param blockHash blockHash
   */
  public boolean containBlock(final Sha256Hash blockHash) {
    try {
      return this.khaosDb.containBlockInMiniStore(blockHash)
          || blockStore.get(blockHash.getBytes()) != null;
    } catch (ItemNotFoundException e) {
      return false;
    } catch (BadItemException e) {
      return false;
    }
  }

  public boolean containBlockInMainChain(BlockId blockId) {
    try {
      return blockStore.get(blockId.getBytes()) != null;
    } catch (ItemNotFoundException e) {
      return false;
    } catch (BadItemException e) {
      return false;
    }
  }

  public void setBlockReference(TransactionCapsule trans) {
    byte[] headHash = getDynamicPropertiesStore().getLatestBlockHeaderHash().getBytes();
    long headNum = getDynamicPropertiesStore().getLatestBlockHeaderNumber();
    trans.setReference(headNum, headHash);
  }

  /**
   * Get a BlockCapsule by id.
   */
  public BlockCapsule getBlockById(final Sha256Hash hash)
      throws BadItemException, ItemNotFoundException {
    return this.khaosDb.containBlock(hash)
        ? this.khaosDb.getBlock(hash)
        : blockStore.get(hash.getBytes());
  }


  /**
   * judge has blocks.
   */
  public boolean hasBlocks() {
    return blockStore.dbSource.allKeys().size() > 0 || this.khaosDb.hasData();
  }

  /**
   * Process transaction.
   */
  public boolean processTransaction(final TransactionCapsule trxCap)
      throws ValidateSignatureException, ContractValidateException, ContractExeException,
      ValidateBandwidthException, TransactionExpirationException, TooBigTransactionException,
      DupTransactionException, TaposException {
    if (trxCap == null) {
      return false;
    }

    validateDup(trxCap);
    if (!trxCap.validateSignature()) {
      throw new ValidateSignatureException("trans sig validate failed");
    }
    validateTapos(trxCap);
    validateCommon(trxCap);

    final List<Actuator> actuatorList = ActuatorFactory.createActuator(trxCap, this);
    TransactionResultCapsule ret = new TransactionResultCapsule();

    consumeBandwidth(trxCap);

    for (Actuator act : actuatorList) {
      act.validate();
      act.execute(ret);
      trxCap.setResult(ret);
    }
    transactionStore.put(trxCap.getTransactionId().getBytes(), trxCap);
    return true;
  }

  /**
   * Get the block id from the number.
   */
  public BlockId getBlockIdByNum(final long num) throws ItemNotFoundException {
    return this.blockIndexStore.get(num);
  }

  public BlockCapsule getBlockByNum(final long num) throws ItemNotFoundException, BadItemException {
    return getBlockById(getBlockIdByNum(num));
  }

  /**
   * Generate a block.
   */
  public synchronized BlockCapsule generateBlock(
      final WitnessCapsule witnessCapsule, final long when, final byte[] privateKey)
      throws ValidateSignatureException, ContractValidateException, ContractExeException,
      UnLinkedBlockException, ValidateScheduleException, ValidateBandwidthException {

    long startTime = System.currentTimeMillis();
    long pendingSize = pendingTransactions.size();
    logger.info("start time: " + startTime + "pending size: " + pendingSize);
    final long timestamp = this.dynamicPropertiesStore.getLatestBlockHeaderTimestamp();
    final long number = this.dynamicPropertiesStore.getLatestBlockHeaderNumber();
    final Sha256Hash preHash = this.dynamicPropertiesStore.getLatestBlockHeaderHash();

    // judge create block time
    if (when < timestamp) {
      throw new IllegalArgumentException("generate block timestamp is invalid.");
    }

    long currentTrxSize = 0;
    long postponedTrxCount = 0;

    final BlockCapsule blockCapsule =
        new BlockCapsule(number + 1, preHash, when, witnessCapsule.getAddress());

    dialog.reset();
    dialog.setValue(revokingStore.buildDialog());

    Iterator iterator = pendingTransactions.iterator();
    while (iterator.hasNext()) {
      TransactionCapsule trx = (TransactionCapsule) iterator.next();
      currentTrxSize += trx.getSerializedSize();
      // judge block size
      if (currentTrxSize > ChainConstant.TRXS_SIZE) {
        postponedTrxCount++;
        continue;
      }

      if (DateTime.now().getMillis() - when > ChainConstant.BLOCK_PRODUCED_INTERVAL * 0.4) {
        logger.info("Processing transaction time exceeds the 30% producing time。");
        break;
      }

      logger.info("current trx size:" + currentTrxSize);

      // apply transaction
      try (Dialog tmpDialog = revokingStore.buildDialog()) {
        processTransaction(trx);
        pendingSize--;
        tmpDialog.merge();
        // push into block
        blockCapsule.addTransaction(trx);
        iterator.remove();
      } catch (ContractExeException e) {
        logger.info("contract not processed during execute");
        logger.debug(e.getMessage(), e);
      } catch (ContractValidateException e) {
        logger.info("contract not processed during validate");
        logger.debug(e.getMessage(), e);
      } catch (RevokingStoreIllegalStateException e) {
        logger.info("contract not processed during RevokingStoreIllegalState");
        logger.debug(e.getMessage(), e);
      } catch (TaposException e) {
        logger.info("contract not processed during TaposException");
        logger.debug(e.getMessage(), e);
      } catch (DupTransactionException e) {
        logger.info("contract not processed during DupTransactionException");
        logger.debug(e.getMessage(), e);
      } catch (TooBigTransactionException e) {
        logger.info("contract not processed during TooBigTransactionException");
        logger.debug(e.getMessage(), e);
      } catch (TransactionExpirationException e) {
        logger.info("contract not processed during TransactionExpirationException");
        logger.debug(e.getMessage(), e);
      }
    }

    logger.info("loop end: " + (System.currentTimeMillis() - startTime)
        + "not in block size: " + pendingSize);

    dialog.reset();

    if (postponedTrxCount > 0) {
      logger.info("{} transactions over the block size limit", postponedTrxCount);
    }

    logger.info(
        "postponedTrxCount[" + postponedTrxCount + "],TrxLeft[" + pendingTransactions.size()
            + "]");
    blockCapsule.setMerkleRoot();
    blockCapsule.sign(privateKey);
    blockCapsule.generatedByMyself = true;
    try {
      this.pushBlock(blockCapsule);
      logger.info("push end: " + (System.currentTimeMillis() - startTime));
      return blockCapsule;
    } catch (TaposException e) {
      logger.info("contract not processed during TaposException");
    } catch (TooBigTransactionException e) {
      logger.info("contract not processed during TooBigTransactionException");
    } catch (DupTransactionException e) {
      logger.info("contract not processed during DupTransactionException");
    } catch (TransactionExpirationException e) {
      logger.info("contract not processed during TransactionExpirationException");
    }
    return null;
  }

  private void setAccountStore(final AccountStore accountStore) {
    this.accountStore = accountStore;
  }

  public TransactionStore getTransactionStore() {
    return this.transactionStore;
  }

  private void setTransactionStore(final TransactionStore transactionStore) {
    this.transactionStore = transactionStore;
  }

  public BlockStore getBlockStore() {
    return this.blockStore;
  }

  private void setBlockStore(final BlockStore blockStore) {
    this.blockStore = blockStore;
  }

  public UtxoStore getUtxoStore() {
    return this.utxoStore;
  }

  private void setUtxoStore(final UtxoStore utxoStore) {
    this.utxoStore = utxoStore;
  }

  /**
   * process block.
   */
  public void processBlock(BlockCapsule block)
      throws ValidateSignatureException, ContractValidateException, ContractExeException,
      ValidateBandwidthException, TaposException, TooBigTransactionException,
      DupTransactionException, TransactionExpirationException {
    // todo set revoking db max size.

    for (TransactionCapsule transactionCapsule : block.getTransactions()) {
      if (block.generatedByMyself) {
        transactionCapsule.setVerified(true);
      }
      processTransaction(transactionCapsule);
    }

    boolean needMaint = needMaintenance(block.getTimeStamp());
    if (needMaint) {
      if (block.getNum() == 1) {
        this.dynamicPropertiesStore.updateNextMaintenanceTime(block.getTimeStamp());
      } else {
        this.processMaintenance(block);
      }
    }
    this.updateDynamicProperties(block);
    this.updateSignedWitness(block);
    this.updateLatestSolidifiedBlock();
    updateMaintenanceState(needMaint);
    //witnessController.updateWitnessSchedule();
    updateRecentBlock(block);
  }

  public void updateRecentBlock(BlockCapsule block) {
    this.recentBlockStore.put(ByteArray.subArray(
        ByteArray.fromLong(block.getNum()), 6, 8),
        new BytesCapsule(ByteArray.subArray(block.getBlockId().getBytes(), 8, 16)));
  }

  /**
   * update the latest solidified block.
   */
  public void updateLatestSolidifiedBlock() {
    List<Long> numbers =
        witnessController
            .getActiveWitnesses()
            .stream()
            .map(address -> witnessController.getWitnesseByAddress(address).getLatestBlockNum())
            .sorted()
            .collect(Collectors.toList());

    long size = witnessController.getActiveWitnesses().size();
    int solidifiedPosition = (int) (size * (1 - SOLIDIFIED_THRESHOLD));
    if (solidifiedPosition < 0) {
      logger.warn(
          "updateLatestSolidifiedBlock error, solidifiedPosition:{},wits.size:{}",
          solidifiedPosition,
          size);
      return;
    }
    long latestSolidifiedBlockNum = numbers.get(solidifiedPosition);
    //if current value is less than the previous value，keep the previous value.
    if (latestSolidifiedBlockNum < getDynamicPropertiesStore().getLatestSolidifiedBlockNum()) {
      logger.warn("latestSolidifiedBlockNum = 0,LatestBlockNum:{}", numbers);
      return;
    }
    getDynamicPropertiesStore().saveLatestSolidifiedBlockNum(latestSolidifiedBlockNum);
    logger.info("update solid block, num = {}", latestSolidifiedBlockNum);
  }

  public long getSyncBeginNumber() {
    logger.info("headNumber:" + dynamicPropertiesStore.getLatestBlockHeaderNumber());
    logger.info(
        "syncBeginNumber:"
            + (dynamicPropertiesStore.getLatestBlockHeaderNumber() - revokingStore.size()));
    logger.info("solidBlockNumber:" + dynamicPropertiesStore.getLatestSolidifiedBlockNum());
    return dynamicPropertiesStore.getLatestBlockHeaderNumber() - revokingStore.size();
  }

  public BlockId getSolidBlockId() {
    try {
      long num = dynamicPropertiesStore.getLatestSolidifiedBlockNum();
      return getBlockIdByNum(num);
    } catch (Exception e) {
      return getGenesisBlockId();
    }
  }

  /**
   * Determine if the current time is maintenance time.
   */
  public boolean needMaintenance(long blockTime) {
    return this.dynamicPropertiesStore.getNextMaintenanceTime() <= blockTime;
  }

  /**
   * Perform maintenance.
   */
  private void processMaintenance(BlockCapsule block) {
    witnessController.updateWitness();
    this.dynamicPropertiesStore.updateNextMaintenanceTime(block.getTimeStamp());
  }

  /**
   * @param block the block update signed witness. set witness who signed block the 1. the latest
   * block num 2. pay the trx to witness. 3. the latest slot num.
   */
  public void updateSignedWitness(BlockCapsule block) {
    // TODO: add verification
    WitnessCapsule witnessCapsule =
        witnessStore.get(
            block.getInstance().getBlockHeader().getRawData().getWitnessAddress().toByteArray());
    witnessCapsule.setTotalProduced(witnessCapsule.getTotalProduced() + 1);
    witnessCapsule.setLatestBlockNum(block.getNum());
    witnessCapsule.setLatestSlotNum(witnessController.getAbSlotAtTime(block.getTimeStamp()));

    // Update memory witness status
    WitnessCapsule wit = witnessController.getWitnesseByAddress(block.getWitnessAddress());
    if (wit != null) {
      wit.setTotalProduced(witnessCapsule.getTotalProduced() + 1);
      wit.setLatestBlockNum(block.getNum());
      wit.setLatestSlotNum(witnessController.getAbSlotAtTime(block.getTimeStamp()));
    }

    this.getWitnessStore().put(witnessCapsule.getAddress().toByteArray(), witnessCapsule);

    AccountCapsule sun = accountStore.getSun();
    try {
      adjustBalance(sun.getAddress().toByteArray(), -WITNESS_PAY_PER_BLOCK);
    } catch (BalanceInsufficientException e) {
      logger.debug(e.getMessage(), e);
    }
    try {
      adjustAllowance(witnessCapsule.getAddress().toByteArray(), WITNESS_PAY_PER_BLOCK);
    } catch (BalanceInsufficientException e) {
      logger.debug(e.getMessage(), e);
    }

    logger.debug(
        "updateSignedWitness. witness address:{}, blockNum:{}, totalProduced:{}",
        witnessCapsule.createReadableString(),
        block.getNum(),
        witnessCapsule.getTotalProduced());
  }

  public void updateMaintenanceState(boolean needMaint) {
    if (needMaint) {
      getDynamicPropertiesStore().saveStateFlag(1);
    } else {
      getDynamicPropertiesStore().saveStateFlag(0);
    }
  }

  public boolean lastHeadBlockIsMaintenance() {
    return getDynamicPropertiesStore().getStateFlag() == 1;
  }

  // To be added
  public long getSkipSlotInMaintenance() {
    return getDynamicPropertiesStore().getMaintenanceSkipSlots();
  }

  public AssetIssueStore getAssetIssueStore() {
    return assetIssueStore;
  }

  public void setAssetIssueStore(AssetIssueStore assetIssueStore) {
    this.assetIssueStore = assetIssueStore;
  }

  public void setBlockIndexStore(BlockIndexStore indexStore) {
    this.blockIndexStore = indexStore;
  }

  public AccountIndexStore getAccountIndexStore() {
    return this.accountIndexStore;
  }

  public void setAccountIndexStore(AccountIndexStore indexStore) {
    this.accountIndexStore = indexStore;
  }

  public void closeAllStore() {
    System.err.println("******** begin to close db ********");
    closeOneStore(accountStore);
    closeOneStore(blockStore);
    closeOneStore(blockIndexStore);
    closeOneStore(accountIndexStore);
    closeOneStore(witnessStore);
    closeOneStore(witnessScheduleStore);
    closeOneStore(assetIssueStore);
    closeOneStore(dynamicPropertiesStore);
    closeOneStore(transactionStore);
    closeOneStore(utxoStore);
    System.err.println("******** end to close db ********");
  }

  private void closeOneStore(TronDatabase database) {
    System.err.println("******** begin to close " + database.getName() + " ********");
    try {
      database.close();
    } catch (Exception e) {
      System.err.println("faild to close  " + database.getName() + ". " + e);
    } finally {
      System.err.println("******** end to close " + database.getName() + " ********");
    }
  }

  public boolean isTooManyPending() {
    if (getPendingTransactions().size() + getSuspensiveTransactions().size()
        > MAX_TRANSACTION_PENDING) {
      return true;
    }
    return false;
  }

  public boolean isGeneratingBlock() {
    if (Args.getInstance().isWitness()) {
      return witnessController.isGeneratingBlock();
    }
    return false;
  }

  private static class ValidateSignTask implements Callable<Boolean> {

    private TransactionCapsule trx;
    private CountDownLatch countDownLatch;

    ValidateSignTask(TransactionCapsule trx, CountDownLatch countDownLatch) {
      this.trx = trx;
      this.countDownLatch = countDownLatch;
    }

    @Override
    public Boolean call() throws ValidateSignatureException {
      trx.validateSignature();
      countDownLatch.countDown();
      return true;
    }
  }

  public synchronized void preValidateTransactionSign(BlockCapsule block)
      throws InterruptedException, ValidateSignatureException {
    logger.info("PreValidate Transaction Sign, size:" + block.getTransactions().size()
        + ",num:" + block.getNum());
    int transSize = block.getTransactions().size();
    CountDownLatch countDownLatch = new CountDownLatch(transSize);
    List<Future<Boolean>> futures = new ArrayList<>(transSize);

    for (TransactionCapsule transaction : block.getTransactions()) {
      Future<Boolean> future = validateSignService
          .submit(new ValidateSignTask(transaction, countDownLatch));
      futures.add(future);
    }
    countDownLatch.await();

    for (Future<Boolean> future : futures) {
      try {
        future.get();
      } catch (ExecutionException e) {
        throw new ValidateSignatureException(e.getCause().getMessage());
      }
    }
  }
}<|MERGE_RESOLUTION|>--- conflicted
+++ resolved
@@ -368,14 +368,9 @@
               ByteString address = ByteString.copyFrom(keyAddress);
 
               if (!this.accountStore.has(keyAddress)) {
-                final AccountCapsule accountCapsule =
-<<<<<<< HEAD
-                    new AccountCapsule(ByteString.EMPTY,
-                        address, AccountType.AssetIssue, 0L);
-=======
-                    new AccountCapsule(ByteString.EMPTY, address, AccountType.AssetIssue, 0L);
+                final AccountCapsule accountCapsule = new AccountCapsule(ByteString.EMPTY,
+                    address, AccountType.AssetIssue, 0L);
                 accountCapsule.setIsWitness(true);
->>>>>>> fceffbbc
                 this.accountStore.put(keyAddress, accountCapsule);
               }
 
