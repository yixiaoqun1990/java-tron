--- conflicted
+++ resolved
@@ -83,9 +83,6 @@
   private LevelDbDataSourceImpl numHashCache;
   @Autowired private KhaosDatabase khaosDb;
   private RevokingDatabase revokingStore;
-<<<<<<< HEAD
-  @Getter private DialogOptional dialog = DialogOptional.instance();
-=======
 
   @Getter
   private DialogOptional dialog = DialogOptional.instance();
@@ -93,7 +90,6 @@
   @Getter
   @Setter
   private boolean isSyncMode;
->>>>>>> 252a6966
 
   @Getter @Setter private boolean isSyncMode;
 
@@ -517,12 +513,8 @@
       }
 
       BlockCapsule newBlock = this.khaosDb.push(block);
-<<<<<<< HEAD
-      // DB don't need lower block
-=======
 
       //DB don't need lower block
->>>>>>> 252a6966
       if (getDynamicPropertiesStore().getLatestBlockHeaderHash() == null) {
         if (newBlock.getNum() != 0) {
           return;
@@ -631,17 +623,10 @@
   public LinkedList<BlockId> getBlockChainHashesOnFork(final BlockId forkBlockHash) {
     final Pair<LinkedList<BlockCapsule>, LinkedList<BlockCapsule>> branch =
         this.khaosDb.getBranch(
-<<<<<<< HEAD
-            getDynamicPropertiesStore().getLatestBlockHeaderHash(), forkBlockHash);
-    return branch
-        .getValue()
-        .stream()
-=======
             getDynamicPropertiesStore().getLatestBlockHeaderHash(),
             forkBlockHash);
 
     LinkedList<BlockId> result = branch.getValue().stream()
->>>>>>> 252a6966
         .map(blockCapsule -> blockCapsule.getBlockId())
         .collect(Collectors.toCollection(LinkedList::new));
     result.add(branch.getValue().peekLast().getParentBlockId());
