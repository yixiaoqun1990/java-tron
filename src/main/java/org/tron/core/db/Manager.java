package org.tron.core.db;

import static org.tron.core.config.Parameter.ChainConstant.SOLIDIFIED_THRESHOLD;
import static org.tron.core.config.Parameter.NodeConstant.MAX_TRANSACTION_PENDING;
import static org.tron.protos.Protocol.Transaction.Contract.ContractType.TransferAssetContract;
import static org.tron.protos.Protocol.Transaction.Contract.ContractType.TransferContract;

import com.google.common.cache.Cache;
import com.google.common.cache.CacheBuilder;
import com.google.common.collect.Lists;
import com.google.protobuf.ByteString;
import java.util.ArrayList;
import java.util.Arrays;
import java.util.Collections;
import java.util.Iterator;
import java.util.LinkedList;
import java.util.List;
import java.util.Set;
import java.util.concurrent.Callable;
import java.util.concurrent.CountDownLatch;
import java.util.concurrent.ExecutionException;
import java.util.concurrent.ExecutorService;
import java.util.concurrent.Executors;
import java.util.concurrent.Future;
import java.util.stream.Collectors;
import javafx.util.Pair;
import javax.annotation.PostConstruct;
import lombok.Getter;
import lombok.Setter;
import lombok.extern.slf4j.Slf4j;
import org.apache.commons.collections4.CollectionUtils;
import org.joda.time.DateTime;
import org.spongycastle.util.encoders.Hex;
import org.springframework.beans.factory.annotation.Autowired;
import org.springframework.stereotype.Component;
import org.tron.common.overlay.discover.node.Node;
import org.tron.common.runtime.Runtime;
import org.tron.common.runtime.vm.program.invoke.ProgramInvokeFactoryImpl;
import org.tron.common.storage.DepositImpl;
import org.tron.common.utils.ByteArray;
import org.tron.common.utils.DialogOptional;
import org.tron.common.utils.Sha256Hash;
import org.tron.common.utils.StringUtil;
import org.tron.common.utils.Time;
import org.tron.core.Constant;
import org.tron.core.capsule.AccountCapsule;
import org.tron.core.capsule.BlockCapsule;
import org.tron.core.capsule.BlockCapsule.BlockId;
import org.tron.core.capsule.BytesCapsule;
import org.tron.core.capsule.TransactionCapsule;
import org.tron.core.capsule.TransactionInfoCapsule;
import org.tron.core.capsule.TransactionResultCapsule;
import org.tron.core.capsule.WitnessCapsule;
import org.tron.core.capsule.utils.BlockUtil;
import org.tron.core.config.Parameter.ChainConstant;
import org.tron.core.config.args.Args;
import org.tron.core.config.args.GenesisBlock;
import org.tron.core.db.AbstractRevokingStore.Dialog;
import org.tron.core.db.KhaosDatabase.KhaosBlock;
import org.tron.core.exception.AccountResourceInsufficientException;
import org.tron.core.exception.BadBlockException;
import org.tron.core.exception.BadItemException;
import org.tron.core.exception.BadNumberBlockException;
import org.tron.core.exception.BalanceInsufficientException;
import org.tron.core.exception.ContractExeException;
import org.tron.core.exception.ContractSizeNotEqualToOneException;
import org.tron.core.exception.ContractValidateException;
import org.tron.core.exception.DupTransactionException;
import org.tron.core.exception.HeaderNotFound;
import org.tron.core.exception.HighFreqException;
import org.tron.core.exception.ItemNotFoundException;
import org.tron.core.exception.NonCommonBlockException;
import org.tron.core.exception.TaposException;
import org.tron.core.exception.TooBigTransactionException;
import org.tron.core.exception.TransactionExpirationException;
import org.tron.core.exception.UnLinkedBlockException;
import org.tron.core.exception.ValidateScheduleException;
import org.tron.core.exception.ValidateSignatureException;
import org.tron.core.witness.ProposalController;
import org.tron.core.witness.WitnessController;
import org.tron.protos.Protocol.AccountType;
import org.tron.protos.Protocol.Block;
import org.tron.protos.Protocol.Transaction;

@Slf4j
@Component
public class Manager {

  // db store
  @Autowired
  private AccountStore accountStore;
  @Autowired
  private TransactionStore transactionStore;
  @Autowired
  private BlockStore blockStore;
  @Autowired
  private UtxoStore utxoStore;
  @Autowired
  private WitnessStore witnessStore;
  @Autowired
  private AssetIssueStore assetIssueStore;
  @Autowired
  private DynamicPropertiesStore dynamicPropertiesStore;
  @Autowired
  private BlockIndexStore blockIndexStore;
  @Autowired
  private AccountIdIndexStore accountIdIndexStore;
  @Autowired
  private WitnessScheduleStore witnessScheduleStore;
  @Autowired
  private RecentBlockStore recentBlockStore;
  @Autowired
  private VotesStore votesStore;
  @Autowired
  private ProposalStore proposalStore;
  @Autowired
  private TransactionHistoryStore transactionHistoryStore;
  @Autowired
  private CodeStore codeStore;
  @Autowired
  private ContractStore contractStore;
  @Autowired
  private StorageStore storageStore;

  // for network
  @Autowired
  private PeersStore peersStore;


  @Autowired
  private KhaosDatabase khaosDb;


  private BlockCapsule genesisBlock;
  private RevokingDatabase revokingStore;

  @Getter
  private DialogOptional dialog = DialogOptional.instance();

  @Getter
  @Setter
  private boolean isSyncMode;

  @Getter
  @Setter
  private String netType;

  @Getter
  @Setter
  private WitnessController witnessController;

  @Getter
  @Setter
  private ProposalController proposalController;

  private ExecutorService validateSignService;

  @Getter
  private Cache<Sha256Hash, Boolean> transactionIdCache = CacheBuilder
      .newBuilder().maximumSize(100_000).recordStats().build();

  public WitnessStore getWitnessStore() {
    return this.witnessStore;
  }

  private void setWitnessStore(final WitnessStore witnessStore) {
    this.witnessStore = witnessStore;
  }

  public DynamicPropertiesStore getDynamicPropertiesStore() {
    return this.dynamicPropertiesStore;
  }

  public void setDynamicPropertiesStore(final DynamicPropertiesStore dynamicPropertiesStore) {
    this.dynamicPropertiesStore = dynamicPropertiesStore;
  }

  public WitnessScheduleStore getWitnessScheduleStore() {
    return this.witnessScheduleStore;
  }

  public void setWitnessScheduleStore(final WitnessScheduleStore witnessScheduleStore) {
    this.witnessScheduleStore = witnessScheduleStore;
  }

  public StorageStore getStorageStore() {
    return storageStore;
  }

  public CodeStore getCodeStore() {
    return codeStore;
  }

  public ContractStore getContractStore() {
    return contractStore;
  }

  public VotesStore getVotesStore() {
    return this.votesStore;
  }

  public ProposalStore getProposalStore() {
    return this.proposalStore;
  }

  public List<TransactionCapsule> getPendingTransactions() {
    return this.pendingTransactions;
  }

  public List<TransactionCapsule> getPoppedTransactions() {
    return this.popedTransactions;
  }

  // transactions cache
  private List<TransactionCapsule> pendingTransactions;

  // transactions popped
  private List<TransactionCapsule> popedTransactions =
      Collections.synchronizedList(Lists.newArrayList());

  // for test only
  public List<ByteString> getWitnesses() {
    return witnessController.getActiveWitnesses();
  }

  // for test only
  public void addWitness(final ByteString address) {
    List<ByteString> witnessAddresses = witnessController.getActiveWitnesses();
    witnessAddresses.add(address);
    witnessController.setActiveWitnesses(witnessAddresses);
  }

  public BlockCapsule getHead() throws HeaderNotFound {
    List<BlockCapsule> blocks = getBlockStore().getBlockByLatestNum(1);
    if (CollectionUtils.isNotEmpty(blocks)) {
      return blocks.get(0);
    } else {
      logger.info("Header block Not Found");
      throw new HeaderNotFound("Header block Not Found");
    }
  }

  public BlockId getHeadBlockId() {
    return new BlockId(
        getDynamicPropertiesStore().getLatestBlockHeaderHash(),
        getDynamicPropertiesStore().getLatestBlockHeaderNumber());
  }

  public long getHeadBlockNum() {
    return getDynamicPropertiesStore().getLatestBlockHeaderNumber();
  }

  public long getHeadBlockTimeStamp() {
    return getDynamicPropertiesStore().getLatestBlockHeaderTimestamp();
  }

//  public PeersStore getPeersStore() {
//    return peersStore;
//  }
//
//  public void setPeersStore(PeersStore peersStore) {
//    this.peersStore = peersStore;
//  }
//
//  public Node getHomeNode() {
//    final Args args = Args.getInstance();
//    Set<Node> nodes = this.peersStore.get("home".getBytes());
//    if (nodes.size() > 0) {
//      return nodes.stream().findFirst().get();
//    } else {
//      Node node =
//          new Node(new ECKey().getNodeId(), args.getNodeExternalIp(), args.getNodeListenPort());
//      nodes.add(node);
//      this.peersStore.put("home".getBytes(), nodes);
//      return node;
//    }
//  }

  public void clearAndWriteNeighbours(Set<Node> nodes) {
    this.peersStore.put("neighbours".getBytes(), nodes);
  }

  public Set<Node> readNeighbours() {
    return this.peersStore.get("neighbours".getBytes());
  }

  @PostConstruct
  public void init() {
    revokingStore = RevokingStore.getInstance();
    revokingStore.disable();
    this.setWitnessController(WitnessController.createInstance(this));
    this.setProposalController(ProposalController.createInstance(this));
    this.pendingTransactions = Collections.synchronizedList(Lists.newArrayList());
    this.initGenesis();
    try {
      this.khaosDb.start(getBlockById(getDynamicPropertiesStore().getLatestBlockHeaderHash()));
    } catch (ItemNotFoundException e) {
      logger.error(
          "Can not find Dynamic highest block from DB! \nnumber={} \nhash={}",
          getDynamicPropertiesStore().getLatestBlockHeaderNumber(),
          getDynamicPropertiesStore().getLatestBlockHeaderHash());
      logger.error(
          "Please delete database directory({}) and restart",
          Args.getInstance().getOutputDirectory());
      System.exit(1);
    } catch (BadItemException e) {
      e.printStackTrace();
      logger.error("DB data broken!");
      logger.error(
          "Please delete database directory({}) and restart",
          Args.getInstance().getOutputDirectory());
      System.exit(1);
    }
    revokingStore.enable();

//    this.codeStore = CodeStore.create("code");
//    this.contractStore = ContractStore.create("contract");
//    this.storageStore = StorageStore.create("storage");

    validateSignService = Executors
        .newFixedThreadPool(Args.getInstance().getValidateSignThreadNum());
  }

  public BlockId getGenesisBlockId() {
    return this.genesisBlock.getBlockId();
  }

  public BlockCapsule getGenesisBlock() {
    return genesisBlock;
  }

  /**
   * init genesis block.
   */
  public void initGenesis() {
    this.genesisBlock = BlockUtil.newGenesisBlockCapsule();
    if (this.containBlock(this.genesisBlock.getBlockId())) {
      Args.getInstance().setChainId(this.genesisBlock.getBlockId().toString());
    } else {
      if (this.hasBlocks()) {
        logger.error(
            "genesis block modify, please delete database directory({}) and restart",
            Args.getInstance().getOutputDirectory());
        System.exit(1);
      } else {
        logger.info("create genesis block");
        Args.getInstance().setChainId(this.genesisBlock.getBlockId().toString());
        // this.pushBlock(this.genesisBlock);
        blockStore.put(this.genesisBlock.getBlockId().getBytes(), this.genesisBlock);
        this.blockIndexStore.put(this.genesisBlock.getBlockId());

        logger.info("save block: " + this.genesisBlock);
        // init DynamicPropertiesStore
        this.dynamicPropertiesStore.saveLatestBlockHeaderNumber(0);
        this.dynamicPropertiesStore.saveLatestBlockHeaderHash(
            this.genesisBlock.getBlockId().getByteString());
        this.dynamicPropertiesStore.saveLatestBlockHeaderTimestamp(
            this.genesisBlock.getTimeStamp());
        this.initAccount();
        this.initWitness();
        this.witnessController.initWits();
        this.khaosDb.start(genesisBlock);
        this.updateRecentBlock(genesisBlock);
      }
    }
  }

  /**
   * save account into database.
   */
  public void initAccount() {
    final Args args = Args.getInstance();
    final GenesisBlock genesisBlockArg = args.getGenesisBlock();
    genesisBlockArg
        .getAssets()
        .forEach(
            account -> {
              account.setAccountType("Normal"); // to be set in conf
              final AccountCapsule accountCapsule =
                  new AccountCapsule(
                      account.getAccountName(),
                      ByteString.copyFrom(account.getAddress()),
                      account.getAccountType(),
                      account.getBalance());
              this.accountStore.put(account.getAddress(), accountCapsule);
              this.accountIdIndexStore.put(accountCapsule);
            });
  }

  /**
   * save witnesses into database.
   */
  private void initWitness() {
    final Args args = Args.getInstance();
    final GenesisBlock genesisBlockArg = args.getGenesisBlock();
    genesisBlockArg
        .getWitnesses()
        .forEach(
            key -> {
              byte[] keyAddress = key.getAddress();
              ByteString address = ByteString.copyFrom(keyAddress);

              final AccountCapsule accountCapsule;
              if (!this.accountStore.has(keyAddress)) {
                accountCapsule = new AccountCapsule(ByteString.EMPTY,
                    address, AccountType.AssetIssue, 0L);
              } else {
                accountCapsule = this.accountStore.get(keyAddress);
              }
              accountCapsule.setIsWitness(true);
              this.accountStore.put(keyAddress, accountCapsule);

              final WitnessCapsule witnessCapsule =
                  new WitnessCapsule(address, key.getVoteCount(), key.getUrl());
              witnessCapsule.setIsJobs(true);
              this.witnessStore.put(keyAddress, witnessCapsule);
            });
  }

  public AccountStore getAccountStore() {
    return this.accountStore;
  }

  public void adjustBalance(byte[] accountAddress, long amount)
      throws BalanceInsufficientException {
    AccountCapsule account = getAccountStore().get(accountAddress);
    adjustBalance(account, amount);
  }

  /**
   * judge balance.
   */
  public void adjustBalance(AccountCapsule account, long amount)
      throws BalanceInsufficientException {

    long balance = account.getBalance();
    if (amount == 0) {
      return;
    }

    if (amount < 0 && balance < -amount) {
      throw new BalanceInsufficientException(
          StringUtil.createReadableString(account.createDbKey()) + " insufficient balance");
    }
    account.setBalance(Math.addExact(balance, amount));
    this.getAccountStore().put(account.getAddress().toByteArray(), account);
  }


  public void adjustAllowance(byte[] accountAddress, long amount)
      throws BalanceInsufficientException {
    AccountCapsule account = getAccountStore().get(accountAddress);
    long allowance = account.getAllowance();
    if (amount == 0) {
      return;
    }

    if (amount < 0 && allowance < -amount) {
      throw new BalanceInsufficientException(
          StringUtil.createReadableString(accountAddress) + " insufficient balance");
    }
    account.setAllowance(allowance + amount);
    this.getAccountStore().put(account.createDbKey(), account);
  }

  void validateTapos(TransactionCapsule transactionCapsule) throws TaposException {
    byte[] refBlockHash = transactionCapsule.getInstance()
        .getRawData().getRefBlockHash().toByteArray();
    byte[] refBlockNumBytes = transactionCapsule.getInstance()
        .getRawData().getRefBlockBytes().toByteArray();
    try {
      byte[] blockHash = this.recentBlockStore.get(refBlockNumBytes).getData();
      if (Arrays.equals(blockHash, refBlockHash)) {
        return;
      } else {
        String str = String.format(
            "Tapos failed, different block hash, %s, %s , recent block %s, solid block %s head block %s",
            ByteArray.toLong(refBlockNumBytes), Hex.toHexString(refBlockHash),
            Hex.toHexString(blockHash),
            getSolidBlockId().getString(), getHeadBlockId().getString()).toString();
        logger.info(str);
        throw new TaposException(str);

      }
    } catch (ItemNotFoundException e) {
      String str = String.
          format("Tapos failed, block not found, ref block %s, %s , solid block %s head block %s",
              ByteArray.toLong(refBlockNumBytes), Hex.toHexString(refBlockHash),
              getSolidBlockId().getString(), getHeadBlockId().getString()).toString();
      logger.info(str);
      throw new TaposException(str);
    }
  }

  void validateCommon(TransactionCapsule transactionCapsule)
      throws TransactionExpirationException, TooBigTransactionException {
    if (transactionCapsule.getData().length > Constant.TRANSACTION_MAX_BYTE_SIZE) {
      throw new TooBigTransactionException(
          "too big transaction, the size is " + transactionCapsule.getData().length + " bytes");
    }
    long transactionExpiration = transactionCapsule.getExpiration();
    long headBlockTime = getHeadBlockTimeStamp();
    if (transactionExpiration <= headBlockTime ||
        transactionExpiration > headBlockTime + Constant.MAXIMUM_TIME_UNTIL_EXPIRATION) {
      throw new TransactionExpirationException(
          "transaction expiration, transaction expiration time is " + transactionExpiration
              + ", but headBlockTime is " + headBlockTime);
    }
  }

  void validateDup(TransactionCapsule transactionCapsule) throws DupTransactionException {
    try {
      if (getTransactionStore().get(transactionCapsule.getTransactionId().getBytes()) != null) {
        logger.debug(ByteArray.toHexString(transactionCapsule.getTransactionId().getBytes()));
        throw new DupTransactionException("dup trans");
      }
    } catch (BadItemException e) {
      logger.debug(ByteArray.toHexString(transactionCapsule.getTransactionId().getBytes()));
      throw new DupTransactionException("dup trans");
    }
  }

  /**
   * push transaction into db.
   */
  public boolean pushTransactions(final TransactionCapsule trx)
      throws ValidateSignatureException, ContractValidateException, ContractExeException,
      AccountResourceInsufficientException, DupTransactionException, TaposException,
      TooBigTransactionException, TransactionExpirationException {

    if (!trx.validateSignature()) {
      throw new ValidateSignatureException("trans sig validate failed");
    }

    //validateFreq(trx);
    synchronized (this) {
      if (!dialog.valid()) {
        dialog.setValue(revokingStore.buildDialog());
      }

      try (RevokingStore.Dialog tmpDialog = revokingStore.buildDialog()) {
        processTransaction(trx, null);
        pendingTransactions.add(trx);
        tmpDialog.merge();
      }
    }
    return true;
  }


  public void consumeBandwidth(TransactionCapsule trx, TransactionResultCapsule ret)
      throws ContractValidateException, AccountResourceInsufficientException {
    BandwidthProcessor processor = new BandwidthProcessor(this);
    processor.consumeBandwidth(trx, ret);
  }

  @Deprecated
  private void validateFreq(TransactionCapsule trx) throws HighFreqException {
    List<org.tron.protos.Protocol.Transaction.Contract> contracts =
        trx.getInstance().getRawData().getContractList();
    for (Transaction.Contract contract : contracts) {
      if (contract.getType() == TransferContract || contract.getType() == TransferAssetContract) {
        byte[] address = TransactionCapsule.getOwner(contract);
        AccountCapsule accountCapsule = this.getAccountStore().get(address);
        if (accountCapsule == null) {
          throw new HighFreqException("account not exists");
        }
        long balance = accountCapsule.getBalance();
        long latestOperationTime = accountCapsule.getLatestOperationTime();
        if (latestOperationTime != 0) {
          doValidateFreq(balance, 0, latestOperationTime);
        }
        accountCapsule.setLatestOperationTime(Time.getCurrentMillis());
        this.getAccountStore().put(accountCapsule.createDbKey(), accountCapsule);
      }
    }
  }

  @Deprecated
  private void doValidateFreq(long balance, int transNumber, long latestOperationTime)
      throws HighFreqException {
    long now = Time.getCurrentMillis();
    // todo: avoid ddos, design more smoothly formula later.
    if (balance < 1000000 * 1000) {
      if (now - latestOperationTime < 5 * 60 * 1000) {
        throw new HighFreqException("try later");
      }
    }
  }

  /**
   * when switch fork need erase blocks on fork branch.
   */
  public void eraseBlock() {
    dialog.reset();
    try {
      BlockCapsule oldHeadBlock = getBlockById(
          getDynamicPropertiesStore().getLatestBlockHeaderHash());
      logger.info("begin to erase block:" + oldHeadBlock);
      khaosDb.pop();
      revokingStore.pop();
      logger.info("end to erase block:" + oldHeadBlock);
      popedTransactions.addAll(oldHeadBlock.getTransactions());
    } catch (ItemNotFoundException | BadItemException e) {
      logger.warn(e.getMessage(), e);
    }
  }

  private void applyBlock(BlockCapsule block) throws ContractValidateException,
      ContractExeException, ValidateSignatureException, AccountResourceInsufficientException,
      TransactionExpirationException, TooBigTransactionException, DupTransactionException,
      TaposException, ValidateScheduleException {
    processBlock(block);
    this.blockStore.put(block.getBlockId().getBytes(), block);
    this.blockIndexStore.put(block.getBlockId());
  }

  private void switchFork(BlockCapsule newHead)
      throws ValidateSignatureException, ContractValidateException, ContractExeException,
      ValidateScheduleException, AccountResourceInsufficientException, TaposException,
      TooBigTransactionException, DupTransactionException, TransactionExpirationException,
      NonCommonBlockException {
    Pair<LinkedList<KhaosBlock>, LinkedList<KhaosBlock>> binaryTree;
    try {
      binaryTree =
          khaosDb.getBranch(
              newHead.getBlockId(), getDynamicPropertiesStore().getLatestBlockHeaderHash());
    } catch (NonCommonBlockException e) {
      logger.info(
          "there is not the most recent common ancestor, need to remove all blocks in the fork chain.");
      BlockCapsule tmp = newHead;
      while (tmp != null) {
        khaosDb.removeBlk(tmp.getBlockId());
        tmp = khaosDb.getBlock(tmp.getParentHash());
      }

      throw e;
    }
    if (CollectionUtils.isNotEmpty(binaryTree.getValue())) {
      while (!getDynamicPropertiesStore()
          .getLatestBlockHeaderHash()
          .equals(binaryTree.getValue().peekLast().getParentHash())) {
        eraseBlock();
      }
    }

    if (CollectionUtils.isNotEmpty(binaryTree.getKey())) {
      List<KhaosBlock> first = new ArrayList<>(binaryTree.getKey());
      Collections.reverse(first);
      for (KhaosBlock item : first) {
        Exception exception = null;
        // todo  process the exception carefully later
        try (Dialog tmpDialog = revokingStore.buildDialog()) {
          applyBlock(item.getBlk());
          tmpDialog.commit();
        } catch (AccountResourceInsufficientException
            | ValidateSignatureException
            | ContractValidateException
            | ContractExeException
            | TaposException
            | DupTransactionException
            | TransactionExpirationException
            | TooBigTransactionException
            | ValidateScheduleException e) {
          logger.warn(e.getMessage(), e);
          exception = e;
          throw e;
        } finally {
          if (exception != null) {
            logger.warn("switch back because exception thrown while switching forks. " + exception
                    .getMessage(),
                exception);
            first.forEach(khaosBlock -> khaosDb.removeBlk(khaosBlock.getBlk().getBlockId()));
            khaosDb.setHead(binaryTree.getValue().peekFirst());

            while (!getDynamicPropertiesStore()
                .getLatestBlockHeaderHash()
                .equals(binaryTree.getValue().peekLast().getParentHash())) {
              eraseBlock();
            }

            List<KhaosBlock> second = new ArrayList<>(binaryTree.getValue());
            Collections.reverse(second);
            for (KhaosBlock khaosBlock : second) {
              // todo  process the exception carefully later
              try (Dialog tmpDialog = revokingStore.buildDialog()) {
                applyBlock(khaosBlock.getBlk());
                tmpDialog.commit();
              } catch (AccountResourceInsufficientException
                  | ValidateSignatureException
                  | ContractValidateException
                  | ContractExeException
                  | TaposException
                  | DupTransactionException
                  | TransactionExpirationException
                  | TooBigTransactionException
                  | ValidateScheduleException e) {
                logger.warn(e.getMessage(), e);
              }
            }
          }
        }
      }
    }
  }

  // TODO: if error need to rollback.

  private synchronized void filterPendingTrx(List<TransactionCapsule> listTrx) {
  }

  /**
   * save a block.
   */
  public synchronized void pushBlock(final BlockCapsule block)
      throws ValidateSignatureException, ContractValidateException, ContractExeException,
      UnLinkedBlockException, ValidateScheduleException, AccountResourceInsufficientException,
      TaposException, TooBigTransactionException, DupTransactionException, TransactionExpirationException,
      BadNumberBlockException, BadBlockException, NonCommonBlockException {

    try (PendingManager pm = new PendingManager(this)) {

      if (!block.generatedByMyself) {
        if (!block.validateSignature()) {
          logger.warn("The signature is not validated.");
          throw new BadBlockException("The signature is not validated");
        }

        if (!block.calcMerkleRoot().equals(block.getMerkleRoot())) {
          logger.warn(
              "The merkle root doesn't match, Calc result is "
                  + block.calcMerkleRoot()
                  + " , the headers is "
                  + block.getMerkleRoot());
          throw new BadBlockException("The merkle hash is not validated");
        }
      }

      BlockCapsule newBlock = this.khaosDb.push(block);

      // DB don't need lower block
      if (getDynamicPropertiesStore().getLatestBlockHeaderHash() == null) {
        if (newBlock.getNum() != 0) {
          return;
        }
      } else {
        if (newBlock.getNum() <= getDynamicPropertiesStore().getLatestBlockHeaderNumber()) {
          return;
        }

        // switch fork
        if (!newBlock
            .getParentHash()
            .equals(getDynamicPropertiesStore().getLatestBlockHeaderHash())) {
          logger.warn(
              "switch fork! new head num = {}, blockid = {}",
              newBlock.getNum(),
              newBlock.getBlockId());

          logger.warn(
              "******** before switchFork ******* push block: "
                  + block.getShortString()
                  + ", new block:"
                  + newBlock.getShortString()
                  + ", dynamic head num: "
                  + dynamicPropertiesStore.getLatestBlockHeaderNumber()
                  + ", dynamic head hash: "
                  + dynamicPropertiesStore.getLatestBlockHeaderHash()
                  + ", dynamic head timestamp: "
                  + dynamicPropertiesStore.getLatestBlockHeaderTimestamp()
                  + ", khaosDb head: "
                  + khaosDb.getHead()
                  + ", khaosDb miniStore size: "
                  + khaosDb.getMiniStore().size()
                  + ", khaosDb unlinkMiniStore size: "
                  + khaosDb.getMiniUnlinkedStore().size());

          switchFork(newBlock);
          logger.info("save block: " + newBlock);

          logger.warn(
              "******** after switchFork ******* push block: "
                  + block.getShortString()
                  + ", new block:"
                  + newBlock.getShortString()
                  + ", dynamic head num: "
                  + dynamicPropertiesStore.getLatestBlockHeaderNumber()
                  + ", dynamic head hash: "
                  + dynamicPropertiesStore.getLatestBlockHeaderHash()
                  + ", dynamic head timestamp: "
                  + dynamicPropertiesStore.getLatestBlockHeaderTimestamp()
                  + ", khaosDb head: "
                  + khaosDb.getHead()
                  + ", khaosDb miniStore size: "
                  + khaosDb.getMiniStore().size()
                  + ", khaosDb unlinkMiniStore size: "
                  + khaosDb.getMiniUnlinkedStore().size());

          return;
        }
        try (Dialog tmpDialog = revokingStore.buildDialog()) {
          applyBlock(newBlock);
          tmpDialog.commit();
        } catch (Throwable throwable) {
          logger.error(throwable.getMessage(), throwable);
          khaosDb.removeBlk(block.getBlockId());
          throw throwable;
        }
      }
      logger.info("save block: " + newBlock);
    }
  }

  public void updateDynamicProperties(BlockCapsule block) {
    long slot = 1;
    if (block.getNum() != 1) {
      slot = witnessController.getSlotAtTime(block.getTimeStamp());
    }
    for (int i = 1; i < slot; ++i) {
      if (!witnessController.getScheduledWitness(i).equals(block.getWitnessAddress())) {
        WitnessCapsule w =
            this.witnessStore.get(StringUtil.createDbKey(witnessController.getScheduledWitness(i)));
        w.setTotalMissed(w.getTotalMissed() + 1);
        this.witnessStore.put(w.createDbKey(), w);
        logger.info(
            "{} miss a block. totalMissed = {}", w.createReadableString(), w.getTotalMissed());
      }
      this.dynamicPropertiesStore.applyBlock(false);
    }
    this.dynamicPropertiesStore.applyBlock(true);

    if (slot <= 0) {
      logger.warn("missedBlocks [" + slot + "] is illegal");
    }

    logger.info("update head, num = {}", block.getNum());
    this.dynamicPropertiesStore.saveLatestBlockHeaderHash(block.getBlockId().getByteString());

    this.dynamicPropertiesStore.saveLatestBlockHeaderNumber(block.getNum());
    this.dynamicPropertiesStore.saveLatestBlockHeaderTimestamp(block.getTimeStamp());

    ((AbstractRevokingStore) revokingStore)
        .setMaxSize(
            (int)
                (dynamicPropertiesStore.getLatestBlockHeaderNumber()
                    - dynamicPropertiesStore.getLatestSolidifiedBlockNum()
                    + 1));
    khaosDb.setMaxSize((int)
        (dynamicPropertiesStore.getLatestBlockHeaderNumber()
            - dynamicPropertiesStore.getLatestSolidifiedBlockNum()
            + 1));
  }

  /**
   * Get the fork branch.
   */
  public LinkedList<BlockId> getBlockChainHashesOnFork(final BlockId forkBlockHash)
      throws NonCommonBlockException {
    final Pair<LinkedList<KhaosBlock>, LinkedList<KhaosBlock>> branch =
        this.khaosDb.getBranch(
            getDynamicPropertiesStore().getLatestBlockHeaderHash(), forkBlockHash);

    LinkedList<KhaosBlock> blockCapsules = branch.getValue();

    if (blockCapsules.isEmpty()) {
      logger.info("empty branch {}", forkBlockHash);
      return Lists.newLinkedList();
    }

    LinkedList<BlockId> result = blockCapsules.stream()
        .map(KhaosBlock::getBlk)
        .map(BlockCapsule::getBlockId)
        .collect(Collectors.toCollection(LinkedList::new));

    result.add(blockCapsules.peekLast().getBlk().getParentBlockId());

    return result;
  }

  /**
   * judge id.
   *
   * @param blockHash blockHash
   */
  public boolean containBlock(final Sha256Hash blockHash) {
    try {
      return this.khaosDb.containBlockInMiniStore(blockHash)
          || blockStore.get(blockHash.getBytes()) != null;
    } catch (ItemNotFoundException e) {
      return false;
    } catch (BadItemException e) {
      return false;
    }
  }

  public boolean containBlockInMainChain(BlockId blockId) {
    try {
      return blockStore.get(blockId.getBytes()) != null;
    } catch (ItemNotFoundException e) {
      return false;
    } catch (BadItemException e) {
      return false;
    }
  }

  public void setBlockReference(TransactionCapsule trans) {
    byte[] headHash = getDynamicPropertiesStore().getLatestBlockHeaderHash().getBytes();
    long headNum = getDynamicPropertiesStore().getLatestBlockHeaderNumber();
    trans.setReference(headNum, headHash);
  }

  /**
   * Get a BlockCapsule by id.
   */
  public BlockCapsule getBlockById(final Sha256Hash hash)
      throws BadItemException, ItemNotFoundException {
    return this.khaosDb.containBlock(hash)
        ? this.khaosDb.getBlock(hash)
        : blockStore.get(hash.getBytes());
  }


  /**
   * judge has blocks.
   */
  public boolean hasBlocks() {
    return blockStore.dbSource.iterator().hasNext() || this.khaosDb.hasData();
  }

  /**
   * Process transaction.
   */
  public boolean processTransaction(final TransactionCapsule trxCap, Block block)
      throws ValidateSignatureException, ContractValidateException, ContractExeException,
      AccountResourceInsufficientException, TransactionExpirationException, TooBigTransactionException,
      DupTransactionException, TaposException {

    if (trxCap == null) {
      return false;
    }
    validateTapos(trxCap);
    validateCommon(trxCap);

    if (trxCap.getInstance().getRawData().getContractList().size() != 1) {
      throw new ContractSizeNotEqualToOneException(
          "act size should be exactly 1, this is extend feature");
    }

    validateDup(trxCap);

    if (!trxCap.validateSignature()) {
      throw new ValidateSignatureException("trans sig validate failed");
    }

    /**  VM execute  **/

    DepositImpl deposit = DepositImpl.createRoot(this);
    Runtime runtime;

    runtime = new Runtime(trxCap.getInstance(), block, deposit,
        new ProgramInvokeFactoryImpl());
    consumeBandwidth(trxCap, runtime.getResult().getRet());
    runtime.init();
    runtime.execute();
    runtime.go();
    if (runtime.getResult().getException() != null) {
      throw new RuntimeException("Runtime exe failed!");
    }
<<<<<<< HEAD
// todo judge result in runtime same as block,trx,recipt
    // todo 一个账户只能一个合约账户
=======
    
>>>>>>> 5a10bf96
    transactionStore.put(trxCap.getTransactionId().getBytes(), trxCap);
    TransactionInfoCapsule transactionInfoCapsule = new TransactionInfoCapsule();
    transactionInfoCapsule.setId(trxCap.getTransactionId().getBytes());
    transactionInfoCapsule.setFee(runtime.getResult().getRet().getFee());
    transactionInfoCapsule.setContractResult(runtime.getResult().getHReturn());
    transactionInfoCapsule.setContractAddress(runtime.getResult().getContractAddress());
    transactionHistoryStore.put(trxCap.getTransactionId().getBytes(), transactionInfoCapsule);

    return true;
  }


  /**
   * Get the block id from the number.
   */
  public BlockId getBlockIdByNum(final long num) throws ItemNotFoundException {
    return this.blockIndexStore.get(num);
  }

  public BlockCapsule getBlockByNum(final long num) throws ItemNotFoundException, BadItemException {
    return getBlockById(getBlockIdByNum(num));
  }

  /**
   * Generate a block.
   */
  public synchronized BlockCapsule generateBlock(
      final WitnessCapsule witnessCapsule, final long when, final byte[] privateKey)
      throws ValidateSignatureException, ContractValidateException, ContractExeException,
      UnLinkedBlockException, ValidateScheduleException, AccountResourceInsufficientException {

    final long timestamp = this.dynamicPropertiesStore.getLatestBlockHeaderTimestamp();
    final long number = this.dynamicPropertiesStore.getLatestBlockHeaderNumber();
    final Sha256Hash preHash = this.dynamicPropertiesStore.getLatestBlockHeaderHash();

    // judge create block time
    if (when < timestamp) {
      throw new IllegalArgumentException("generate block timestamp is invalid.");
    }

    long postponedTrxCount = 0;

    final BlockCapsule blockCapsule =
        new BlockCapsule(number + 1, preHash, when, witnessCapsule.getAddress());
    dialog.reset();
    dialog.setValue(revokingStore.buildDialog());
    Iterator iterator = pendingTransactions.iterator();
    while (iterator.hasNext()) {
      TransactionCapsule trx = (TransactionCapsule) iterator.next();
      if (DateTime.now().getMillis() - when
          > ChainConstant.BLOCK_PRODUCED_INTERVAL * 0.5 * ChainConstant.BLOCK_PRODUCED_TIME_OUT
          / 100) {
        logger.warn("Processing transaction time exceeds the 50% producing time。");
        break;
      }
      // check the block size
      if ((blockCapsule.getInstance().getSerializedSize() + trx.getSerializedSize() + 3)
          > ChainConstant.BLOCK_SIZE) {
        postponedTrxCount++;
        continue;
      }
      // apply transaction
      try (Dialog tmpDialog = revokingStore.buildDialog()) {
        processTransaction(trx, null);
//        trx.resetResult();
        tmpDialog.merge();
        // push into block
        blockCapsule.addTransaction(trx);
        iterator.remove();
      } catch (ContractExeException e) {
        logger.info("contract not processed during execute");
        logger.debug(e.getMessage(), e);
      } catch (ContractValidateException e) {
        logger.info("contract not processed during validate");
        logger.debug(e.getMessage(), e);
      } catch (TaposException e) {
        logger.info("contract not processed during TaposException");
        logger.debug(e.getMessage(), e);
      } catch (DupTransactionException e) {
        logger.info("contract not processed during DupTransactionException");
        logger.debug(e.getMessage(), e);
      } catch (TooBigTransactionException e) {
        logger.info("contract not processed during TooBigTransactionException");
        logger.debug(e.getMessage(), e);
      } catch (TransactionExpirationException e) {
        logger.info("contract not processed during TransactionExpirationException");
        logger.debug(e.getMessage(), e);
      } catch (AccountResourceInsufficientException e) {
        logger.info("contract not processed during AccountResourceInsufficientException");
        logger.debug(e.getMessage(), e);
      } catch (ValidateSignatureException e) {
        logger.info("contract not processed during ValidateSignatureException");
        logger.debug(e.getMessage(), e);
      }
    }

    dialog.reset();

    if (postponedTrxCount > 0) {
      logger.info("{} transactions over the block size limit", postponedTrxCount);
    }

    logger.info(
        "postponedTrxCount[" + postponedTrxCount + "],TrxLeft[" + pendingTransactions.size()
            + "]");
    blockCapsule.setMerkleRoot();
    blockCapsule.sign(privateKey);
    blockCapsule.generatedByMyself = true;
    try {
      this.pushBlock(blockCapsule);
      return blockCapsule;
    } catch (TaposException e) {
      logger.info("contract not processed during TaposException");
    } catch (TooBigTransactionException e) {
      logger.info("contract not processed during TooBigTransactionException");
    } catch (DupTransactionException e) {
      logger.info("contract not processed during DupTransactionException");
    } catch (TransactionExpirationException e) {
      logger.info("contract not processed during TransactionExpirationException");
    } catch (BadNumberBlockException e) {
      logger.info("generate block using wrong number");
    } catch (BadBlockException e) {
      logger.info("block exception");
    } catch (NonCommonBlockException e) {
      logger.info("non common exception");
    }

    return null;
  }

  private void setAccountStore(final AccountStore accountStore) {
    this.accountStore = accountStore;
  }

  public TransactionStore getTransactionStore() {
    return this.transactionStore;
  }

  private void setTransactionStore(final TransactionStore transactionStore) {
    this.transactionStore = transactionStore;
  }

  public TransactionHistoryStore getTransactionHistoryStore() {
    return this.transactionHistoryStore;
  }

  private void setTransactionHistoryStore(final TransactionHistoryStore transactionHistoryStore) {
    this.transactionHistoryStore = transactionHistoryStore;
  }

  public BlockStore getBlockStore() {
    return this.blockStore;
  }

  private void setBlockStore(final BlockStore blockStore) {
    this.blockStore = blockStore;
  }

  public UtxoStore getUtxoStore() {
    return this.utxoStore;
  }

  private void setUtxoStore(final UtxoStore utxoStore) {
    this.utxoStore = utxoStore;
  }

  /**
   * process block.
   */
  public void processBlock(BlockCapsule block)
      throws ValidateSignatureException, ContractValidateException, ContractExeException,
      AccountResourceInsufficientException, TaposException, TooBigTransactionException,
      DupTransactionException, TransactionExpirationException, ValidateScheduleException {
    // todo set revoking db max size.

    // checkWitness
    if (!witnessController.validateWitnessSchedule(block)) {
      throw new ValidateScheduleException("validateWitnessSchedule error");
    }

    for (TransactionCapsule transactionCapsule : block.getTransactions()) {
      if (block.generatedByMyself) {
        transactionCapsule.setVerified(true);
      }
      processTransaction(transactionCapsule, block.getInstance());
    }

    boolean needMaint = needMaintenance(block.getTimeStamp());
    if (needMaint) {
      if (block.getNum() == 1) {
        this.dynamicPropertiesStore.updateNextMaintenanceTime(block.getTimeStamp());
      } else {
        this.processMaintenance(block);
      }
    }
    this.updateDynamicProperties(block);
    this.updateSignedWitness(block);
    this.updateLatestSolidifiedBlock();
    this.updateTransHashCache(block);
    updateMaintenanceState(needMaint);
    //witnessController.updateWitnessSchedule();
    updateRecentBlock(block);
  }

  private void updateTransHashCache(BlockCapsule block) {
    for (TransactionCapsule transactionCapsule : block.getTransactions()) {
      this.transactionIdCache.put(transactionCapsule.getTransactionId(), true);
    }
  }

  public void updateRecentBlock(BlockCapsule block) {
    this.recentBlockStore.put(ByteArray.subArray(
        ByteArray.fromLong(block.getNum()), 6, 8),
        new BytesCapsule(ByteArray.subArray(block.getBlockId().getBytes(), 8, 16)));
  }

  /**
   * update the latest solidified block.
   */
  public void updateLatestSolidifiedBlock() {
    List<Long> numbers =
        witnessController
            .getActiveWitnesses()
            .stream()
            .map(address -> witnessController.getWitnesseByAddress(address).getLatestBlockNum())
            .sorted()
            .collect(Collectors.toList());

    long size = witnessController.getActiveWitnesses().size();
    int solidifiedPosition = (int) (size * (1 - SOLIDIFIED_THRESHOLD * 1.0 / 100));
    if (solidifiedPosition < 0) {
      logger.warn(
          "updateLatestSolidifiedBlock error, solidifiedPosition:{},wits.size:{}",
          solidifiedPosition,
          size);
      return;
    }
    long latestSolidifiedBlockNum = numbers.get(solidifiedPosition);
    //if current value is less than the previous value，keep the previous value.
    if (latestSolidifiedBlockNum < getDynamicPropertiesStore().getLatestSolidifiedBlockNum()) {
      logger.warn("latestSolidifiedBlockNum = 0,LatestBlockNum:{}", numbers);
      return;
    }
    getDynamicPropertiesStore().saveLatestSolidifiedBlockNum(latestSolidifiedBlockNum);
    logger.info("update solid block, num = {}", latestSolidifiedBlockNum);
  }

  public long getSyncBeginNumber() {
    logger.info("headNumber:" + dynamicPropertiesStore.getLatestBlockHeaderNumber());
    logger.info(
        "syncBeginNumber:"
            + (dynamicPropertiesStore.getLatestBlockHeaderNumber() - revokingStore.size()));
    logger.info("solidBlockNumber:" + dynamicPropertiesStore.getLatestSolidifiedBlockNum());
    return dynamicPropertiesStore.getLatestBlockHeaderNumber() - revokingStore.size();
  }

  public BlockId getSolidBlockId() {
    try {
      long num = dynamicPropertiesStore.getLatestSolidifiedBlockNum();
      return getBlockIdByNum(num);
    } catch (Exception e) {
      return getGenesisBlockId();
    }
  }

  /**
   * Determine if the current time is maintenance time.
   */
  public boolean needMaintenance(long blockTime) {
    return this.dynamicPropertiesStore.getNextMaintenanceTime() <= blockTime;
  }

  /**
   * Perform maintenance.
   */
  private void processMaintenance(BlockCapsule block) {
    proposalController.processProposals();
    witnessController.updateWitness();
    this.dynamicPropertiesStore.updateNextMaintenanceTime(block.getTimeStamp());
  }

  /**
   * @param block the block update signed witness. set witness who signed block the 1. the latest
   * block num 2. pay the trx to witness. 3. the latest slot num.
   */
  public void updateSignedWitness(BlockCapsule block) {
    // TODO: add verification
    WitnessCapsule witnessCapsule =
        witnessStore.get(
            block.getInstance().getBlockHeader().getRawData().getWitnessAddress().toByteArray());
    witnessCapsule.setTotalProduced(witnessCapsule.getTotalProduced() + 1);
    witnessCapsule.setLatestBlockNum(block.getNum());
    witnessCapsule.setLatestSlotNum(witnessController.getAbSlotAtTime(block.getTimeStamp()));

    // Update memory witness status
    WitnessCapsule wit = witnessController.getWitnesseByAddress(block.getWitnessAddress());
    if (wit != null) {
      wit.setTotalProduced(witnessCapsule.getTotalProduced() + 1);
      wit.setLatestBlockNum(block.getNum());
      wit.setLatestSlotNum(witnessController.getAbSlotAtTime(block.getTimeStamp()));
    }

    this.getWitnessStore().put(witnessCapsule.getAddress().toByteArray(), witnessCapsule);

    try {
      adjustAllowance(witnessCapsule.getAddress().toByteArray(),
          getDynamicPropertiesStore().getWitnessPayPerBlock());
    } catch (BalanceInsufficientException e) {
      logger.warn(e.getMessage(), e);
    }

    logger.debug(
        "updateSignedWitness. witness address:{}, blockNum:{}, totalProduced:{}",
        witnessCapsule.createReadableString(),
        block.getNum(),
        witnessCapsule.getTotalProduced());
  }

  public void updateMaintenanceState(boolean needMaint) {
    if (needMaint) {
      getDynamicPropertiesStore().saveStateFlag(1);
    } else {
      getDynamicPropertiesStore().saveStateFlag(0);
    }
  }

  public boolean lastHeadBlockIsMaintenance() {
    return getDynamicPropertiesStore().getStateFlag() == 1;
  }

  // To be added
  public long getSkipSlotInMaintenance() {
    return getDynamicPropertiesStore().getMaintenanceSkipSlots();
  }

  public AssetIssueStore getAssetIssueStore() {
    return assetIssueStore;
  }

  public void setAssetIssueStore(AssetIssueStore assetIssueStore) {
    this.assetIssueStore = assetIssueStore;
  }

  public void setBlockIndexStore(BlockIndexStore indexStore) {
    this.blockIndexStore = indexStore;
  }

  public AccountIdIndexStore getAccountIdIndexStore() {
    return this.accountIdIndexStore;
  }

  public void setAccountIdIndexStore(AccountIdIndexStore indexStore) {
    this.accountIdIndexStore = indexStore;
  }

  public void closeAllStore() {
    System.err.println("******** begin to close db ********");
    closeOneStore(accountStore);
    closeOneStore(blockStore);
    closeOneStore(blockIndexStore);
    closeOneStore(accountIdIndexStore);
    closeOneStore(witnessStore);
    closeOneStore(witnessScheduleStore);
    closeOneStore(assetIssueStore);
    closeOneStore(dynamicPropertiesStore);
    closeOneStore(transactionStore);
    closeOneStore(utxoStore);
    closeOneStore(codeStore);
    closeOneStore(contractStore);
    closeOneStore(storageStore);
    System.err.println("******** end to close db ********");
  }

  private void closeOneStore(TronDatabase database) {
    System.err.println("******** begin to close " + database.getName() + " ********");
    try {
      database.close();
    } catch (Exception e) {
      System.err.println("failed to close  " + database.getName() + ". " + e);
    } finally {
      System.err.println("******** end to close " + database.getName() + " ********");
    }
  }

  public boolean isTooManyPending() {
    if (getPendingTransactions().size() + PendingManager.getTmpTransactions().size()
        > MAX_TRANSACTION_PENDING) {
      return true;
    }
    return false;
  }

  public boolean isGeneratingBlock() {
    if (Args.getInstance().isWitness()) {
      return witnessController.isGeneratingBlock();
    }
    return false;
  }

  private static class ValidateSignTask implements Callable<Boolean> {

    private TransactionCapsule trx;
    private CountDownLatch countDownLatch;

    ValidateSignTask(TransactionCapsule trx, CountDownLatch countDownLatch) {
      this.trx = trx;
      this.countDownLatch = countDownLatch;
    }

    @Override
    public Boolean call() throws ValidateSignatureException {
      try {
        trx.validateSignature();
      } catch (ValidateSignatureException e) {
        throw e;
      } finally {
        countDownLatch.countDown();
      }
      return true;
    }
  }

  public synchronized void preValidateTransactionSign(BlockCapsule block)
      throws InterruptedException, ValidateSignatureException {
    logger.info("PreValidate Transaction Sign, size:" + block.getTransactions().size()
        + ",block num:" + block.getNum());
    int transSize = block.getTransactions().size();
    CountDownLatch countDownLatch = new CountDownLatch(transSize);
    List<Future<Boolean>> futures = new ArrayList<>(transSize);

    for (TransactionCapsule transaction : block.getTransactions()) {
      Future<Boolean> future = validateSignService
          .submit(new ValidateSignTask(transaction, countDownLatch));
      futures.add(future);
    }
    countDownLatch.await();

    for (Future<Boolean> future : futures) {
      try {
        future.get();
      } catch (ExecutionException e) {
        throw new ValidateSignatureException(e.getCause().getMessage());
      }
    }
  }
}<|MERGE_RESOLUTION|>--- conflicted
+++ resolved
@@ -966,12 +966,9 @@
     if (runtime.getResult().getException() != null) {
       throw new RuntimeException("Runtime exe failed!");
     }
-<<<<<<< HEAD
+
 // todo judge result in runtime same as block,trx,recipt
     // todo 一个账户只能一个合约账户
-=======
-    
->>>>>>> 5a10bf96
     transactionStore.put(trxCap.getTransactionId().getBytes(), trxCap);
     TransactionInfoCapsule transactionInfoCapsule = new TransactionInfoCapsule();
     transactionInfoCapsule.setId(trxCap.getTransactionId().getBytes());
