package org.tron.core.db;

import static org.tron.core.config.Parameter.ChainConstant.SOLIDIFIED_THRESHOLD;
import static org.tron.core.config.Parameter.ChainConstant.WITNESS_PAY_PER_BLOCK;
import static org.tron.protos.Protocol.Transaction.Contract.ContractType.TransferAssetContract;
import static org.tron.protos.Protocol.Transaction.Contract.ContractType.TransferContract;

import com.carrotsearch.sizeof.RamUsageEstimator;
import com.google.common.collect.Lists;
import com.google.protobuf.ByteString;
import java.util.Collections;
import java.util.Iterator;
import java.util.LinkedList;
import java.util.List;
import java.util.Set;
import java.util.stream.Collectors;
import javafx.util.Pair;
import javax.annotation.PostConstruct;
import lombok.Getter;
import lombok.Setter;
import lombok.extern.slf4j.Slf4j;
import org.apache.commons.collections4.CollectionUtils;
import org.springframework.beans.factory.annotation.Autowired;
import org.springframework.stereotype.Component;
import org.tron.common.crypto.ECKey;
import org.tron.common.overlay.discover.Node;
import org.tron.common.storage.leveldb.LevelDbDataSourceImpl;
import org.tron.common.utils.DialogOptional;
import org.tron.common.utils.Sha256Hash;
import org.tron.common.utils.StringUtil;
import org.tron.common.utils.Time;
import org.tron.core.actuator.Actuator;
import org.tron.core.actuator.ActuatorFactory;
import org.tron.core.capsule.AccountCapsule;
import org.tron.core.capsule.BlockCapsule;
import org.tron.core.capsule.BlockCapsule.BlockId;
import org.tron.core.capsule.TransactionCapsule;
import org.tron.core.capsule.TransactionResultCapsule;
import org.tron.core.capsule.WitnessCapsule;
import org.tron.core.capsule.utils.BlockUtil;
import org.tron.core.config.args.Args;
import org.tron.core.config.args.GenesisBlock;
import org.tron.core.db.AbstractRevokingStore.Dialog;
import org.tron.core.exception.BadItemException;
import org.tron.core.exception.BalanceInsufficientException;
import org.tron.core.exception.ContractExeException;
import org.tron.core.exception.ContractValidateException;
import org.tron.core.exception.HeaderNotFound;
import org.tron.core.exception.HighFreqException;
import org.tron.core.exception.ItemNotFoundException;
import org.tron.core.exception.RevokingStoreIllegalStateException;
import org.tron.core.exception.UnLinkedBlockException;
import org.tron.core.exception.ValidateScheduleException;
import org.tron.core.exception.ValidateSignatureException;
import org.tron.core.witness.WitnessController;
import org.tron.protos.Protocol.AccountType;
import org.tron.protos.Protocol.Transaction;

@Slf4j
@Component
public class Manager {

  private static final long BLOCK_INTERVAL_SEC = 1;
  public static final int MAX_ACTIVE_WITNESS_NUM = 21;
  private static final long TRXS_SIZE = 2_000_000; // < 2MiB
  public static final long LOOP_INTERVAL =
      5000L; // ms,produce block period, must be divisible by 60. millisecond

  // db store
  @Autowired private AccountStore accountStore;
  @Autowired private TransactionStore transactionStore;
  @Autowired private BlockStore blockStore;
  @Autowired private UtxoStore utxoStore;
  @Autowired private WitnessStore witnessStore;
  @Autowired private AssetIssueStore assetIssueStore;
  @Autowired private DynamicPropertiesStore dynamicPropertiesStore;
  private BlockIndexStore blockIndexStore;
  private WitnessScheduleStore witnessScheduleStore;

  @Autowired private PeersStore peersStore;
  private BlockCapsule genesisBlock;

  private LevelDbDataSourceImpl numHashCache;
  @Autowired private KhaosDatabase khaosDb;
  private RevokingDatabase revokingStore;
  @Getter private DialogOptional dialog = DialogOptional.instance();

  @Getter @Setter private boolean isSyncMode;

  @Getter @Setter private String netType;

  @Getter @Setter private WitnessController witnessController;

  public WitnessStore getWitnessStore() {
    return this.witnessStore;
  }

  private void setWitnessStore(final WitnessStore witnessStore) {
    this.witnessStore = witnessStore;
  }

  public DynamicPropertiesStore getDynamicPropertiesStore() {
    return this.dynamicPropertiesStore;
  }

  public void setDynamicPropertiesStore(final DynamicPropertiesStore dynamicPropertiesStore) {
    this.dynamicPropertiesStore = dynamicPropertiesStore;
  }

  public WitnessScheduleStore getWitnessScheduleStore() {
    return this.witnessScheduleStore;
  }

  public void setWitnessScheduleStore(final WitnessScheduleStore witnessScheduleStore) {
    this.witnessScheduleStore = witnessScheduleStore;
  }

  public List<TransactionCapsule> getPendingTransactions() {
    return this.pendingTransactions;
  }

  public List<TransactionCapsule> getPoppedTransactions() {
    return this.popedTransactions;
  }

  // transactions cache
  private List<TransactionCapsule> pendingTransactions;

  // transactions popped
  private List<TransactionCapsule> popedTransactions =
      Collections.synchronizedList(Lists.newArrayList());

  // for test only
  public List<ByteString> getWitnesses() {
    return witnessController.getActiveWitnesses();
  }

  // for test only
  public void addWitness(final ByteString address) {
    List<ByteString> witnessAddresses = witnessController.getActiveWitnesses();
    witnessAddresses.add(address);
    witnessController.setActiveWitnesses(witnessAddresses);
  }

  public BlockCapsule getHead() throws HeaderNotFound {
    try {
      return getBlockStore().get(getDynamicPropertiesStore().getLatestBlockHeaderHash().getBytes());
    } catch (ItemNotFoundException e) {
      logger.info(e.getMessage());
      throw new HeaderNotFound(e.getMessage());
    } catch (BadItemException e) {
      throw new HeaderNotFound(e.getMessage());
    }
  }

  public BlockId getHeadBlockId() {
    return new BlockId(
        getDynamicPropertiesStore().getLatestBlockHeaderHash(),
        getDynamicPropertiesStore().getLatestBlockHeaderNumber());
  }

  public long getHeadBlockNum() {
    return getDynamicPropertiesStore().getLatestBlockHeaderNumber();
  }

  public long getHeadBlockTimeStamp() {
    return getDynamicPropertiesStore().getLatestBlockHeaderTimestamp();
  }

  public PeersStore getPeersStore() {
    return peersStore;
  }

  public void setPeersStore(PeersStore peersStore) {
    this.peersStore = peersStore;
  }

  public Node getHomeNode() {
    final Args args = Args.getInstance();
    Set<Node> nodes = this.peersStore.get("home".getBytes());
    if (nodes.size() > 0) {
      return nodes.stream().findFirst().get();
    } else {
      Node node =
          new Node(new ECKey().getNodeId(), args.getNodeExternalIp(), args.getNodeListenPort());
      nodes.add(node);
      this.peersStore.put("home".getBytes(), nodes);
      return node;
    }
  }

  public void clearAndWriteNeighbours(Set<Node> nodes) {
    this.peersStore.put("neighbours".getBytes(), nodes);
  }

  public Set<Node> readNeighbours() {
    return this.peersStore.get("neighbours".getBytes());
  }

  // fot test only
  public void destory() {
    AccountStore.destroy();
    TransactionStore.destroy();
    BlockStore.destroy();
    WitnessStore.destory();
    AssetIssueStore.destroy();
    DynamicPropertiesStore.destroy();
    WitnessScheduleStore.destroy();
    BlockIndexStore.destroy();
  }

  @PostConstruct
  public void initOther() {
    revokingStore = RevokingStore.getInstance();
    revokingStore.enable();
    this.setWitnessScheduleStore(WitnessScheduleStore.create("witness_schedule"));
    this.setWitnessController(WitnessController.createInstance(this));
    this.setBlockIndexStore(BlockIndexStore.create("block-index"));
    this.pendingTransactions = Collections.synchronizedList(Lists.newArrayList());
    this.initGenesis();
    try {
      this.khaosDb.start(getBlockById(getDynamicPropertiesStore().getLatestBlockHeaderHash()));
    } catch (ItemNotFoundException e) {
      logger.error(
          "Can not find Dynamic highest block from DB! \nnumber={} \nhash={}",
          getDynamicPropertiesStore().getLatestBlockHeaderNumber(),
          getDynamicPropertiesStore().getLatestBlockHeaderHash());
      logger.error(
          "Please delete database directory({}) and restart",
          Args.getInstance().getOutputDirectory());
      System.exit(1);
    } catch (BadItemException e) {
      e.printStackTrace();
      logger.error("DB data broken!");
      logger.error(
          "Please delete database directory({}) and restart",
          Args.getInstance().getOutputDirectory());
      System.exit(1);
    }
    revokingStore.enable();
  }

  /** all db should be init here. */
  public void init() {
    this.setAccountStore(AccountStore.create("account"));
    this.setTransactionStore(TransactionStore.create("trans"));
    this.setBlockStore(BlockStore.create("block"));
    this.setWitnessStore(WitnessStore.create("witness"));

    initOther();
  }

  public BlockId getGenesisBlockId() {
    return this.genesisBlock.getBlockId();
  }

  public BlockCapsule getGenesisBlock() {
    return genesisBlock;
  }

  /** init genesis block. */
  public void initGenesis() {
    this.genesisBlock = BlockUtil.newGenesisBlockCapsule();
    if (this.containBlock(this.genesisBlock.getBlockId())) {
      Args.getInstance().setChainId(this.genesisBlock.getBlockId().toString());
    } else {
      if (this.hasBlocks()) {
        logger.error(
            "genesis block modify, please delete database directory({}) and restart",
            Args.getInstance().getOutputDirectory());
        System.exit(1);
      } else {
        logger.info("create genesis block");
        Args.getInstance().setChainId(this.genesisBlock.getBlockId().toString());
        // this.pushBlock(this.genesisBlock);
        blockStore.put(this.genesisBlock.getBlockId().getBytes(), this.genesisBlock);
        this.blockIndexStore.put(this.genesisBlock.getBlockId());

        logger.info("save block: " + this.genesisBlock);
        // init DynamicPropertiesStore
        this.dynamicPropertiesStore.saveLatestBlockHeaderNumber(0);
        this.dynamicPropertiesStore.saveLatestBlockHeaderHash(
            this.genesisBlock.getBlockId().getByteString());
        this.dynamicPropertiesStore.saveLatestBlockHeaderTimestamp(
            this.genesisBlock.getTimeStamp());
        this.initAccount();
        this.initWitness();
        this.witnessController.initWits();
        this.khaosDb.start(genesisBlock);
      }
    }
  }

  /** save account into database. */
  public void initAccount() {
    final Args args = Args.getInstance();
    final GenesisBlock genesisBlockArg = args.getGenesisBlock();
    genesisBlockArg
        .getAssets()
        .forEach(
            account -> {
              account.setAccountType("Normal"); // to be set in conf
              final AccountCapsule accountCapsule =
                  new AccountCapsule(
                      account.getAccountName(),
                      ByteString.copyFrom(account.getAddress()),
                      account.getAccountType(),
                      account.getBalance());
              this.accountStore.put(account.getAddress(), accountCapsule);
            });
  }

  /** save witnesses into database. */
  private void initWitness() {
    final Args args = Args.getInstance();
    final GenesisBlock genesisBlockArg = args.getGenesisBlock();
    genesisBlockArg
        .getWitnesses()
        .forEach(
            key -> {
              byte[] keyAddress = key.getAddress();
              ByteString address = ByteString.copyFrom(keyAddress);

              if (!this.accountStore.has(keyAddress)) {
                final AccountCapsule accountCapsule =
                    new AccountCapsule(ByteString.EMPTY, address, AccountType.AssetIssue, 0L);
                this.accountStore.put(keyAddress, accountCapsule);
              }

              final WitnessCapsule witnessCapsule =
                  new WitnessCapsule(address, key.getVoteCount(), key.getUrl());
              witnessCapsule.setIsJobs(true);
              this.witnessStore.put(keyAddress, witnessCapsule);
            });
  }

  public AccountStore getAccountStore() {
    return this.accountStore;
  }

  /** judge balance. */
  public void adjustBalance(byte[] accountAddress, long amount)
      throws BalanceInsufficientException {
    AccountCapsule account = getAccountStore().get(accountAddress);
    long balance = account.getBalance();
    if (amount == 0) {
      return;
    }

    if (amount < 0 && balance < -amount) {
      throw new BalanceInsufficientException(accountAddress + " Insufficient");
    }
    account.setBalance(balance + amount);
    this.getAccountStore().put(account.getAddress().toByteArray(), account);
  }

  /** push transaction into db. */
  public synchronized boolean pushTransactions(final TransactionCapsule trx)
      throws ValidateSignatureException, ContractValidateException, ContractExeException,
          HighFreqException {
    logger.info("push transaction");
    if (!trx.validateSignature()) {
      throw new ValidateSignatureException("trans sig validate failed");
    }

    validateFreq(trx);

    if (!dialog.valid()) {
      dialog.setValue(revokingStore.buildDialog());
    }

    try (RevokingStore.Dialog tmpDialog = revokingStore.buildDialog()) {
      processTransaction(trx);
      pendingTransactions.add(trx);

      tmpDialog.merge();
    } catch (RevokingStoreIllegalStateException e) {
      logger.debug(e.getMessage(), e);
    }
    return true;
  }

  private void validateFreq(TransactionCapsule trx) throws HighFreqException {
    List<org.tron.protos.Protocol.Transaction.Contract> contracts = trx.getInstance().getRawData()
        .getContractList();
    for (Transaction.Contract contract : contracts) {
      if (contract.getType() == TransferContract || contract.getType() == TransferAssetContract) {
        byte[] address = TransactionCapsule.getOwner(contract);
        AccountCapsule accountCapsule = this.getAccountStore().get(address);
        long balance = accountCapsule.getBalance();
        long latestOperationTime = accountCapsule.getLatestOperationTime();
        if (latestOperationTime != 0) {
          doValidateFreq(balance, 0, latestOperationTime);
        }
        accountCapsule.setLatestOperationTime(Time.getCurrentMillis());
        this.getAccountStore().put(accountCapsule.createDbKey(),accountCapsule);
      }
    }
  }

  private void doValidateFreq(long balance, int transNumber, long latestOperationTime)
      throws HighFreqException {
    long now = Time.getCurrentMillis();
    // todo: avoid ddos, design more smoothly formula later.
    if (balance < 1000000 * 1000) {
      if (now - latestOperationTime < 5 * 60 * 1000) {
        throw new HighFreqException("try later");
      }
    }
  }

  /** when switch fork need erase blocks on fork branch. */
  public void eraseBlock() throws BadItemException, ItemNotFoundException {
    dialog.reset();
    BlockCapsule oldHeadBlock =
        getBlockStore().get(getDynamicPropertiesStore().getLatestBlockHeaderHash().getBytes());
    try {
      revokingStore.pop();
    } catch (RevokingStoreIllegalStateException e) {
      logger.debug(e.getMessage(), e);
    }
    logger.info("erase block:" + oldHeadBlock);
    khaosDb.pop();
    popedTransactions.addAll(oldHeadBlock.getTransactions());
  }

  private void applyBlock(BlockCapsule block)
      throws ContractValidateException, ContractExeException, ValidateSignatureException {
    processBlock(block);
    this.blockStore.put(block.getBlockId().getBytes(), block);
    this.blockIndexStore.put(block.getBlockId());
  }

  private void switchFork(BlockCapsule newHead) {
    Pair<LinkedList<BlockCapsule>, LinkedList<BlockCapsule>> binaryTree =
        khaosDb.getBranch(
            newHead.getBlockId(), getDynamicPropertiesStore().getLatestBlockHeaderHash());

    if (CollectionUtils.isNotEmpty(binaryTree.getValue())) {
      while (!getDynamicPropertiesStore()
          .getLatestBlockHeaderHash()
          .equals(binaryTree.getValue().peekLast().getParentHash())) {
        try {
          eraseBlock();
        } catch (BadItemException e) {
          logger.info(e.getMessage());
        } catch (ItemNotFoundException e) {
          logger.info(e.getMessage());
        }
      }
    }

    if (CollectionUtils.isNotEmpty(binaryTree.getKey())) {
      LinkedList<BlockCapsule> branch = binaryTree.getKey();
      Collections.reverse(branch);
      branch.forEach(
          item -> {
            // todo  process the exception carefully later
            try (Dialog tmpDialog = revokingStore.buildDialog()) {
              applyBlock(item);
              tmpDialog.commit();
            } catch (ValidateSignatureException e) {
              logger.debug(e.getMessage(), e);
            } catch (ContractValidateException e) {
              logger.debug(e.getMessage(), e);
            } catch (ContractExeException e) {
              logger.debug(e.getMessage(), e);
            } catch (RevokingStoreIllegalStateException e) {
              logger.debug(e.getMessage(), e);
            }
          });
      return;
    }
  }

  // TODO: if error need to rollback.

  private synchronized void filterPendingTrx(List<TransactionCapsule> listTrx) {}

  /** save a block. */
  public void pushBlock(final BlockCapsule block)
      throws ValidateSignatureException, ContractValidateException, ContractExeException,
          UnLinkedBlockException, ValidateScheduleException {

    try (PendingManager pm = new PendingManager(this)) {

      if (!block.generatedByMyself) {
        if (!block.validateSignature()) {
          logger.info("The siganature is not validated.");
          // TODO: throw exception here.
          return;
        }

        if (!block.calcMerkleRoot().equals(block.getMerkleRoot())) {
          logger.info(
              "The merkler root doesn't match, Calc result is "
                  + block.calcMerkleRoot()
                  + " , the headers is "
                  + block.getMerkleRoot());
          // TODO:throw exception here.
          return;
        }
      }

      // checkWitness
      if (!witnessController.validateWitnessSchedule(block)) {
        throw new ValidateScheduleException("validateWitnessSchedule error");
      }

      BlockCapsule newBlock = this.khaosDb.push(block);
      // DB don't need lower block
      if (getDynamicPropertiesStore().getLatestBlockHeaderHash() == null) {
        if (newBlock.getNum() != 0) {
          return;
        }
      } else {
        if (newBlock.getNum() <= getDynamicPropertiesStore().getLatestBlockHeaderNumber()) {
          return;
        }
        // switch fork
        if (!newBlock
            .getParentHash()
            .equals(getDynamicPropertiesStore().getLatestBlockHeaderHash())) {
          logger.warn(
              "switch fork! new head num = {}, blockid = {}",
              newBlock.getNum(),
              newBlock.getBlockId());

          logger.error(
              "******** before switchFork ******* push block: "
                  + block
                  + ", new block:"
                  + newBlock
                  + ", dynamic head num: "
                  + dynamicPropertiesStore.getLatestBlockHeaderNumber()
                  + ", dynamic head hash: "
                  + dynamicPropertiesStore.getLatestBlockHeaderHash()
                  + ", dynamic head timestamp: "
                  + dynamicPropertiesStore.getLatestBlockHeaderTimestamp()
                  + ", khaosDb head: "
                  + khaosDb.getHead()
                  + ", khaosDb miniStore size: "
                  + khaosDb.getMiniStore().size()
                  + ", khaosDb unlinkMiniStore size: "
                  + khaosDb.getMiniUnlinkedStore().size());

          switchFork(newBlock);
          logger.info("save block: " + newBlock);

          logger.error(
              "******** after switchFork ******* push block: "
                  + block
                  + ", new block:"
                  + newBlock
                  + ", dynamic head num: "
                  + dynamicPropertiesStore.getLatestBlockHeaderNumber()
                  + ", dynamic head hash: "
                  + dynamicPropertiesStore.getLatestBlockHeaderHash()
                  + ", dynamic head timestamp: "
                  + dynamicPropertiesStore.getLatestBlockHeaderTimestamp()
                  + ", khaosDb head: "
                  + khaosDb.getHead()
                  + ", khaosDb miniStore size: "
                  + khaosDb.getMiniStore().size()
                  + ", khaosDb unlinkMiniStore size: "
                  + khaosDb.getMiniUnlinkedStore().size());

          return;
        }
        try (Dialog tmpDialog = revokingStore.buildDialog()) {
          applyBlock(newBlock);
          tmpDialog.commit();
        } catch (RevokingStoreIllegalStateException e) {
          logger.debug(e.getMessage(), e);
        }
      }
      logger.info("save block: " + newBlock);
    }
  }

  public void updateDynamicProperties(BlockCapsule block) {
    long slot = 1;
    if (block.getNum() != 1) {
      slot = witnessController.getSlotAtTime(block.getTimeStamp());
    }
    for (int i = 1; i < slot; ++i) {
      if (!witnessController.getScheduledWitness(i).equals(block.getWitnessAddress())) {
        WitnessCapsule w =
            this.witnessStore.get(StringUtil.createDbKey(witnessController.getScheduledWitness(i)));
        w.setTotalMissed(w.getTotalMissed() + 1);
        this.witnessStore.put(w.createDbKey(), w);
        logger.info(
            "{} miss a block. totalMissed = {}", w.createReadableString(), w.getTotalMissed());
      }
      this.dynamicPropertiesStore.applyBlock(false);
    }
    this.dynamicPropertiesStore.applyBlock(true);

    if (slot <= 0) {
      logger.warn("missedBlocks [" + slot + "] is illegal");
    }

    logger.info("update head, num = {}", block.getNum());
    this.dynamicPropertiesStore.saveLatestBlockHeaderHash(block.getBlockId().getByteString());
    this.dynamicPropertiesStore.saveLatestBlockHeaderNumber(block.getNum());
    this.dynamicPropertiesStore.saveLatestBlockHeaderTimestamp(block.getTimeStamp());

    ((AbstractRevokingStore) revokingStore)
        .setMaxSize(
            (int)
                (dynamicPropertiesStore.getLatestBlockHeaderNumber()
                    - dynamicPropertiesStore.getLatestSolidifiedBlockNum()
                    + 1));
  }

  /** Get the fork branch. */
  public LinkedList<BlockId> getBlockChainHashesOnFork(final BlockId forkBlockHash) {
    final Pair<LinkedList<BlockCapsule>, LinkedList<BlockCapsule>> branch =
        this.khaosDb.getBranch(
            getDynamicPropertiesStore().getLatestBlockHeaderHash(), forkBlockHash);
    return branch
        .getValue()
        .stream()
        .map(blockCapsule -> blockCapsule.getBlockId())
        .collect(Collectors.toCollection(LinkedList::new));
  }

  /**
   * judge id.
   *
   * @param blockHash blockHash
   */
  public boolean containBlock(final Sha256Hash blockHash) {
    try {
      return this.khaosDb.containBlock(blockHash) || blockStore.get(blockHash.getBytes()) != null;
    } catch (ItemNotFoundException e) {
      return false;
    } catch (BadItemException e) {
      return false;
    }
  }

  public boolean containBlockInMainChain(BlockId blockId) {
    try {
      return blockStore.get(blockId.getBytes()) != null;
    } catch (ItemNotFoundException e) {
      return false;
    } catch (BadItemException e) {
      return false;
    }
  }

  public void setBlockReference(TransactionCapsule trans) {
    byte[] headHash = getDynamicPropertiesStore().getLatestBlockHeaderHash().getBytes();
    long headNum = getDynamicPropertiesStore().getLatestBlockHeaderNumber();
    trans.setReference(headNum, headHash);
  }

  /** Get a BlockCapsule by id. */
  public BlockCapsule getBlockById(final Sha256Hash hash)
      throws BadItemException, ItemNotFoundException {
    return this.khaosDb.containBlock(hash)
        ? this.khaosDb.getBlock(hash)
        : blockStore.get(hash.getBytes());
  }

  /** Delete a block. */
  @Deprecated
  public void deleteBlock(final Sha256Hash blockHash)
      throws BadItemException, ItemNotFoundException {
    final BlockCapsule block = this.getBlockById(blockHash);
    this.khaosDb.removeBlk(blockHash);
    blockStore.delete(blockHash.getBytes());
  }

  /** judge has blocks. */
  public boolean hasBlocks() {
    return blockStore.dbSource.allKeys().size() > 0 || this.khaosDb.hasData();
  }

  /** Process transaction. */
  public boolean processTransaction(final TransactionCapsule trxCap)
      throws ValidateSignatureException, ContractValidateException, ContractExeException {

    TransactionResultCapsule transRet;
    if (trxCap == null || !trxCap.validateSignature()) {
      return false;
    }
    final List<Actuator> actuatorList = ActuatorFactory.createActuator(trxCap, this);
    TransactionResultCapsule ret = new TransactionResultCapsule();

    for (Actuator act : actuatorList) {

      act.validate();
      act.execute(ret);
      trxCap.setResult(ret);
    }
    transactionStore.put(trxCap.getTransactionId().getBytes(), trxCap);
    return true;
  }

  /** Get the block id from the number. */
  public BlockId getBlockIdByNum(final long num) throws ItemNotFoundException {
    return this.blockIndexStore.get(num);
  }

  public BlockCapsule getBlockByNum(final long num) throws ItemNotFoundException, BadItemException {
    return getBlockById(getBlockIdByNum(num));
  }

  /** Generate a block. */
  public synchronized BlockCapsule generateBlock(
      final WitnessCapsule witnessCapsule, final long when, final byte[] privateKey)
      throws ValidateSignatureException, ContractValidateException, ContractExeException,
          UnLinkedBlockException, ValidateScheduleException {

    final long timestamp = this.dynamicPropertiesStore.getLatestBlockHeaderTimestamp();
    final long number = this.dynamicPropertiesStore.getLatestBlockHeaderNumber();
    final Sha256Hash preHash = this.dynamicPropertiesStore.getLatestBlockHeaderHash();

    // judge create block time
    if (when < timestamp) {
      throw new IllegalArgumentException("generate block timestamp is invalid.");
    }

    long currentTrxSize = 0;
    long postponedTrxCount = 0;

    final BlockCapsule blockCapsule =
        new BlockCapsule(number + 1, preHash, when, witnessCapsule.getAddress());

    dialog.reset();
    dialog.setValue(revokingStore.buildDialog());

    Iterator iterator = pendingTransactions.iterator();
    while (iterator.hasNext()) {
      TransactionCapsule trx = (TransactionCapsule) iterator.next();
      currentTrxSize += RamUsageEstimator.sizeOf(trx);
      // judge block size
      if (currentTrxSize > TRXS_SIZE) {
        postponedTrxCount++;
        continue;
      }
      // apply transaction
      try (Dialog tmpDialog = revokingStore.buildDialog()) {
        processTransaction(trx);
        tmpDialog.merge();
        // push into block
        blockCapsule.addTransaction(trx);
        iterator.remove();
      } catch (ContractExeException e) {
        logger.info("contract not processed during execute");
        logger.debug(e.getMessage(), e);
      } catch (ContractValidateException e) {
        logger.info("contract not processed during validate");
        logger.debug(e.getMessage(), e);
      } catch (RevokingStoreIllegalStateException e) {
        logger.debug(e.getMessage(), e);
      }
    }

    dialog.reset();

    if (postponedTrxCount > 0) {
      logger.info("{} transactions over the block size limit", postponedTrxCount);
    }

    logger.info(
        "postponedTrxCount[" + postponedTrxCount + "],TrxLeft[" + pendingTransactions.size() + "]");

    blockCapsule.setMerkleRoot();
    blockCapsule.sign(privateKey);
    blockCapsule.generatedByMyself = true;
    this.pushBlock(blockCapsule);
    return blockCapsule;
  }

  private void setAccountStore(final AccountStore accountStore) {
    this.accountStore = accountStore;
  }

  public TransactionStore getTransactionStore() {
    return this.transactionStore;
  }

  private void setTransactionStore(final TransactionStore transactionStore) {
    this.transactionStore = transactionStore;
  }

  public BlockStore getBlockStore() {
    return this.blockStore;
  }

  private void setBlockStore(final BlockStore blockStore) {
    this.blockStore = blockStore;
  }

  public UtxoStore getUtxoStore() {
    return this.utxoStore;
  }

  private void setUtxoStore(final UtxoStore utxoStore) {
    this.utxoStore = utxoStore;
  }

  /** process block. */
  public void processBlock(BlockCapsule block)
      throws ValidateSignatureException, ContractValidateException, ContractExeException {
    // todo set revoking db max size.
    this.updateDynamicProperties(block);
    this.updateSignedWitness(block);
    this.updateLatestSolidifiedBlock();

    for (TransactionCapsule transactionCapsule : block.getTransactions()) {
      processTransaction(transactionCapsule);
    }

    boolean needMaint = needMaintenance(block.getTimeStamp());
    if (needMaint) {
      if (block.getNum() == 1) {
        this.dynamicPropertiesStore.updateNextMaintenanceTime(block.getTimeStamp());
      } else {
        this.processMaintenance(block);
      }
    }
    updateMaintenanceState(needMaint);
    witnessController.updateWitnessSchedule();
  }

  /** update the latest solidified block. */
  public void updateLatestSolidifiedBlock() {
    List<Long> numbers =
        witnessController
            .getActiveWitnesses()
            .stream()
            .map(address -> witnessController.getWitnesseByAddress(address).getLatestBlockNum())
            .sorted()
            .collect(Collectors.toList());

    long size = witnessController.getActiveWitnesses().size();
    int solidifiedPosition = (int) (size * (1 - SOLIDIFIED_THRESHOLD));
    if (solidifiedPosition < 0) {
      logger.warn(
          "updateLatestSolidifiedBlock error, solidifiedPosition:{},wits.size:{}",
          solidifiedPosition,
          size);
      return;
    }
    long latestSolidifiedBlockNum = numbers.get(solidifiedPosition);
    getDynamicPropertiesStore().saveLatestSolidifiedBlockNum(latestSolidifiedBlockNum);
    logger.info("update solid block, num = {}", latestSolidifiedBlockNum);
  }

  public long getSyncBeginNumber() {
    logger.info("headNumber:" + dynamicPropertiesStore.getLatestBlockHeaderNumber());
<<<<<<< HEAD
    logger.info(
        "syncBeginNumber:"
            + (dynamicPropertiesStore.getLatestBlockHeaderNumber() - revokingStore.size()));
=======
    logger.info("syncBeginNumber:"
        + (dynamicPropertiesStore.getLatestBlockHeaderNumber() - revokingStore.size()));
>>>>>>> ff25f683
    logger.info("solidBlockNumber:" + dynamicPropertiesStore.getLatestSolidifiedBlockNum());
    return dynamicPropertiesStore.getLatestBlockHeaderNumber() - revokingStore.size();
  }

  /** Determine if the current time is maintenance time. */
  public boolean needMaintenance(long blockTime) {
    return this.dynamicPropertiesStore.getNextMaintenanceTime() <= blockTime;
  }

  /** Perform maintenance. */
  private void processMaintenance(BlockCapsule block) {
    witnessController.updateWitness();
    this.dynamicPropertiesStore.updateNextMaintenanceTime(block.getTimeStamp());
  }

  /**
   * @param block the block update signed witness. set witness who signed block the 1. the latest
   *     block num 2. pay the trx to witness. 3. the latest slot num.
   */
  public void updateSignedWitness(BlockCapsule block) {
    // TODO: add verification
    WitnessCapsule witnessCapsule =
        witnessStore.get(
            block.getInstance().getBlockHeader().getRawData().getWitnessAddress().toByteArray());
    witnessCapsule.setTotalProduced(witnessCapsule.getTotalProduced() + 1);
    witnessCapsule.setLatestBlockNum(block.getNum());
    witnessCapsule.setLatestSlotNum(witnessController.getAbSlotAtTime(block.getTimeStamp()));

    // Update memory witness status
    WitnessCapsule wit = witnessController.getWitnesseByAddress(block.getWitnessAddress());
    if (wit != null) {
      wit.setTotalProduced(witnessCapsule.getTotalProduced() + 1);
      wit.setLatestBlockNum(block.getNum());
      wit.setLatestSlotNum(witnessController.getAbSlotAtTime(block.getTimeStamp()));
    }

    this.getWitnessStore().put(witnessCapsule.getAddress().toByteArray(), witnessCapsule);

    AccountCapsule sun = accountStore.getSun();
    try {
      adjustBalance(sun.getAddress().toByteArray(), -WITNESS_PAY_PER_BLOCK);
    } catch (BalanceInsufficientException e) {
      logger.debug(e.getMessage(), e);
    }
    try {
      adjustBalance(witnessCapsule.getAddress().toByteArray(), WITNESS_PAY_PER_BLOCK);
    } catch (BalanceInsufficientException e) {
      logger.debug(e.getMessage(), e);
    }

    logger.debug(
        "updateSignedWitness. witness address:{}, blockNum:{}, totalProduced:{}",
        witnessCapsule.createReadableString(),
        block.getNum(),
        witnessCapsule.getTotalProduced());
  }

  public void updateMaintenanceState(boolean needMaint) {
    if (needMaint) {
      getDynamicPropertiesStore().saveStateFlag(1);
    } else {
      getDynamicPropertiesStore().saveStateFlag(0);
    }
  }

  public boolean lastHeadBlockIsMaintenance() {
    return getDynamicPropertiesStore().getStateFlag() == 1;
  }

  // To be added
  public long getSkipSlotInMaintenance() {
    return getDynamicPropertiesStore().getMaintenanceSkipSlots();
  }

  public AssetIssueStore getAssetIssueStore() {
    return assetIssueStore;
  }

  public void setAssetIssueStore(AssetIssueStore assetIssueStore) {
    this.assetIssueStore = assetIssueStore;
  }

  public void setBlockIndexStore(BlockIndexStore indexStore) {
    this.blockIndexStore = indexStore;
  }
}<|MERGE_RESOLUTION|>--- conflicted
+++ resolved
@@ -853,14 +853,9 @@
 
   public long getSyncBeginNumber() {
     logger.info("headNumber:" + dynamicPropertiesStore.getLatestBlockHeaderNumber());
-<<<<<<< HEAD
     logger.info(
-        "syncBeginNumber:"
-            + (dynamicPropertiesStore.getLatestBlockHeaderNumber() - revokingStore.size()));
-=======
-    logger.info("syncBeginNumber:"
-        + (dynamicPropertiesStore.getLatestBlockHeaderNumber() - revokingStore.size()));
->>>>>>> ff25f683
+        "syncBeginNumber:" + (dynamicPropertiesStore.getLatestBlockHeaderNumber() - revokingStore
+            .size()));
     logger.info("solidBlockNumber:" + dynamicPropertiesStore.getLatestSolidifiedBlockNum());
     return dynamicPropertiesStore.getLatestBlockHeaderNumber() - revokingStore.size();
   }
