--- conflicted
+++ resolved
@@ -238,15 +238,9 @@
     if (amount == 0) {
       return;
     }
-<<<<<<< HEAD
+
     if (amount < 0 && balance < -amount) {
       throw new BalanceInsufficientException(account_address + " Insufficient");
-=======
-    if (amount < 0) {
-      if (balance < -amount) {
-        throw new BalanceInsufficientException(accountAddress + " Insufficient");
-      }
->>>>>>> 4e043ed0
     }
     account.setBalance(balance + amount);
     getAccountStore().put(account.getAddress().toByteArray(), account);
