package org.tron.core.db;

import static org.tron.core.config.Parameter.ChainConstant.SOLIDIFIED_THRESHOLD;
import static org.tron.core.config.Parameter.ChainConstant.WITNESS_PAY_PER_BLOCK;
import static org.tron.core.config.Parameter.NodeConstant.MAX_TRANSACTION_PENDING;
import static org.tron.protos.Protocol.Transaction.Contract.ContractType.TransferAssetContract;
import static org.tron.protos.Protocol.Transaction.Contract.ContractType.TransferContract;

import com.google.common.collect.Lists;
import com.google.protobuf.ByteString;
import java.util.ArrayList;
import java.util.Arrays;
import java.util.Collections;
import java.util.Iterator;
import java.util.LinkedList;
import java.util.List;
import java.util.Set;
import java.util.concurrent.Callable;
import java.util.concurrent.CountDownLatch;
import java.util.concurrent.ExecutionException;
import java.util.concurrent.ExecutorService;
import java.util.concurrent.Executors;
import java.util.concurrent.Future;
import java.util.stream.Collectors;
import javafx.util.Pair;
import javax.annotation.PostConstruct;
import lombok.Getter;
import lombok.Setter;
import lombok.extern.slf4j.Slf4j;
import org.apache.commons.collections4.CollectionUtils;
import org.joda.time.DateTime;
import org.spongycastle.util.encoders.Hex;
import org.springframework.beans.factory.annotation.Autowired;
import org.springframework.stereotype.Component;
import org.tron.common.crypto.ECKey;
import org.tron.common.overlay.discover.Node;
import org.tron.common.utils.ByteArray;
import org.tron.common.utils.DialogOptional;
import org.tron.common.utils.Sha256Hash;
import org.tron.common.utils.StringUtil;
import org.tron.common.utils.Time;
import org.tron.core.Constant;
import org.tron.core.actuator.Actuator;
import org.tron.core.actuator.ActuatorFactory;
import org.tron.core.capsule.AccountCapsule;
import org.tron.core.capsule.AssetIssueCapsule;
import org.tron.core.capsule.BlockCapsule;
import org.tron.core.capsule.BlockCapsule.BlockId;
import org.tron.core.capsule.BytesCapsule;
import org.tron.core.capsule.TransactionCapsule;
import org.tron.core.capsule.TransactionResultCapsule;
import org.tron.core.capsule.WitnessCapsule;
import org.tron.core.capsule.utils.BlockUtil;
import org.tron.core.config.Parameter.ChainConstant;
import org.tron.core.config.args.Args;
import org.tron.core.config.args.GenesisBlock;
import org.tron.core.db.AbstractRevokingStore.Dialog;
import org.tron.core.exception.BadItemException;
import org.tron.core.exception.BalanceInsufficientException;
import org.tron.core.exception.ContractExeException;
import org.tron.core.exception.ContractValidateException;
import org.tron.core.exception.DupTransactionException;
import org.tron.core.exception.HeaderNotFound;
import org.tron.core.exception.HighFreqException;
import org.tron.core.exception.ItemNotFoundException;
import org.tron.core.exception.RevokingStoreIllegalStateException;
import org.tron.core.exception.TaposException;
import org.tron.core.exception.TooBigTransactionException;
import org.tron.core.exception.TransactionExpirationException;
import org.tron.core.exception.UnLinkedBlockException;
import org.tron.core.exception.ValidateBandwidthException;
import org.tron.core.exception.ValidateScheduleException;
import org.tron.core.exception.ValidateSignatureException;
import org.tron.core.witness.WitnessController;
import org.tron.protos.Contract.TransferAssetContract;
import org.tron.protos.Protocol.AccountType;
import org.tron.protos.Protocol.Transaction;

@Slf4j
@Component
public class Manager {

  // db store
  @Autowired
  private AccountStore accountStore;
  @Autowired
  private TransactionStore transactionStore;
  @Autowired
  private BlockStore blockStore;
  @Autowired
  private UtxoStore utxoStore;
  @Autowired
  private WitnessStore witnessStore;
  @Autowired
  private AssetIssueStore assetIssueStore;
  @Autowired
  private DynamicPropertiesStore dynamicPropertiesStore;
  @Autowired
  private BlockIndexStore blockIndexStore;
  @Autowired
  private AccountIndexStore accountIndexStore;
  @Autowired
  private WitnessScheduleStore witnessScheduleStore;
  @Autowired
  private RecentBlockStore recentBlockStore;
  @Autowired
  private VotesStore votesStore;

  // for network
  @Autowired
  private PeersStore peersStore;


  @Autowired
  private KhaosDatabase khaosDb;


  private BlockCapsule genesisBlock;
  private RevokingDatabase revokingStore;

  @Getter
  private DialogOptional dialog = DialogOptional.instance();

  @Getter
  @Setter
  private boolean isSyncMode;

  @Getter
  @Setter
  private String netType;

  @Getter
  @Setter
  private WitnessController witnessController;

  private ExecutorService validateSignService;

  public WitnessStore getWitnessStore() {
    return this.witnessStore;
  }

  private void setWitnessStore(final WitnessStore witnessStore) {
    this.witnessStore = witnessStore;
  }

  public DynamicPropertiesStore getDynamicPropertiesStore() {
    return this.dynamicPropertiesStore;
  }

  public void setDynamicPropertiesStore(final DynamicPropertiesStore dynamicPropertiesStore) {
    this.dynamicPropertiesStore = dynamicPropertiesStore;
  }

  public WitnessScheduleStore getWitnessScheduleStore() {
    return this.witnessScheduleStore;
  }

  public void setWitnessScheduleStore(final WitnessScheduleStore witnessScheduleStore) {
    this.witnessScheduleStore = witnessScheduleStore;
  }

  public VotesStore getVotesStore() {
    return this.votesStore;
  }

  public List<TransactionCapsule> getPendingTransactions() {
    return this.pendingTransactions;
  }

  public List<TransactionCapsule> getSuspensiveTransactions() {
    return this.suspensiveTransactions;
  }

  // transactions cache
  private List<TransactionCapsule> pendingTransactions;

  // transactions popped
  private List<TransactionCapsule> suspensiveTransactions =
      Collections.synchronizedList(Lists.newArrayList());

  // for test only
  public List<ByteString> getWitnesses() {
    return witnessController.getActiveWitnesses();
  }

  // for test only
  public void addWitness(final ByteString address) {
    List<ByteString> witnessAddresses = witnessController.getActiveWitnesses();
    witnessAddresses.add(address);
    witnessController.setActiveWitnesses(witnessAddresses);
  }

  public BlockCapsule getHead() throws HeaderNotFound {
    List<BlockCapsule> blocks = getBlockStore().getBlockByLatestNum(1);
    if (CollectionUtils.isNotEmpty(blocks)) {
      return blocks.get(0);
    } else {
      logger.info("Header block Not Found");
      throw new HeaderNotFound("Header block Not Found");
    }
  }

  public BlockId getHeadBlockId() {
    return new BlockId(
        getDynamicPropertiesStore().getLatestBlockHeaderHash(),
        getDynamicPropertiesStore().getLatestBlockHeaderNumber());
  }

  public long getHeadBlockNum() {
    return getDynamicPropertiesStore().getLatestBlockHeaderNumber();
  }

  public long getHeadBlockTimeStamp() {
    return getDynamicPropertiesStore().getLatestBlockHeaderTimestamp();
  }

  public PeersStore getPeersStore() {
    return peersStore;
  }

  public void setPeersStore(PeersStore peersStore) {
    this.peersStore = peersStore;
  }

  public Node getHomeNode() {
    final Args args = Args.getInstance();
    Set<Node> nodes = this.peersStore.get("home".getBytes());
    if (nodes.size() > 0) {
      return nodes.stream().findFirst().get();
    } else {
      Node node =
          new Node(new ECKey().getNodeId(), args.getNodeExternalIp(), args.getNodeListenPort());
      nodes.add(node);
      this.peersStore.put("home".getBytes(), nodes);
      return node;
    }
  }

  public void clearAndWriteNeighbours(Set<Node> nodes) {
    this.peersStore.put("neighbours".getBytes(), nodes);
  }

  public Set<Node> readNeighbours() {
    return this.peersStore.get("neighbours".getBytes());
  }

  // fot test only
  public void destory() {
    AccountStore.destroy();
    TransactionStore.destroy();
    BlockStore.destroy();
    WitnessStore.destory();
    AssetIssueStore.destroy();
    DynamicPropertiesStore.destroy();
    WitnessScheduleStore.destroy();
    BlockIndexStore.destroy();
    AccountIndexStore.destroy();
  }

  @PostConstruct
  public void init() {
    revokingStore = RevokingStore.getInstance();
    revokingStore.disable();
    this.setWitnessController(WitnessController.createInstance(this));
    this.pendingTransactions = Collections.synchronizedList(Lists.newArrayList());
    this.initGenesis();
    try {
      this.khaosDb.start(getBlockById(getDynamicPropertiesStore().getLatestBlockHeaderHash()));
    } catch (ItemNotFoundException e) {
      logger.error(
          "Can not find Dynamic highest block from DB! \nnumber={} \nhash={}",
          getDynamicPropertiesStore().getLatestBlockHeaderNumber(),
          getDynamicPropertiesStore().getLatestBlockHeaderHash());
      logger.error(
          "Please delete database directory({}) and restart",
          Args.getInstance().getOutputDirectory());
      System.exit(1);
    } catch (BadItemException e) {
      e.printStackTrace();
      logger.error("DB data broken!");
      logger.error(
          "Please delete database directory({}) and restart",
          Args.getInstance().getOutputDirectory());
      System.exit(1);
    }
    revokingStore.enable();

    validateSignService = Executors
        .newFixedThreadPool(Args.getInstance().getValidateSignThreadNum());
  }

  public BlockId getGenesisBlockId() {
    return this.genesisBlock.getBlockId();
  }

  public BlockCapsule getGenesisBlock() {
    return genesisBlock;
  }

  /**
   * init genesis block.
   */
  public void initGenesis() {
    this.genesisBlock = BlockUtil.newGenesisBlockCapsule();
    if (this.containBlock(this.genesisBlock.getBlockId())) {
      Args.getInstance().setChainId(this.genesisBlock.getBlockId().toString());
    } else {
      if (this.hasBlocks()) {
        logger.error(
            "genesis block modify, please delete database directory({}) and restart",
            Args.getInstance().getOutputDirectory());
        System.exit(1);
      } else {
        logger.info("create genesis block");
        Args.getInstance().setChainId(this.genesisBlock.getBlockId().toString());
        // this.pushBlock(this.genesisBlock);
        blockStore.put(this.genesisBlock.getBlockId().getBytes(), this.genesisBlock);
        this.blockIndexStore.put(this.genesisBlock.getBlockId());

        logger.info("save block: " + this.genesisBlock);
        // init DynamicPropertiesStore
        this.dynamicPropertiesStore.saveLatestBlockHeaderNumber(0);
        this.dynamicPropertiesStore.saveLatestBlockHeaderHash(
            this.genesisBlock.getBlockId().getByteString());
        this.dynamicPropertiesStore.saveLatestBlockHeaderTimestamp(
            this.genesisBlock.getTimeStamp());
        this.initAccount();
        this.initWitness();
        this.witnessController.initWits();
        this.khaosDb.start(genesisBlock);
      }
    }
  }

  /**
   * save account into database.
   */
  public void initAccount() {
    final Args args = Args.getInstance();
    final GenesisBlock genesisBlockArg = args.getGenesisBlock();
    genesisBlockArg
        .getAssets()
        .forEach(
            account -> {
              account.setAccountType("Normal"); // to be set in conf
              final AccountCapsule accountCapsule =
                  new AccountCapsule(
                      account.getAccountName(),
                      ByteString.copyFrom(account.getAddress()),
                      account.getAccountType(),
                      account.getBalance());
              this.accountStore.put(account.getAddress(), accountCapsule);
              this.accountIndexStore.put(accountCapsule);
            });
  }

  /**
   * save witnesses into database.
   */
  private void initWitness() {
    final Args args = Args.getInstance();
    final GenesisBlock genesisBlockArg = args.getGenesisBlock();
    genesisBlockArg
        .getWitnesses()
        .forEach(
            key -> {
              byte[] keyAddress = key.getAddress();
              ByteString address = ByteString.copyFrom(keyAddress);

              if (!this.accountStore.has(keyAddress)) {
                final AccountCapsule accountCapsule =
                    new AccountCapsule(ByteString.EMPTY,
                        address, AccountType.AssetIssue, 0L);
                this.accountStore.put(keyAddress, accountCapsule);
              }

              final WitnessCapsule witnessCapsule =
                  new WitnessCapsule(address, key.getVoteCount(), key.getUrl());
              witnessCapsule.setIsJobs(true);
              this.witnessStore.put(keyAddress, witnessCapsule);
            });
  }

  public AccountStore getAccountStore() {
    return this.accountStore;
  }

  /**
   * judge balance.
   */
  public void adjustBalance(byte[] accountAddress, long amount)
      throws BalanceInsufficientException {
    AccountCapsule account = getAccountStore().get(accountAddress);
    long balance = account.getBalance();
    if (amount == 0) {
      return;
    }

    if (amount < 0 && balance < -amount) {
      throw new BalanceInsufficientException(accountAddress + " Insufficient");
    }
    account.setBalance(Math.addExact(balance, amount));
    this.getAccountStore().put(account.getAddress().toByteArray(), account);
  }

  public void adjustAllowance(byte[] accountAddress, long amount)
      throws BalanceInsufficientException {
    AccountCapsule account = getAccountStore().get(accountAddress);
    long allowance = account.getAllowance();
    if (amount == 0) {
      return;
    }

    if (amount < 0 && allowance < -amount) {
      throw new BalanceInsufficientException(accountAddress + " Insufficient");
    }
    account.setAllowance(allowance + amount);
    this.getAccountStore().put(account.createDbKey(), account);
  }

  void validateTapos(TransactionCapsule transactionCapsule) throws TaposException {
    byte[] refBlockHash = transactionCapsule.getInstance()
        .getRawData().getRefBlockHash().toByteArray();
    byte[] refBlockNumBytes = transactionCapsule.getInstance()
        .getRawData().getRefBlockBytes().toByteArray();
    try {
      byte[] blockHash = this.recentBlockStore.get(refBlockNumBytes).getData();
      if (Arrays.equals(blockHash, refBlockHash)) {
        return;
      } else {
        logger.error(
            "Tapos failed, different block hash, {}, {} , "
                + "recent block {}, solid block {} head block {}",
            ByteArray.toLong(refBlockNumBytes), Hex.toHexString(refBlockHash),
            Hex.toHexString(blockHash),
            getSolidBlockId().getString(), getHeadBlockId().getString());
        throw new TaposException("tapos failed");
      }
    } catch (ItemNotFoundException e) {
      logger.error("Tapos failed, block not found, ref block {}, {} , solid block {} head block {}",
          ByteArray.toLong(refBlockNumBytes), Hex.toHexString(refBlockHash),
          getSolidBlockId().getString(), getHeadBlockId().getString());
      throw new TaposException("tapos failed");
    }
  }

  void validateCommon(TransactionCapsule transactionCapsule)
      throws TransactionExpirationException, TooBigTransactionException {
    if (transactionCapsule.getData().length > Constant.TRANSACTION_MAX_BYTE_SIZE) {
      throw new TooBigTransactionException(
          "too big transaction, the size is " + transactionCapsule.getData().length + " bytes");
    }
    long transactionExpiration = transactionCapsule.getExpiration();
    long headBlockTime = getHeadBlockTimeStamp();
    if (transactionExpiration <= headBlockTime ||
        transactionExpiration > headBlockTime + Constant.MAXIMUM_TIME_UNTIL_EXPIRATION) {
      throw new TransactionExpirationException(
          "transaction expiration, transaction expiration time is " + transactionExpiration
              + ", but headBlockTime is " + headBlockTime);
    }
  }

  void validateDup(TransactionCapsule transactionCapsule) throws DupTransactionException {
    if (getTransactionStore().get(transactionCapsule.getTransactionId().getBytes()) != null) {
      logger.debug(
          getTransactionStore().get(transactionCapsule.getTransactionId().getBytes()).toString());
      throw new DupTransactionException("dup trans");
    }
  }

  /**
   * push transaction into db.
   */
  public boolean pushTransactions(final TransactionCapsule trx)
      throws ValidateSignatureException, ContractValidateException, ContractExeException,
      ValidateBandwidthException, DupTransactionException, TaposException,
      TooBigTransactionException, TransactionExpirationException {
    logger.info("push transaction");

    if (!trx.validateSignature()) {
      throw new ValidateSignatureException("trans sig validate failed");
    }

    //validateFreq(trx);
    synchronized (this) {
      if (!dialog.valid()) {
        dialog.setValue(revokingStore.buildDialog());
      }

      try (RevokingStore.Dialog tmpDialog = revokingStore.buildDialog()) {
        processTransaction(trx);
        pendingTransactions.add(trx);
        tmpDialog.merge();
      } catch (RevokingStoreIllegalStateException e) {
        logger.debug(e.getMessage(), e);
      }
    }
    return true;
  }


  public void consumeBandwidth(TransactionCapsule trx) throws ValidateBandwidthException {
    List<org.tron.protos.Protocol.Transaction.Contract> contracts =
        trx.getInstance().getRawData().getContractList();
    for (Transaction.Contract contract : contracts) {
      byte[] address = TransactionCapsule.getOwner(contract);
      AccountCapsule accountCapsule = this.getAccountStore().get(address);
      if (accountCapsule == null) {
        throw new ValidateBandwidthException("account not exists");
      }
      long now = getHeadBlockTimeStamp();
      long latestOperationTime = accountCapsule.getLatestOperationTime();
      //10 * 1000
      long interval = dynamicPropertiesStore.getOperatingTimeInterval();
      if (now - latestOperationTime >= interval) {
        accountCapsule.setLatestOperationTime(now);
        this.getAccountStore().put(accountCapsule.createDbKey(), accountCapsule);
        return;
      }


      long bandwidthPerTransaction = getDynamicPropertiesStore().getBandwidthPerTransaction();
      if (contract.getType() == TransferAssetContract) {
        ByteString assetName;
        try {
          assetName = contract.getParameter().unpack(TransferAssetContract.class).getAssetName();
        } catch (Exception ex) {
          throw new RuntimeException(ex.getMessage());
        }

        Long lastAssetOperationTime = accountCapsule.getLatestAssetOperationTimeMap()
            .get(ByteArray.toStr(assetName.toByteArray()));

        if (lastAssetOperationTime == null || (now - lastAssetOperationTime >= interval)) {
          AssetIssueCapsule assetIssueCapsule
              = this.getAssetIssueStore().get(assetName.toByteArray());

          AccountCapsule issuerAccountCapsule = this.getAccountStore()
              .get(assetIssueCapsule.getOwnerAddress().toByteArray());
          long bandwidth = issuerAccountCapsule.getBandwidth();

          if (bandwidth < bandwidthPerTransaction) {
            throw new ValidateBandwidthException("bandwidth is not enough");
          }
          issuerAccountCapsule.setBandwidth(bandwidth - bandwidthPerTransaction);
          this.getAccountStore().put(issuerAccountCapsule.createDbKey(), issuerAccountCapsule);
          accountCapsule.setLatestOperationTime(now);
          accountCapsule
              .setLatestAssetOperationTimeMap(ByteArray.toStr(assetName.toByteArray()), now);
          this.getAccountStore().put(accountCapsule.createDbKey(), accountCapsule);
          return;
        }
        accountCapsule
            .setLatestAssetOperationTimeMap(ByteArray.toStr(assetName.toByteArray()), now);
      }

      long bandwidth = accountCapsule.getBandwidth();
      if (bandwidth < bandwidthPerTransaction) {
        throw new ValidateBandwidthException("bandwidth is not enough");
      }
      accountCapsule.setBandwidth(bandwidth - bandwidthPerTransaction);
      accountCapsule.setLatestOperationTime(now);
      this.getAccountStore().put(accountCapsule.createDbKey(), accountCapsule);
    }
  }

  @Deprecated
  private void validateFreq(TransactionCapsule trx) throws HighFreqException {
    List<org.tron.protos.Protocol.Transaction.Contract> contracts =
        trx.getInstance().getRawData().getContractList();
    for (Transaction.Contract contract : contracts) {
      if (contract.getType() == TransferContract || contract.getType() == TransferAssetContract) {
        byte[] address = TransactionCapsule.getOwner(contract);
        AccountCapsule accountCapsule = this.getAccountStore().get(address);
        if (accountCapsule == null) {
          throw new HighFreqException("account not exists");
        }
        long balance = accountCapsule.getBalance();
        long latestOperationTime = accountCapsule.getLatestOperationTime();
        if (latestOperationTime != 0) {
          doValidateFreq(balance, 0, latestOperationTime);
        }
        accountCapsule.setLatestOperationTime(Time.getCurrentMillis());
        this.getAccountStore().put(accountCapsule.createDbKey(), accountCapsule);
      }
    }
  }

  @Deprecated
  private void doValidateFreq(long balance, int transNumber, long latestOperationTime)
      throws HighFreqException {
    long now = Time.getCurrentMillis();
    // todo: avoid ddos, design more smoothly formula later.
    if (balance < 1000000 * 1000) {
      if (now - latestOperationTime < 5 * 60 * 1000) {
        throw new HighFreqException("try later");
      }
    }
  }

  /**
   * when switch fork need erase blocks on fork branch.
   */
  public void eraseBlock() throws BadItemException, ItemNotFoundException {
    dialog.reset();
    BlockCapsule oldHeadBlock =
        getBlockStore().get(getDynamicPropertiesStore().getLatestBlockHeaderHash().getBytes());
    try {
      revokingStore.pop();
    } catch (RevokingStoreIllegalStateException e) {
      logger.info(e.getMessage(), e);
    }
    logger.info("erase block:" + oldHeadBlock);
    khaosDb.pop();
    suspensiveTransactions.addAll(oldHeadBlock.getTransactions());
  }

  private void applyBlock(BlockCapsule block)
      throws ContractValidateException, ContractExeException, ValidateSignatureException,
      ValidateBandwidthException, TransactionExpirationException, TooBigTransactionException,
      DupTransactionException, TaposException {
    processBlock(block);
    this.blockStore.put(block.getBlockId().getBytes(), block);
    this.blockIndexStore.put(block.getBlockId());
  }

  private void switchFork(BlockCapsule newHead) {
    Pair<LinkedList<BlockCapsule>, LinkedList<BlockCapsule>> binaryTree =
        khaosDb.getBranch(
            newHead.getBlockId(), getDynamicPropertiesStore().getLatestBlockHeaderHash());

    if (CollectionUtils.isNotEmpty(binaryTree.getValue())) {
      while (!getDynamicPropertiesStore()
          .getLatestBlockHeaderHash()
          .equals(binaryTree.getValue().peekLast().getParentHash())) {
        try {
          eraseBlock();
        } catch (BadItemException e) {
          logger.info(e.getMessage());
        } catch (ItemNotFoundException e) {
          logger.info(e.getMessage());
        }
      }
    }

    if (CollectionUtils.isNotEmpty(binaryTree.getKey())) {
      LinkedList<BlockCapsule> branch = binaryTree.getKey();
      Collections.reverse(branch);
      branch.forEach(
          item -> {
            // todo  process the exception carefully later
            try (Dialog tmpDialog = revokingStore.buildDialog()) {
              applyBlock(item);
              tmpDialog.commit();
            } catch (ValidateBandwidthException e) {
              logger.error("high freq", e);
            } catch (ValidateSignatureException e) {
              logger.debug(e.getMessage(), e);
            } catch (ContractValidateException e) {
              logger.debug(e.getMessage(), e);
            } catch (ContractExeException e) {
              logger.debug(e.getMessage(), e);
            } catch (RevokingStoreIllegalStateException e) {
              logger.debug(e.getMessage(), e);
            } catch (TaposException e) {
              logger.debug(e.getMessage(), e);
            } catch (DupTransactionException e) {
              logger.debug(e.getMessage(), e);
            } catch (TooBigTransactionException e) {
              logger.debug(e.getMessage(), e);
            } catch (TransactionExpirationException e) {
              logger.debug(e.getMessage(), e);
            }
          });
      return;
    }
  }

  // TODO: if error need to rollback.

  private synchronized void filterPendingTrx(List<TransactionCapsule> listTrx) {
  }

  /**
   * save a block.
   */
  public synchronized void pushBlock(final BlockCapsule block)
      throws ValidateSignatureException, ContractValidateException, ContractExeException,
      UnLinkedBlockException, ValidateScheduleException, ValidateBandwidthException, TaposException, TooBigTransactionException, DupTransactionException, TransactionExpirationException {

    try (PendingManager pm = new PendingManager(this)) {

      if (!block.generatedByMyself) {
        if (!block.validateSignature()) {
          logger.info("The siganature is not validated.");
          // TODO: throw exception here.
          return;
        }

        if (!block.calcMerkleRoot().equals(block.getMerkleRoot())) {
          logger.info(
              "The merkler root doesn't match, Calc result is "
                  + block.calcMerkleRoot()
                  + " , the headers is "
                  + block.getMerkleRoot());
          // TODO:throw exception here.
          return;
        }
      }

      // checkWitness
      if (!witnessController.validateWitnessSchedule(block)) {
        throw new ValidateScheduleException("validateWitnessSchedule error");
      }

      BlockCapsule newBlock = this.khaosDb.push(block);

      // DB don't need lower block
      if (getDynamicPropertiesStore().getLatestBlockHeaderHash() == null) {
        if (newBlock.getNum() != 0) {
          return;
        }
      } else {
        if (newBlock.getNum() <= getDynamicPropertiesStore().getLatestBlockHeaderNumber()) {
          return;
        }
        // switch fork
        if (!newBlock
            .getParentHash()
            .equals(getDynamicPropertiesStore().getLatestBlockHeaderHash())) {
          logger.warn(
              "switch fork! new head num = {}, blockid = {}",
              newBlock.getNum(),
              newBlock.getBlockId());

          logger.warn(
              "******** before switchFork ******* push block: "
                  + block.getShortString()
                  + ", new block:"
                  + newBlock.getShortString()
                  + ", dynamic head num: "
                  + dynamicPropertiesStore.getLatestBlockHeaderNumber()
                  + ", dynamic head hash: "
                  + dynamicPropertiesStore.getLatestBlockHeaderHash()
                  + ", dynamic head timestamp: "
                  + dynamicPropertiesStore.getLatestBlockHeaderTimestamp()
                  + ", khaosDb head: "
                  + khaosDb.getHead()
                  + ", khaosDb miniStore size: "
                  + khaosDb.getMiniStore().size()
                  + ", khaosDb unlinkMiniStore size: "
                  + khaosDb.getMiniUnlinkedStore().size());

          switchFork(newBlock);
          logger.info("save block: " + newBlock);

          logger.warn(
              "******** after switchFork ******* push block: "
                  + block.getShortString()
                  + ", new block:"
                  + newBlock.getShortString()
                  + ", dynamic head num: "
                  + dynamicPropertiesStore.getLatestBlockHeaderNumber()
                  + ", dynamic head hash: "
                  + dynamicPropertiesStore.getLatestBlockHeaderHash()
                  + ", dynamic head timestamp: "
                  + dynamicPropertiesStore.getLatestBlockHeaderTimestamp()
                  + ", khaosDb head: "
                  + khaosDb.getHead()
                  + ", khaosDb miniStore size: "
                  + khaosDb.getMiniStore().size()
                  + ", khaosDb unlinkMiniStore size: "
                  + khaosDb.getMiniUnlinkedStore().size());

          return;
        }
        try (Dialog tmpDialog = revokingStore.buildDialog()) {
          applyBlock(newBlock);
          tmpDialog.commit();
        } catch (RevokingStoreIllegalStateException e) {
          logger.error(e.getMessage(), e);
        } catch (Throwable throwable) {
        logger.error(throwable.getMessage(), throwable);
        khaosDb.removeBlk(block.getBlockId());
        throw throwable;
      }
    }
      logger.info("save block: " + newBlock);
    }
  }

  public void updateDynamicProperties(BlockCapsule block) {
    long slot = 1;
    if (block.getNum() != 1) {
      slot = witnessController.getSlotAtTime(block.getTimeStamp());
    }
    for (int i = 1; i < slot; ++i) {
      if (!witnessController.getScheduledWitness(i).equals(block.getWitnessAddress())) {
        WitnessCapsule w =
            this.witnessStore.get(StringUtil.createDbKey(witnessController.getScheduledWitness(i)));
        w.setTotalMissed(w.getTotalMissed() + 1);
        this.witnessStore.put(w.createDbKey(), w);
        logger.info(
            "{} miss a block. totalMissed = {}", w.createReadableString(), w.getTotalMissed());
      }
      this.dynamicPropertiesStore.applyBlock(false);
    }
    this.dynamicPropertiesStore.applyBlock(true);

    if (slot <= 0) {
      logger.warn("missedBlocks [" + slot + "] is illegal");
    }

    logger.info("update head, num = {}", block.getNum());
    this.dynamicPropertiesStore.saveLatestBlockHeaderHash(block.getBlockId().getByteString());

    this.dynamicPropertiesStore.saveLatestBlockHeaderNumber(block.getNum());
    this.dynamicPropertiesStore.saveLatestBlockHeaderTimestamp(block.getTimeStamp());

    ((AbstractRevokingStore) revokingStore)
        .setMaxSize(
            (int)
                (dynamicPropertiesStore.getLatestBlockHeaderNumber()
                    - dynamicPropertiesStore.getLatestSolidifiedBlockNum()
                    + 1));
    khaosDb.setMaxSize((int)
        (dynamicPropertiesStore.getLatestBlockHeaderNumber()
            - dynamicPropertiesStore.getLatestSolidifiedBlockNum()
            + 1));
  }

  /**
   * Get the fork branch.
   */
  public LinkedList<BlockId> getBlockChainHashesOnFork(final BlockId forkBlockHash) {
    final Pair<LinkedList<BlockCapsule>, LinkedList<BlockCapsule>> branch =
        this.khaosDb.getBranch(
            getDynamicPropertiesStore().getLatestBlockHeaderHash(), forkBlockHash);

    LinkedList<BlockCapsule> blockCapsules = branch.getValue();

    if (blockCapsules.isEmpty()) {
      logger.info("empty branch {}", forkBlockHash);
      return Lists.newLinkedList();
    }

    LinkedList<BlockId> result = blockCapsules.stream()
        .map(blockCapsule -> blockCapsule.getBlockId())
        .collect(Collectors.toCollection(LinkedList::new));

    result.add(blockCapsules.peekLast().getParentBlockId());

    return result;
  }

  /**
   * judge id.
   *
   * @param blockHash blockHash
   */
  public boolean containBlock(final Sha256Hash blockHash) {
    try {
      return this.khaosDb.containBlockInMiniStore(blockHash)
          || blockStore.get(blockHash.getBytes()) != null;
    } catch (ItemNotFoundException e) {
      return false;
    } catch (BadItemException e) {
      return false;
    }
  }

  public boolean containBlockInMainChain(BlockId blockId) {
    try {
      return blockStore.get(blockId.getBytes()) != null;
    } catch (ItemNotFoundException e) {
      return false;
    } catch (BadItemException e) {
      return false;
    }
  }

  public void setBlockReference(TransactionCapsule trans) {
    byte[] headHash = getDynamicPropertiesStore().getLatestBlockHeaderHash().getBytes();
    long headNum = getDynamicPropertiesStore().getLatestBlockHeaderNumber();
    trans.setReference(headNum, headHash);
  }

  /**
   * Get a BlockCapsule by id.
   */
  public BlockCapsule getBlockById(final Sha256Hash hash)
      throws BadItemException, ItemNotFoundException {
    return this.khaosDb.containBlock(hash)
        ? this.khaosDb.getBlock(hash)
        : blockStore.get(hash.getBytes());
  }


  /**
   * judge has blocks.
   */
  public boolean hasBlocks() {
    return blockStore.dbSource.allKeys().size() > 0 || this.khaosDb.hasData();
  }

  /**
   * Process transaction.
   */
  public boolean processTransaction(final TransactionCapsule trxCap)
<<<<<<< HEAD
      throws ValidateSignatureException, ContractValidateException,
      ContractExeException, ValidateBandwidthException, TransactionExpirationException,
      TooBigTransactionException, DupTransactionException, TaposException {
=======
      throws ValidateSignatureException, ContractValidateException, ContractExeException,
      ValidateBandwidthException, TransactionExpirationException, TooBigTransactionException,
      DupTransactionException, TaposException {
>>>>>>> cd10b5f2
    if (trxCap == null) {
      return false;
    }

    validateDup(trxCap);
    if (!trxCap.validateSignature()) {
      throw new ValidateSignatureException("trans sig validate failed");
    }
    validateTapos(trxCap);
    validateCommon(trxCap);

    final List<Actuator> actuatorList = ActuatorFactory.createActuator(trxCap, this);
    TransactionResultCapsule ret = new TransactionResultCapsule();

    consumeBandwidth(trxCap);

    for (Actuator act : actuatorList) {
      act.validate();
      act.execute(ret);
      trxCap.setResult(ret);
    }
    transactionStore.put(trxCap.getTransactionId().getBytes(), trxCap);
    return true;
  }

  /**
   * Get the block id from the number.
   */
  public BlockId getBlockIdByNum(final long num) throws ItemNotFoundException {
    return this.blockIndexStore.get(num);
  }

  public BlockCapsule getBlockByNum(final long num) throws ItemNotFoundException, BadItemException {
    return getBlockById(getBlockIdByNum(num));
  }

  /**
   * Generate a block.
   */
  public synchronized BlockCapsule generateBlock(
      final WitnessCapsule witnessCapsule, final long when, final byte[] privateKey)
      throws ValidateSignatureException, ContractValidateException, ContractExeException,
      UnLinkedBlockException, ValidateScheduleException, ValidateBandwidthException {

    long startTime = System.currentTimeMillis();
    long pendingSize = pendingTransactions.size();
    logger.info("start time: " + startTime + "pending size: " + pendingSize);
    final long timestamp = this.dynamicPropertiesStore.getLatestBlockHeaderTimestamp();
    final long number = this.dynamicPropertiesStore.getLatestBlockHeaderNumber();
    final Sha256Hash preHash = this.dynamicPropertiesStore.getLatestBlockHeaderHash();

    // judge create block time
    if (when < timestamp) {
      throw new IllegalArgumentException("generate block timestamp is invalid.");
    }

    long currentTrxSize = 0;
    long postponedTrxCount = 0;

    final BlockCapsule blockCapsule =
        new BlockCapsule(number + 1, preHash, when, witnessCapsule.getAddress());

    dialog.reset();
    dialog.setValue(revokingStore.buildDialog());

    Iterator iterator = pendingTransactions.iterator();
    while (iterator.hasNext()) {
      TransactionCapsule trx = (TransactionCapsule) iterator.next();
      currentTrxSize += trx.getSerializedSize();
      // judge block size
      if (currentTrxSize > ChainConstant.TRXS_SIZE) {
        postponedTrxCount++;
        continue;
      }

      if (DateTime.now().getMillis() - when > ChainConstant.BLOCK_PRODUCED_INTERVAL * 0.4) {
        logger.info("Processing transaction time exceeds the 30% producing time。");
        break;
      }

      logger.info("current trx size:" + currentTrxSize);

      // apply transaction
      try (Dialog tmpDialog = revokingStore.buildDialog()) {
        processTransaction(trx);
        pendingSize--;
        tmpDialog.merge();
        // push into block
        blockCapsule.addTransaction(trx);
        iterator.remove();
      } catch (ContractExeException e) {
        logger.info("contract not processed during execute");
        logger.debug(e.getMessage(), e);
      } catch (ContractValidateException e) {
        logger.info("contract not processed during validate");
        logger.debug(e.getMessage(), e);
      } catch (RevokingStoreIllegalStateException e) {
        logger.info("contract not processed during RevokingStoreIllegalState");
        logger.debug(e.getMessage(), e);
      } catch (TaposException e) {
        logger.info("contract not processed during TaposException");
        logger.debug(e.getMessage(), e);
      } catch (DupTransactionException e) {
        logger.info("contract not processed during DupTransactionException");
        logger.debug(e.getMessage(), e);
      } catch (TooBigTransactionException e) {
        logger.info("contract not processed during TooBigTransactionException");
        logger.debug(e.getMessage(), e);
      } catch (TransactionExpirationException e) {
        logger.info("contract not processed during TransactionExpirationException");
        logger.debug(e.getMessage(), e);
      }
    }

    logger.info("loop end: " + (System.currentTimeMillis() - startTime)
        + "not in block size: " + pendingSize);

    dialog.reset();

    if (postponedTrxCount > 0) {
      logger.info("{} transactions over the block size limit", postponedTrxCount);
    }

    logger.info(
        "postponedTrxCount[" + postponedTrxCount + "],TrxLeft[" + pendingTransactions.size()
            + "]");
    blockCapsule.setMerkleRoot();
    blockCapsule.sign(privateKey);
    blockCapsule.generatedByMyself = true;
    try {
      this.pushBlock(blockCapsule);
      logger.info("push end: " + (System.currentTimeMillis() - startTime));
      return blockCapsule;
    } catch (TaposException e) {
      logger.info("contract not processed during TaposException");
    } catch (TooBigTransactionException e) {
      logger.info("contract not processed during TooBigTransactionException");
    } catch (DupTransactionException e) {
      logger.info("contract not processed during DupTransactionException");
    } catch (TransactionExpirationException e) {
      logger.info("contract not processed during TransactionExpirationException");
    }
    return null;
  }

  private void setAccountStore(final AccountStore accountStore) {
    this.accountStore = accountStore;
  }

  public TransactionStore getTransactionStore() {
    return this.transactionStore;
  }

  private void setTransactionStore(final TransactionStore transactionStore) {
    this.transactionStore = transactionStore;
  }

  public BlockStore getBlockStore() {
    return this.blockStore;
  }

  private void setBlockStore(final BlockStore blockStore) {
    this.blockStore = blockStore;
  }

  public UtxoStore getUtxoStore() {
    return this.utxoStore;
  }

  private void setUtxoStore(final UtxoStore utxoStore) {
    this.utxoStore = utxoStore;
  }

  /**
   * process block.
   */
  public void processBlock(BlockCapsule block)
      throws ValidateSignatureException, ContractValidateException, ContractExeException,
      ValidateBandwidthException, TaposException, TooBigTransactionException,
      DupTransactionException, TransactionExpirationException {
    // todo set revoking db max size.

    for (TransactionCapsule transactionCapsule : block.getTransactions()) {
      if (block.generatedByMyself) {
        transactionCapsule.setVerified(true);
      }
      processTransaction(transactionCapsule);
    }

    boolean needMaint = needMaintenance(block.getTimeStamp());
    if (needMaint) {
      if (block.getNum() == 1) {
        this.dynamicPropertiesStore.updateNextMaintenanceTime(block.getTimeStamp());
      } else {
        this.processMaintenance(block);
      }
    }
    this.updateDynamicProperties(block);
    this.updateSignedWitness(block);
    this.updateLatestSolidifiedBlock();
    updateMaintenanceState(needMaint);
    //witnessController.updateWitnessSchedule();
    updateRecentBlock(block);
  }

  public void updateRecentBlock(BlockCapsule block) {
    this.recentBlockStore.put(ByteArray.subArray(
        ByteArray.fromLong(block.getNum()), 6, 8),
        new BytesCapsule(ByteArray.subArray(block.getBlockId().getBytes(), 8, 16)));
  }

  /**
   * update the latest solidified block.
   */
  public void updateLatestSolidifiedBlock() {
    List<Long> numbers =
        witnessController
            .getActiveWitnesses()
            .stream()
            .map(address -> witnessController.getWitnesseByAddress(address).getLatestBlockNum())
            .sorted()
            .collect(Collectors.toList());

    long size = witnessController.getActiveWitnesses().size();
    int solidifiedPosition = (int) (size * (1 - SOLIDIFIED_THRESHOLD));
    if (solidifiedPosition < 0) {
      logger.warn(
          "updateLatestSolidifiedBlock error, solidifiedPosition:{},wits.size:{}",
          solidifiedPosition,
          size);
      return;
    }
    long latestSolidifiedBlockNum = numbers.get(solidifiedPosition);
    //if current value is less than the previous value，keep the previous value.
    if (latestSolidifiedBlockNum < getDynamicPropertiesStore().getLatestSolidifiedBlockNum()) {
      logger.warn("latestSolidifiedBlockNum = 0,LatestBlockNum:{}", numbers);
      return;
    }
    getDynamicPropertiesStore().saveLatestSolidifiedBlockNum(latestSolidifiedBlockNum);
    logger.info("update solid block, num = {}", latestSolidifiedBlockNum);
  }

  public long getSyncBeginNumber() {
    logger.info("headNumber:" + dynamicPropertiesStore.getLatestBlockHeaderNumber());
    logger.info(
        "syncBeginNumber:"
            + (dynamicPropertiesStore.getLatestBlockHeaderNumber() - revokingStore.size()));
    logger.info("solidBlockNumber:" + dynamicPropertiesStore.getLatestSolidifiedBlockNum());
    return dynamicPropertiesStore.getLatestBlockHeaderNumber() - revokingStore.size();
  }

  public BlockId getSolidBlockId() {
    try {
      long num = dynamicPropertiesStore.getLatestSolidifiedBlockNum();
      return getBlockIdByNum(num);
    } catch (Exception e) {
      return getGenesisBlockId();
    }
  }

  /**
   * Determine if the current time is maintenance time.
   */
  public boolean needMaintenance(long blockTime) {
    return this.dynamicPropertiesStore.getNextMaintenanceTime() <= blockTime;
  }

  /**
   * Perform maintenance.
   */
  private void processMaintenance(BlockCapsule block) {
    witnessController.updateWitness();
    this.dynamicPropertiesStore.updateNextMaintenanceTime(block.getTimeStamp());
  }

  /**
   * @param block the block update signed witness. set witness who signed block the 1. the latest
   * block num 2. pay the trx to witness. 3. the latest slot num.
   */
  public void updateSignedWitness(BlockCapsule block) {
    // TODO: add verification
    WitnessCapsule witnessCapsule =
        witnessStore.get(
            block.getInstance().getBlockHeader().getRawData().getWitnessAddress().toByteArray());
    witnessCapsule.setTotalProduced(witnessCapsule.getTotalProduced() + 1);
    witnessCapsule.setLatestBlockNum(block.getNum());
    witnessCapsule.setLatestSlotNum(witnessController.getAbSlotAtTime(block.getTimeStamp()));

    // Update memory witness status
    WitnessCapsule wit = witnessController.getWitnesseByAddress(block.getWitnessAddress());
    if (wit != null) {
      wit.setTotalProduced(witnessCapsule.getTotalProduced() + 1);
      wit.setLatestBlockNum(block.getNum());
      wit.setLatestSlotNum(witnessController.getAbSlotAtTime(block.getTimeStamp()));
    }

    this.getWitnessStore().put(witnessCapsule.getAddress().toByteArray(), witnessCapsule);

    AccountCapsule sun = accountStore.getSun();
    try {
      adjustBalance(sun.getAddress().toByteArray(), -WITNESS_PAY_PER_BLOCK);
    } catch (BalanceInsufficientException e) {
      logger.debug(e.getMessage(), e);
    }
    try {
      adjustAllowance(witnessCapsule.getAddress().toByteArray(), WITNESS_PAY_PER_BLOCK);
    } catch (BalanceInsufficientException e) {
      logger.debug(e.getMessage(), e);
    }

    logger.debug(
        "updateSignedWitness. witness address:{}, blockNum:{}, totalProduced:{}",
        witnessCapsule.createReadableString(),
        block.getNum(),
        witnessCapsule.getTotalProduced());
  }

  public void updateMaintenanceState(boolean needMaint) {
    if (needMaint) {
      getDynamicPropertiesStore().saveStateFlag(1);
    } else {
      getDynamicPropertiesStore().saveStateFlag(0);
    }
  }

  public boolean lastHeadBlockIsMaintenance() {
    return getDynamicPropertiesStore().getStateFlag() == 1;
  }

  // To be added
  public long getSkipSlotInMaintenance() {
    return getDynamicPropertiesStore().getMaintenanceSkipSlots();
  }

  public AssetIssueStore getAssetIssueStore() {
    return assetIssueStore;
  }

  public void setAssetIssueStore(AssetIssueStore assetIssueStore) {
    this.assetIssueStore = assetIssueStore;
  }

  public void setBlockIndexStore(BlockIndexStore indexStore) {
    this.blockIndexStore = indexStore;
  }

  public AccountIndexStore getAccountIndexStore() {
    return this.accountIndexStore;
  }

  public void setAccountIndexStore(AccountIndexStore indexStore) {
    this.accountIndexStore = indexStore;
  }

  public void closeAllStore() {
    System.err.println("******** begin to close db ********");
    closeOneStore(accountStore);
    closeOneStore(blockStore);
    closeOneStore(blockIndexStore);
    closeOneStore(accountIndexStore);
    closeOneStore(witnessStore);
    closeOneStore(witnessScheduleStore);
    closeOneStore(assetIssueStore);
    closeOneStore(dynamicPropertiesStore);
    closeOneStore(transactionStore);
    closeOneStore(utxoStore);
    System.err.println("******** end to close db ********");
  }

  private void closeOneStore(TronDatabase database) {
    System.err.println("******** begin to close " + database.getName() + " ********");
    try {
      database.close();
    } catch (Exception e) {
      System.err.println("faild to close  " + database.getName() + ". " + e);
    } finally {
      System.err.println("******** end to close " + database.getName() + " ********");
    }
  }

  public boolean isTooManyPending() {
    if (getPendingTransactions().size() + getSuspensiveTransactions().size()
        > MAX_TRANSACTION_PENDING) {
      return true;
    }
    return false;
  }

  public boolean isGeneratingBlock() {
    if (Args.getInstance().isWitness()) {
      return witnessController.isGeneratingBlock();
    }
    return false;
  }

  private static class ValidateSignTask implements Callable<Boolean> {

    private TransactionCapsule trx;
    private CountDownLatch countDownLatch;

    ValidateSignTask(TransactionCapsule trx, CountDownLatch countDownLatch) {
      this.trx = trx;
      this.countDownLatch = countDownLatch;
    }

    @Override
    public Boolean call() throws ValidateSignatureException {
      trx.validateSignature();
      countDownLatch.countDown();
      return true;
    }
  }

  public synchronized void preValidateTransactionSign(BlockCapsule block)
      throws InterruptedException, ValidateSignatureException {
    logger.info("PreValidate Transaction Sign, size:" + block.getTransactions().size()
        + ",num:" + block.getNum());
    int transSize = block.getTransactions().size();
    CountDownLatch countDownLatch = new CountDownLatch(transSize);
    List<Future<Boolean>> futures = new ArrayList<>(transSize);

    for (TransactionCapsule transaction : block.getTransactions()) {
      Future<Boolean> future = validateSignService
          .submit(new ValidateSignTask(transaction, countDownLatch));
      futures.add(future);
    }
    countDownLatch.await();

    for (Future<Boolean> future : futures) {
      try {
        future.get();
      } catch (ExecutionException e) {
        throw new ValidateSignatureException(e.getCause().getMessage());
      }
    }
  }
}<|MERGE_RESOLUTION|>--- conflicted
+++ resolved
@@ -907,15 +907,9 @@
    * Process transaction.
    */
   public boolean processTransaction(final TransactionCapsule trxCap)
-<<<<<<< HEAD
-      throws ValidateSignatureException, ContractValidateException,
-      ContractExeException, ValidateBandwidthException, TransactionExpirationException,
-      TooBigTransactionException, DupTransactionException, TaposException {
-=======
       throws ValidateSignatureException, ContractValidateException, ContractExeException,
       ValidateBandwidthException, TransactionExpirationException, TooBigTransactionException,
       DupTransactionException, TaposException {
->>>>>>> cd10b5f2
     if (trxCap == null) {
       return false;
     }
