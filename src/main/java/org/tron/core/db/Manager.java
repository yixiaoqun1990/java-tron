--- conflicted
+++ resolved
@@ -139,11 +139,7 @@
     if (currentSlot < 0) {
       throw new RuntimeException("currentSlot should be positive.");
     }
-<<<<<<< HEAD
-    final List<WitnessCapsule> currentShuffledWitnesses = this.getShuffledWitnessStates();
-=======
     final List<WitnessCapsule> currentShuffledWitnesses = this.getWitnesses();
->>>>>>> 5780aecf
     if (CollectionUtils.isEmpty(currentShuffledWitnesses)) {
       throw new RuntimeException("ShuffledWitnesses is null.");
     }
