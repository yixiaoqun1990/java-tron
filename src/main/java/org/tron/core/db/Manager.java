--- conflicted
+++ resolved
@@ -183,13 +183,8 @@
         logger.info("create genesis block");
         Args.getInstance().setChainId(genesisBlock.getBlockId().toString());
         try {
-<<<<<<< HEAD
-          pushBlock(genesisBlockCapsule);
+          pushBlock(genesisBlock);
         } catch (ValidateSignatureException e) {
-=======
-          pushBlock(genesisBlock);
-        } catch (ValidateException e) {
->>>>>>> a798f6be
           e.printStackTrace();
         }
         this.dynamicPropertiesStore.saveLatestBlockHeaderNumber(0);
