--- conflicted
+++ resolved
@@ -5,8 +5,10 @@
 import static org.tron.protos.Protocol.Transaction.Contract.ContractType.TransferAssetContract;
 import static org.tron.protos.Protocol.Transaction.Contract.ContractType.TransferContract;
 
+import com.carrotsearch.sizeof.RamUsageEstimator;
 import com.google.common.collect.Lists;
 import com.google.protobuf.ByteString;
+
 import java.util.Arrays;
 import java.util.Collections;
 import java.util.Iterator;
@@ -14,8 +16,11 @@
 import java.util.List;
 import java.util.Set;
 import java.util.stream.Collectors;
+
 import javafx.util.Pair;
+
 import javax.annotation.PostConstruct;
+
 import lombok.Getter;
 import lombok.Setter;
 import lombok.extern.slf4j.Slf4j;
@@ -438,19 +443,6 @@
         dialog.setValue(revokingStore.buildDialog());
       }
 
-<<<<<<< HEAD
-    if (!dialog.valid()) {
-      dialog.setValue(revokingStore.buildDialog());
-    }
-
-    try (RevokingStore.Dialog tmpDialog = revokingStore.buildDialog()) {
-      //consumeBandwidth(trx);
-      processTransaction(trx);
-      pendingTransactions.add(trx);
-      tmpDialog.merge();
-    } catch (RevokingStoreIllegalStateException e) {
-      logger.debug(e.getMessage(), e);
-=======
       try (RevokingStore.Dialog tmpDialog = revokingStore.buildDialog()) {
         processTransaction(trx);
         pendingTransactions.add(trx);
@@ -458,7 +450,6 @@
       } catch (RevokingStoreIllegalStateException e) {
         logger.debug(e.getMessage(), e);
       }
->>>>>>> 9987696c
     }
 
     logger.info("tail TrxLeft[" + pendingTransactions.size() + "]");
@@ -1021,18 +1012,16 @@
     Session session = JMonitor.newSession("Exec", "ProcessBlock");
     session.setStatus(Session.SUCCESS);
 
-<<<<<<< HEAD
     try {
       // todo set revoking db max size.
       this.updateDynamicProperties(block);
       this.updateSignedWitness(block);
       this.updateLatestSolidifiedBlock();
-=======
-    for (TransactionCapsule transactionCapsule : block.getTransactions()) {
-      transactionCapsule.setValidated(block.generatedByMyself);
-      processTransaction(transactionCapsule);
-    }
->>>>>>> 9987696c
+
+      for (TransactionCapsule transactionCapsule : block.getTransactions()) {
+        transactionCapsule.setValidated(block.generatedByMyself);
+        processTransaction(transactionCapsule);
+      }
 
       for (TransactionCapsule transactionCapsule : block.getTransactions()) {
         processTransaction(transactionCapsule);
@@ -1108,10 +1097,10 @@
   }
 
   public BlockId getSolidBlockId() {
-    try{
+    try {
       long num = dynamicPropertiesStore.getLatestSolidifiedBlockNum();
       return getBlockIdByNum(num);
-    }catch (Exception e){
+    } catch (Exception e) {
       return getGenesisBlockId();
     }
   }
@@ -1133,7 +1122,7 @@
 
   /**
    * @param block the block update signed witness. set witness who signed block the 1. the latest
-   * block num 2. pay the trx to witness. 3. the latest slot num.
+   *              block num 2. pay the trx to witness. 3. the latest slot num.
    */
   public void updateSignedWitness(BlockCapsule block) {
     Session session = JMonitor.newSession("Exec", "UpdateSignedWitness");
