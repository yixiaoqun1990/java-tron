package org.tron.core.db;

import static org.tron.core.config.Parameter.ChainConstant.SOLIDIFIED_THRESHOLD;
import static org.tron.core.config.Parameter.NodeConstant.MAX_TRANSACTION_PENDING;
import static org.tron.protos.Protocol.Transaction.Contract.ContractType.TransferAssetContract;
import static org.tron.protos.Protocol.Transaction.Contract.ContractType.TransferContract;

import com.google.common.cache.Cache;
import com.google.common.cache.CacheBuilder;
import com.google.common.collect.Lists;
import com.google.protobuf.ByteString;
import java.util.ArrayList;
import java.util.Arrays;
import java.util.Collections;
import java.util.Iterator;
import java.util.LinkedList;
import java.util.List;
import java.util.Set;
import java.util.concurrent.BlockingQueue;
import java.util.concurrent.Callable;
import java.util.concurrent.CountDownLatch;
import java.util.concurrent.ExecutionException;
import java.util.concurrent.ExecutorService;
import java.util.concurrent.Executors;
import java.util.concurrent.Future;
import java.util.concurrent.LinkedBlockingQueue;
import java.util.stream.Collectors;
import javafx.util.Pair;
import javax.annotation.PostConstruct;
import lombok.Getter;
import lombok.Setter;
import lombok.extern.slf4j.Slf4j;
import org.apache.commons.collections4.CollectionUtils;
import org.apache.commons.lang3.StringUtils;
import org.joda.time.DateTime;
import org.spongycastle.util.encoders.Hex;
import org.springframework.beans.factory.annotation.Autowired;
import org.springframework.stereotype.Component;
import org.tron.common.overlay.discover.node.Node;
import org.tron.common.runtime.Runtime;
import org.tron.common.runtime.vm.LogInfo;
import org.tron.common.runtime.vm.program.invoke.ProgramInvokeFactoryImpl;
import org.tron.common.storage.DepositImpl;
import org.tron.common.utils.ByteArray;
import org.tron.common.utils.SessionOptional;
import org.tron.common.utils.Sha256Hash;
import org.tron.common.utils.StringUtil;
import org.tron.common.utils.Time;
import org.tron.core.Constant;
import org.tron.core.capsule.AccountCapsule;
import org.tron.core.capsule.BlockCapsule;
import org.tron.core.capsule.BlockCapsule.BlockId;
import org.tron.core.capsule.BytesCapsule;
import org.tron.core.capsule.TransactionCapsule;
import org.tron.core.capsule.TransactionInfoCapsule;
import org.tron.core.capsule.TransactionResultCapsule;
import org.tron.core.capsule.WitnessCapsule;
import org.tron.core.capsule.utils.BlockUtil;
import org.tron.core.config.Parameter.ChainConstant;
import org.tron.core.config.args.Args;
import org.tron.core.config.args.GenesisBlock;
import org.tron.core.db.KhaosDatabase.KhaosBlock;
import org.tron.core.db2.core.ISession;
import org.tron.core.db2.core.ITronChainBase;
import org.tron.core.exception.AccountResourceInsufficientException;
import org.tron.core.exception.BadBlockException;
import org.tron.core.exception.BadItemException;
import org.tron.core.exception.BadNumberBlockException;
import org.tron.core.exception.BalanceInsufficientException;
import org.tron.core.exception.ContractExeException;
import org.tron.core.exception.ContractSizeNotEqualToOneException;
import org.tron.core.exception.ContractValidateException;
import org.tron.core.exception.DupTransactionException;
import org.tron.core.exception.HeaderNotFound;
import org.tron.core.exception.HighFreqException;
import org.tron.core.exception.ItemNotFoundException;
import org.tron.core.exception.NonCommonBlockException;
import org.tron.core.exception.OutOfSlotTimeException;
import org.tron.core.exception.ReceiptException;
import org.tron.core.exception.TaposException;
import org.tron.core.exception.TooBigTransactionException;
import org.tron.core.exception.TransactionExpirationException;
import org.tron.core.exception.TransactionTraceException;
import org.tron.core.exception.UnLinkedBlockException;
import org.tron.core.exception.ValidateScheduleException;
import org.tron.core.exception.ValidateSignatureException;
import org.tron.core.witness.ProposalController;
import org.tron.core.witness.WitnessController;
import org.tron.protos.Protocol.AccountType;
import org.tron.protos.Protocol.Block;
import org.tron.protos.Protocol.Transaction;
import org.tron.protos.Protocol.TransactionInfo.Log;
import org.tron.protos.Protocol.TransactionInfo.code;


@Slf4j
@Component
public class Manager {

  // db store
  @Autowired
  private AccountStore accountStore;
  @Autowired
  private TransactionStore transactionStore;
  @Autowired
  private BlockStore blockStore;
  @Autowired
  private UtxoStore utxoStore;
  @Autowired
  private WitnessStore witnessStore;
  @Autowired
  private AssetIssueStore assetIssueStore;
  @Autowired
  private DynamicPropertiesStore dynamicPropertiesStore;
  @Autowired
  private BlockIndexStore blockIndexStore;
  @Autowired
  private AccountIdIndexStore accountIdIndexStore;
  @Autowired
  private AccountContractIndexStore accountContractIndexStore;
  @Autowired
  private WitnessScheduleStore witnessScheduleStore;
  @Autowired
  private RecentBlockStore recentBlockStore;
  @Autowired
  private VotesStore votesStore;
  @Autowired
  private ProposalStore proposalStore;
  @Autowired
  private TransactionHistoryStore transactionHistoryStore;
  @Autowired
  private CodeStore codeStore;
  @Autowired
  private ContractStore contractStore;
  @Autowired
  @Getter
  private StorageRowStore storageRowStore;

  // for network
  @Autowired
  private PeersStore peersStore;


  @Autowired
  private KhaosDatabase khaosDb;


  private BlockCapsule genesisBlock;
  @Getter
  @Autowired
  private RevokingDatabase revokingStore;

  @Getter
  private SessionOptional session = SessionOptional.instance();

  @Getter
  @Setter
  private boolean isSyncMode;

  @Getter
  @Setter
  private String netType;

  @Getter
  @Setter
  private WitnessController witnessController;

  @Getter
  @Setter
  private ProposalController proposalController;

  private ExecutorService validateSignService;

  @Getter
  private Cache<Sha256Hash, Boolean> transactionIdCache = CacheBuilder
      .newBuilder().maximumSize(100_000).recordStats().build();

  public WitnessStore getWitnessStore() {
    return this.witnessStore;
  }

  private void setWitnessStore(final WitnessStore witnessStore) {
    this.witnessStore = witnessStore;
  }

  public DynamicPropertiesStore getDynamicPropertiesStore() {
    return this.dynamicPropertiesStore;
  }

  public void setDynamicPropertiesStore(final DynamicPropertiesStore dynamicPropertiesStore) {
    this.dynamicPropertiesStore = dynamicPropertiesStore;
  }

  public WitnessScheduleStore getWitnessScheduleStore() {
    return this.witnessScheduleStore;
  }

  public void setWitnessScheduleStore(final WitnessScheduleStore witnessScheduleStore) {
    this.witnessScheduleStore = witnessScheduleStore;
  }

  public CodeStore getCodeStore() {
    return codeStore;
  }

  public ContractStore getContractStore() {
    return contractStore;
  }

  public VotesStore getVotesStore() {
    return this.votesStore;
  }

  public ProposalStore getProposalStore() {
    return this.proposalStore;
  }

  public List<TransactionCapsule> getPendingTransactions() {
    return this.pendingTransactions;
  }

  public List<TransactionCapsule> getPoppedTransactions() {
    return this.popedTransactions;
  }

  public BlockingQueue<TransactionCapsule> getRepushTransactions() {
    return this.repushTransactions;
  }

  // transactions cache
  private List<TransactionCapsule> pendingTransactions;

  // transactions popped
  private List<TransactionCapsule> popedTransactions =
      Collections.synchronizedList(Lists.newArrayList());

  // the capacity is equal to Integer.MAX_VALUE defaults
  private BlockingQueue<TransactionCapsule> repushTransactions = new LinkedBlockingQueue<>();

  // for test only
  public List<ByteString> getWitnesses() {
    return witnessController.getActiveWitnesses();
  }

  // for test only
  public void addWitness(final ByteString address) {
    List<ByteString> witnessAddresses = witnessController.getActiveWitnesses();
    witnessAddresses.add(address);
    witnessController.setActiveWitnesses(witnessAddresses);
  }

  public BlockCapsule getHead() throws HeaderNotFound {
    List<BlockCapsule> blocks = getBlockStore().getBlockByLatestNum(1);
    if (CollectionUtils.isNotEmpty(blocks)) {
      return blocks.get(0);
    } else {
      logger.info("Header block Not Found");
      throw new HeaderNotFound("Header block Not Found");
    }
  }

  public synchronized BlockId getHeadBlockId() {
    return new BlockId(
        getDynamicPropertiesStore().getLatestBlockHeaderHash(),
        getDynamicPropertiesStore().getLatestBlockHeaderNumber());
  }

  public long getHeadBlockNum() {
    return getDynamicPropertiesStore().getLatestBlockHeaderNumber();
  }

  public long getHeadBlockTimeStamp() {
    return getDynamicPropertiesStore().getLatestBlockHeaderTimestamp();
  }

//  public PeersStore getPeersStore() {
//    return peersStore;
//  }
//
//  public void setPeersStore(PeersStore peersStore) {
//    this.peersStore = peersStore;
//  }
//
//  public Node getHomeNode() {
//    final Args args = Args.getInstance();
//    Set<Node> nodes = this.peersStore.get("home".getBytes());
//    if (nodes.size() > 0) {
//      return nodes.stream().findFirst().get();
//    } else {
//      Node node =
//          new Node(new ECKey().getNodeId(), args.getNodeExternalIp(), args.getNodeListenPort());
//      nodes.add(node);
//      this.peersStore.put("home".getBytes(), nodes);
//      return node;
//    }
//  }

  public void clearAndWriteNeighbours(Set<Node> nodes) {
    this.peersStore.put("neighbours".getBytes(), nodes);
  }


  public AccountContractIndexStore getAccountContractIndexStore() {
    return accountContractIndexStore;
  }

  public Set<Node> readNeighbours() {
    return this.peersStore.get("neighbours".getBytes());
  }

  @PostConstruct
  public void init() {
    revokingStore.disable();
    revokingStore.check();
    this.setWitnessController(WitnessController.createInstance(this));
    this.setProposalController(ProposalController.createInstance(this));
    this.pendingTransactions = Collections.synchronizedList(Lists.newArrayList());
    this.initGenesis();
    try {
      this.khaosDb.start(getBlockById(getDynamicPropertiesStore().getLatestBlockHeaderHash()));
    } catch (ItemNotFoundException e) {
      logger.error(
          "Can not find Dynamic highest block from DB! \nnumber={} \nhash={}",
          getDynamicPropertiesStore().getLatestBlockHeaderNumber(),
          getDynamicPropertiesStore().getLatestBlockHeaderHash());
      logger.error(
          "Please delete database directory({}) and restart",
          Args.getInstance().getOutputDirectory());
      System.exit(1);
    } catch (BadItemException e) {
      e.printStackTrace();
      logger.error("DB data broken!");
      logger.error(
          "Please delete database directory({}) and restart",
          Args.getInstance().getOutputDirectory());
      System.exit(1);
    }
    revokingStore.enable();

//    this.codeStore = CodeStore.create("code");
//    this.contractStore = ContractStore.create("contract");
//    this.storageStore = StorageStore.create("storage");

    validateSignService = Executors
        .newFixedThreadPool(Args.getInstance().getValidateSignThreadNum());
  }

  public BlockId getGenesisBlockId() {
    return this.genesisBlock.getBlockId();
  }

  public BlockCapsule getGenesisBlock() {
    return genesisBlock;
  }

  /**
   * init genesis block.
   */
  public void initGenesis() {
    this.genesisBlock = BlockUtil.newGenesisBlockCapsule();
    if (this.containBlock(this.genesisBlock.getBlockId())) {
      Args.getInstance().setChainId(this.genesisBlock.getBlockId().toString());
    } else {
      if (this.hasBlocks()) {
        logger.error(
            "genesis block modify, please delete database directory({}) and restart",
            Args.getInstance().getOutputDirectory());
        System.exit(1);
      } else {
        logger.info("create genesis block");
        Args.getInstance().setChainId(this.genesisBlock.getBlockId().toString());
        // this.pushBlock(this.genesisBlock);
        blockStore.put(this.genesisBlock.getBlockId().getBytes(), this.genesisBlock);
        this.blockIndexStore.put(this.genesisBlock.getBlockId());

        logger.info("save block: " + this.genesisBlock);
        // init DynamicPropertiesStore
        this.dynamicPropertiesStore.saveLatestBlockHeaderNumber(0);
        this.dynamicPropertiesStore.saveLatestBlockHeaderHash(
            this.genesisBlock.getBlockId().getByteString());
        this.dynamicPropertiesStore.saveLatestBlockHeaderTimestamp(
            this.genesisBlock.getTimeStamp());
        this.initAccount();
        this.initWitness();
        this.witnessController.initWits();
        this.khaosDb.start(genesisBlock);
        this.updateRecentBlock(genesisBlock);
      }
    }
  }

  /**
   * save account into database.
   */
  public void initAccount() {
    final Args args = Args.getInstance();
    final GenesisBlock genesisBlockArg = args.getGenesisBlock();
    genesisBlockArg
        .getAssets()
        .forEach(
            account -> {
              account.setAccountType("Normal"); // to be set in conf
              final AccountCapsule accountCapsule =
                  new AccountCapsule(
                      account.getAccountName(),
                      ByteString.copyFrom(account.getAddress()),
                      account.getAccountType(),
                      account.getBalance());
              this.accountStore.put(account.getAddress(), accountCapsule);
              this.accountIdIndexStore.put(accountCapsule);
            });
  }

  /**
   * save witnesses into database.
   */
  private void initWitness() {
    final Args args = Args.getInstance();
    final GenesisBlock genesisBlockArg = args.getGenesisBlock();
    genesisBlockArg
        .getWitnesses()
        .forEach(
            key -> {
              byte[] keyAddress = key.getAddress();
              ByteString address = ByteString.copyFrom(keyAddress);

              final AccountCapsule accountCapsule;
              if (!this.accountStore.has(keyAddress)) {
                accountCapsule = new AccountCapsule(ByteString.EMPTY,
                    address, AccountType.AssetIssue, 0L);
              } else {
                accountCapsule = this.accountStore.getUnchecked(keyAddress);
              }
              accountCapsule.setIsWitness(true);
              this.accountStore.put(keyAddress, accountCapsule);

              final WitnessCapsule witnessCapsule =
                  new WitnessCapsule(address, key.getVoteCount(), key.getUrl());
              witnessCapsule.setIsJobs(true);
              this.witnessStore.put(keyAddress, witnessCapsule);
            });
  }

  public AccountStore getAccountStore() {
    return this.accountStore;
  }

  public void adjustBalance(byte[] accountAddress, long amount)
      throws BalanceInsufficientException {
    AccountCapsule account = getAccountStore().getUnchecked(accountAddress);
    adjustBalance(account, amount);
  }

  /**
   * judge balance.
   */
  public void adjustBalance(AccountCapsule account, long amount)
      throws BalanceInsufficientException {

    long balance = account.getBalance();
    if (amount == 0) {
      return;
    }

    if (amount < 0 && balance < -amount) {
      throw new BalanceInsufficientException(
          StringUtil.createReadableString(account.createDbKey()) + " insufficient balance");
    }
    account.setBalance(Math.addExact(balance, amount));
    this.getAccountStore().put(account.getAddress().toByteArray(), account);
  }


  public void adjustAllowance(byte[] accountAddress, long amount)
      throws BalanceInsufficientException {
    AccountCapsule account = getAccountStore().getUnchecked(accountAddress);
    long allowance = account.getAllowance();
    if (amount == 0) {
      return;
    }

    if (amount < 0 && allowance < -amount) {
      throw new BalanceInsufficientException(
          StringUtil.createReadableString(accountAddress) + " insufficient balance");
    }
    account.setAllowance(allowance + amount);
    this.getAccountStore().put(account.createDbKey(), account);
  }

  void validateTapos(TransactionCapsule transactionCapsule) throws TaposException {
    byte[] refBlockHash = transactionCapsule.getInstance()
        .getRawData().getRefBlockHash().toByteArray();
    byte[] refBlockNumBytes = transactionCapsule.getInstance()
        .getRawData().getRefBlockBytes().toByteArray();
    try {
      byte[] blockHash = this.recentBlockStore.get(refBlockNumBytes).getData();
      if (Arrays.equals(blockHash, refBlockHash)) {
        return;
      } else {
        String str = String.format(
            "Tapos failed, different block hash, %s, %s , recent block %s, solid block %s head block %s",
            ByteArray.toLong(refBlockNumBytes), Hex.toHexString(refBlockHash),
            Hex.toHexString(blockHash),
            getSolidBlockId().getString(), getHeadBlockId().getString()).toString();
        logger.info(str);
        throw new TaposException(str);

      }
    } catch (ItemNotFoundException e) {
      String str = String.
          format("Tapos failed, block not found, ref block %s, %s , solid block %s head block %s",
              ByteArray.toLong(refBlockNumBytes), Hex.toHexString(refBlockHash),
              getSolidBlockId().getString(), getHeadBlockId().getString()).toString();
      logger.info(str);
      throw new TaposException(str);
    }
  }

  void validateCommon(TransactionCapsule transactionCapsule)
      throws TransactionExpirationException, TooBigTransactionException {
    if (transactionCapsule.getData().length > Constant.TRANSACTION_MAX_BYTE_SIZE) {
      throw new TooBigTransactionException(
          "too big transaction, the size is " + transactionCapsule.getData().length + " bytes");
    }
    long transactionExpiration = transactionCapsule.getExpiration();
    long headBlockTime = getHeadBlockTimeStamp();
    if (transactionExpiration <= headBlockTime ||
        transactionExpiration > headBlockTime + Constant.MAXIMUM_TIME_UNTIL_EXPIRATION) {
      throw new TransactionExpirationException(
          "transaction expiration, transaction expiration time is " + transactionExpiration
              + ", but headBlockTime is " + headBlockTime);
    }
  }

  void validateDup(TransactionCapsule transactionCapsule) throws DupTransactionException {
    if (getTransactionStore().getUnchecked(transactionCapsule.getTransactionId().getBytes())
        != null) {
      logger.debug(ByteArray.toHexString(transactionCapsule.getTransactionId().getBytes()));
      throw new DupTransactionException("dup trans");
    }
  }

  /**
   * push transaction into pending.
   */
  public boolean pushTransactions(final TransactionCapsule trx, int index)
      throws ValidateSignatureException, ContractValidateException, ContractExeException,
      AccountResourceInsufficientException, DupTransactionException, TaposException,
      TooBigTransactionException, TransactionExpirationException, ReceiptException, TransactionTraceException, OutOfSlotTimeException {

    if (!trx.validateSignature()) {
      throw new ValidateSignatureException("trans sig validate failed");
    }

    //validateFreq(trx);
    synchronized (this) {
      if (!session.valid()) {
        session.setValue(revokingStore.buildSession());
      }

      try (ISession tmpSession = revokingStore.buildSession()) {
        processTransaction(trx, null);
        if (-1 == index) {
          pendingTransactions.add(trx);
        } else {
          // time complexity is O(n)
          pendingTransactions.add(index, trx);
        }
        tmpSession.merge();
      }
    }
    return true;
  }


  public void consumeBandwidth(TransactionCapsule trx, TransactionResultCapsule ret)
      throws ContractValidateException, AccountResourceInsufficientException {
    BandwidthProcessor processor = new BandwidthProcessor(this);
    processor.consume(trx, ret);
  }

  public void consumeCpu(TransactionCapsule trx, TransactionResultCapsule ret)
      throws ContractValidateException, AccountResourceInsufficientException {
    CpuProcessor processor = new CpuProcessor(this);
    processor.consume(trx, ret);
  }

  @Deprecated
  private void validateFreq(TransactionCapsule trx) throws HighFreqException {
    List<org.tron.protos.Protocol.Transaction.Contract> contracts =
        trx.getInstance().getRawData().getContractList();
    for (Transaction.Contract contract : contracts) {
      if (contract.getType() == TransferContract || contract.getType() == TransferAssetContract) {
        byte[] address = TransactionCapsule.getOwner(contract);
        AccountCapsule accountCapsule = this.getAccountStore().getUnchecked(address);
        if (accountCapsule == null) {
          throw new HighFreqException("account not exists");
        }
        long balance = accountCapsule.getBalance();
        long latestOperationTime = accountCapsule.getLatestOperationTime();
        if (latestOperationTime != 0) {
          doValidateFreq(balance, 0, latestOperationTime);
        }
        accountCapsule.setLatestOperationTime(Time.getCurrentMillis());
        this.getAccountStore().put(accountCapsule.createDbKey(), accountCapsule);
      }
    }
  }

  @Deprecated
  private void doValidateFreq(long balance, int transNumber, long latestOperationTime)
      throws HighFreqException {
    long now = Time.getCurrentMillis();
    // todo: avoid ddos, design more smoothly formula later.
    if (balance < 1000000 * 1000) {
      if (now - latestOperationTime < 5 * 60 * 1000) {
        throw new HighFreqException("try later");
      }
    }
  }

  /**
   * when switch fork need erase blocks on fork branch.
   */
  public void eraseBlock() {
    session.reset();
    try {
      BlockCapsule oldHeadBlock = getBlockById(
          getDynamicPropertiesStore().getLatestBlockHeaderHash());
      logger.info("begin to erase block:" + oldHeadBlock);
      khaosDb.pop();
      revokingStore.pop();
      logger.info("end to erase block:" + oldHeadBlock);
      popedTransactions.addAll(oldHeadBlock.getTransactions());
      // todo: need add ??
      // repushTransactions.addAll(oldHeadBlock.getTransactions());
      //
    } catch (ItemNotFoundException | BadItemException e) {
      logger.warn(e.getMessage(), e);
    }
  }

  private void applyBlock(BlockCapsule block) throws ContractValidateException,
      ContractExeException, ValidateSignatureException, AccountResourceInsufficientException,
      TransactionExpirationException, TooBigTransactionException, DupTransactionException, ReceiptException,
      TaposException, ValidateScheduleException, TransactionTraceException, OutOfSlotTimeException {
    processBlock(block);
    this.blockStore.put(block.getBlockId().getBytes(), block);
    this.blockIndexStore.put(block.getBlockId());
  }

  private void switchFork(BlockCapsule newHead)
      throws ValidateSignatureException, ContractValidateException, ContractExeException,
      ValidateScheduleException, AccountResourceInsufficientException, TaposException,
      TooBigTransactionException, DupTransactionException, TransactionExpirationException,
      NonCommonBlockException, ReceiptException, TransactionTraceException, OutOfSlotTimeException {
    Pair<LinkedList<KhaosBlock>, LinkedList<KhaosBlock>> binaryTree;
    try {
      binaryTree =
          khaosDb.getBranch(
              newHead.getBlockId(), getDynamicPropertiesStore().getLatestBlockHeaderHash());
    } catch (NonCommonBlockException e) {
      logger.info(
          "there is not the most recent common ancestor, need to remove all blocks in the fork chain.");
      BlockCapsule tmp = newHead;
      while (tmp != null) {
        khaosDb.removeBlk(tmp.getBlockId());
        tmp = khaosDb.getBlock(tmp.getParentHash());
      }

      throw e;
    }
    if (CollectionUtils.isNotEmpty(binaryTree.getValue())) {
      while (!getDynamicPropertiesStore()
          .getLatestBlockHeaderHash()
          .equals(binaryTree.getValue().peekLast().getParentHash())) {
        eraseBlock();
      }
    }

    if (CollectionUtils.isNotEmpty(binaryTree.getKey())) {
      List<KhaosBlock> first = new ArrayList<>(binaryTree.getKey());
      Collections.reverse(first);
      for (KhaosBlock item : first) {
        Exception exception = null;
        // todo  process the exception carefully later
        try (ISession tmpSession = revokingStore.buildSession()) {
          applyBlock(item.getBlk());
          tmpSession.commit();
        } catch (AccountResourceInsufficientException
            | ValidateSignatureException
            | ContractValidateException
            | ContractExeException
            | TaposException
            | DupTransactionException
            | TransactionExpirationException
            | TransactionTraceException
            | ReceiptException
            | OutOfSlotTimeException
            | TooBigTransactionException
            | ValidateScheduleException e) {
          logger.warn(e.getMessage(), e);
          exception = e;
          throw e;
        } finally {
          if (exception != null) {
            logger.warn("switch back because exception thrown while switching forks. " + exception
                    .getMessage(),
                exception);
            first.forEach(khaosBlock -> khaosDb.removeBlk(khaosBlock.getBlk().getBlockId()));
            khaosDb.setHead(binaryTree.getValue().peekFirst());

            while (!getDynamicPropertiesStore()
                .getLatestBlockHeaderHash()
                .equals(binaryTree.getValue().peekLast().getParentHash())) {
              eraseBlock();
            }

            List<KhaosBlock> second = new ArrayList<>(binaryTree.getValue());
            Collections.reverse(second);
            for (KhaosBlock khaosBlock : second) {
              // todo  process the exception carefully later
              try (ISession tmpSession = revokingStore.buildSession()) {
                applyBlock(khaosBlock.getBlk());
                tmpSession.commit();
              } catch (AccountResourceInsufficientException
                  | ValidateSignatureException
                  | ContractValidateException
                  | ContractExeException
                  | TaposException
                  | DupTransactionException
                  | TransactionExpirationException
                  | TooBigTransactionException
                  | ValidateScheduleException e) {
                logger.warn(e.getMessage(), e);
              }
            }
          }
        }
      }
    }
  }

  // TODO: if error need to rollback.

  private synchronized void filterPendingTrx(List<TransactionCapsule> listTrx) {
  }

  /**
   * save a block.
   */
  public synchronized void pushBlock(final BlockCapsule block)
      throws ValidateSignatureException, ContractValidateException, ContractExeException,
      UnLinkedBlockException, ValidateScheduleException, AccountResourceInsufficientException,
      TaposException, TooBigTransactionException, DupTransactionException, TransactionExpirationException,
      BadNumberBlockException, BadBlockException, NonCommonBlockException, ReceiptException, TransactionTraceException, OutOfSlotTimeException {

    try (PendingManager pm = new PendingManager(this)) {

      if (!block.generatedByMyself) {
        if (!block.validateSignature()) {
          logger.warn("The signature is not validated.");
          throw new BadBlockException("The signature is not validated");
        }

        if (!block.calcMerkleRoot().equals(block.getMerkleRoot())) {
          logger.warn(
              "The merkle root doesn't match, Calc result is "
                  + block.calcMerkleRoot()
                  + " , the headers is "
                  + block.getMerkleRoot());
          throw new BadBlockException("The merkle hash is not validated");
        }
      }

      BlockCapsule newBlock = this.khaosDb.push(block);

      // DB don't need lower block
      if (getDynamicPropertiesStore().getLatestBlockHeaderHash() == null) {
        if (newBlock.getNum() != 0) {
          return;
        }
      } else {
        if (newBlock.getNum() <= getDynamicPropertiesStore().getLatestBlockHeaderNumber()) {
          return;
        }

        // switch fork
        if (!newBlock
            .getParentHash()
            .equals(getDynamicPropertiesStore().getLatestBlockHeaderHash())) {
          logger.warn(
              "switch fork! new head num = {}, blockid = {}",
              newBlock.getNum(),
              newBlock.getBlockId());

          logger.warn(
              "******** before switchFork ******* push block: "
                  + block.getShortString()
                  + ", new block:"
                  + newBlock.getShortString()
                  + ", dynamic head num: "
                  + dynamicPropertiesStore.getLatestBlockHeaderNumber()
                  + ", dynamic head hash: "
                  + dynamicPropertiesStore.getLatestBlockHeaderHash()
                  + ", dynamic head timestamp: "
                  + dynamicPropertiesStore.getLatestBlockHeaderTimestamp()
                  + ", khaosDb head: "
                  + khaosDb.getHead()
                  + ", khaosDb miniStore size: "
                  + khaosDb.getMiniStore().size()
                  + ", khaosDb unlinkMiniStore size: "
                  + khaosDb.getMiniUnlinkedStore().size());

          switchFork(newBlock);
          logger.info("save block: " + newBlock);

          logger.warn(
              "******** after switchFork ******* push block: "
                  + block.getShortString()
                  + ", new block:"
                  + newBlock.getShortString()
                  + ", dynamic head num: "
                  + dynamicPropertiesStore.getLatestBlockHeaderNumber()
                  + ", dynamic head hash: "
                  + dynamicPropertiesStore.getLatestBlockHeaderHash()
                  + ", dynamic head timestamp: "
                  + dynamicPropertiesStore.getLatestBlockHeaderTimestamp()
                  + ", khaosDb head: "
                  + khaosDb.getHead()
                  + ", khaosDb miniStore size: "
                  + khaosDb.getMiniStore().size()
                  + ", khaosDb unlinkMiniStore size: "
                  + khaosDb.getMiniUnlinkedStore().size());

          return;
        }
        try (ISession tmpSession = revokingStore.buildSession()) {
          applyBlock(newBlock);
          tmpSession.commit();
        } catch (Throwable throwable) {
          logger.error(throwable.getMessage(), throwable);
          khaosDb.removeBlk(block.getBlockId());
          throw throwable;
        }
      }
      logger.info("save block: " + newBlock);
    }
  }

  public void updateDynamicProperties(BlockCapsule block) {
    long slot = 1;
    if (block.getNum() != 1) {
      slot = witnessController.getSlotAtTime(block.getTimeStamp());
    }
    for (int i = 1; i < slot; ++i) {
      if (!witnessController.getScheduledWitness(i).equals(block.getWitnessAddress())) {
        WitnessCapsule w =
            this.witnessStore
                .getUnchecked(StringUtil.createDbKey(witnessController.getScheduledWitness(i)));
        w.setTotalMissed(w.getTotalMissed() + 1);
        this.witnessStore.put(w.createDbKey(), w);
        logger.info(
            "{} miss a block. totalMissed = {}", w.createReadableString(), w.getTotalMissed());
      }
      this.dynamicPropertiesStore.applyBlock(false);
    }
    this.dynamicPropertiesStore.applyBlock(true);

    if (slot <= 0) {
      logger.warn("missedBlocks [" + slot + "] is illegal");
    }

    logger.info("update head, num = {}", block.getNum());
    this.dynamicPropertiesStore.saveLatestBlockHeaderHash(block.getBlockId().getByteString());

    this.dynamicPropertiesStore.saveLatestBlockHeaderNumber(block.getNum());
    this.dynamicPropertiesStore.saveLatestBlockHeaderTimestamp(block.getTimeStamp());
    revokingStore.setMaxSize((int) (dynamicPropertiesStore.getLatestBlockHeaderNumber()
        - dynamicPropertiesStore.getLatestSolidifiedBlockNum()
        + 1));
    khaosDb.setMaxSize((int)
        (dynamicPropertiesStore.getLatestBlockHeaderNumber()
            - dynamicPropertiesStore.getLatestSolidifiedBlockNum()
            + 1));
  }

  /**
   * Get the fork branch.
   */
  public LinkedList<BlockId> getBlockChainHashesOnFork(final BlockId forkBlockHash)
      throws NonCommonBlockException {
    final Pair<LinkedList<KhaosBlock>, LinkedList<KhaosBlock>> branch =
        this.khaosDb.getBranch(
            getDynamicPropertiesStore().getLatestBlockHeaderHash(), forkBlockHash);

    LinkedList<KhaosBlock> blockCapsules = branch.getValue();

    if (blockCapsules.isEmpty()) {
      logger.info("empty branch {}", forkBlockHash);
      return Lists.newLinkedList();
    }

    LinkedList<BlockId> result = blockCapsules.stream()
        .map(KhaosBlock::getBlk)
        .map(BlockCapsule::getBlockId)
        .collect(Collectors.toCollection(LinkedList::new));

    result.add(blockCapsules.peekLast().getBlk().getParentBlockId());

    return result;
  }

  /**
   * judge id.
   *
   * @param blockHash blockHash
   */
  public boolean containBlock(final Sha256Hash blockHash) {
    try {
      return this.khaosDb.containBlockInMiniStore(blockHash)
          || blockStore.get(blockHash.getBytes()) != null;
    } catch (ItemNotFoundException e) {
      return false;
    } catch (BadItemException e) {
      return false;
    }
  }

  public boolean containBlockInMainChain(BlockId blockId) {
    try {
      return blockStore.get(blockId.getBytes()) != null;
    } catch (ItemNotFoundException e) {
      return false;
    } catch (BadItemException e) {
      return false;
    }
  }

  public void setBlockReference(TransactionCapsule trans) {
    byte[] headHash = getDynamicPropertiesStore().getLatestBlockHeaderHash().getBytes();
    long headNum = getDynamicPropertiesStore().getLatestBlockHeaderNumber();
    trans.setReference(headNum, headHash);
  }

  /**
   * Get a BlockCapsule by id.
   */
  public BlockCapsule getBlockById(final Sha256Hash hash)
      throws BadItemException, ItemNotFoundException {
    return this.khaosDb.containBlock(hash)
        ? this.khaosDb.getBlock(hash)
        : blockStore.get(hash.getBytes());
  }


  /**
   * judge has blocks.
   */
  public boolean hasBlocks() {
    return blockStore.iterator().hasNext() || this.khaosDb.hasData();
  }

  /**
   * Process transaction.
   */
  public boolean processTransaction(final TransactionCapsule trxCap, Block block)
      throws ValidateSignatureException, ContractValidateException, ContractExeException, ReceiptException,
      AccountResourceInsufficientException, TransactionExpirationException, TooBigTransactionException,
      DupTransactionException, TaposException, TransactionTraceException, OutOfSlotTimeException {

    if (trxCap == null) {
      return false;
    }
    validateTapos(trxCap);
    validateCommon(trxCap);

    if (trxCap.getInstance().getRawData().getContractList().size() != 1) {
      throw new ContractSizeNotEqualToOneException(
          "act size should be exactly 1, this is extend feature");
    }

    validateDup(trxCap);

    if (!trxCap.validateSignature()) {
      throw new ValidateSignatureException("trans sig validate failed");
    }

    TransactionTrace trace = new TransactionTrace(trxCap, this);

    DepositImpl deposit = DepositImpl.createRoot(this);
    Runtime runtime = new Runtime(trace, block, deposit,
        new ProgramInvokeFactoryImpl());
    consumeBandwidth(trxCap, runtime.getResult().getRet());

    // init
    trace.init();
    //exec
    trace.exec(runtime);

    trace.pay();

    transactionStore.put(trxCap.getTransactionId().getBytes(), trxCap);
    TransactionInfoCapsule transactionInfoCapsule = new TransactionInfoCapsule();
    RuntimeException runtimeException = runtime.getResult().getException();

    transactionInfoCapsule.setResult(code.SUCESS);
    if (StringUtils.isNoneEmpty(runtime.getRuntimeError())) {
      transactionInfoCapsule.setResult(code.FAILED);
      transactionInfoCapsule.setResMessage(runtime.getRuntimeError());
    }
    transactionInfoCapsule.setId(trxCap.getTransactionId().getBytes());
    transactionInfoCapsule.setFee(runtime.getResult().getRet().getFee());
    transactionInfoCapsule.setContractResult(runtime.getResult().getHReturn());
    transactionInfoCapsule.setContractAddress(runtime.getResult().getContractAddress());

    transactionInfoCapsule.parseTransactionResult(runtime.getResult().getRet());

    List<Log> logList = getLogsByLogInfoList(runtime.getResult().getLogInfoList());
    transactionInfoCapsule.addAllLog(logList);
    transactionInfoCapsule.setReceipt(trace.getReceipt());

    transactionHistoryStore.put(trxCap.getTransactionId().getBytes(), transactionInfoCapsule);

    return true;
  }

  private List<Log> getLogsByLogInfoList(List<LogInfo> logInfos) {
    List<Log> logList = Lists.newArrayList();
    logInfos.forEach(logInfo -> {
      List<ByteString> topics = Lists.newArrayList();
      logInfo.getTopics().forEach(topic -> {
        topics.add(ByteString.copyFrom(topic.getData()));
      });
      ByteString address = ByteString.copyFrom(logInfo.getAddress());
      ByteString data = ByteString.copyFrom(logInfo.getData());
      logList.add(Log.newBuilder().setAddress(address).addAllTopics(topics).setData(data).build());
    });
    return logList;
  }


  /**
   * Get the block id from the number.
   */
  public BlockId getBlockIdByNum(final long num) throws ItemNotFoundException {
    return this.blockIndexStore.get(num);
  }

  public BlockCapsule getBlockByNum(final long num) throws ItemNotFoundException, BadItemException {
    return getBlockById(getBlockIdByNum(num));
  }

  /**
   * Generate a block.
   */
  public synchronized BlockCapsule generateBlock(
      final WitnessCapsule witnessCapsule, final long when, final byte[] privateKey)
      throws ValidateSignatureException, ContractValidateException, ContractExeException,

      UnLinkedBlockException, ValidateScheduleException, AccountResourceInsufficientException, TransactionTraceException {

    long jack_generate_start = System.nanoTime() / 1000000;

    final long timestamp = this.dynamicPropertiesStore.getLatestBlockHeaderTimestamp();
    final long number = this.dynamicPropertiesStore.getLatestBlockHeaderNumber();
    final Sha256Hash preHash = this.dynamicPropertiesStore.getLatestBlockHeaderHash();

    // judge create block time
    if (when < timestamp) {
      throw new IllegalArgumentException("generate block timestamp is invalid.");
    }

    long postponedTrxCount = 0;

    final BlockCapsule blockCapsule =
        new BlockCapsule(number + 1, preHash, when, witnessCapsule.getAddress());
    session.reset();
    session.setValue(revokingStore.buildSession());
    Iterator iterator = pendingTransactions.iterator();
    while (iterator.hasNext()) {
      TransactionCapsule trx = (TransactionCapsule) iterator.next();
      if (DateTime.now().getMillis() - when
          > ChainConstant.BLOCK_PRODUCED_INTERVAL * 0.5 * ChainConstant.BLOCK_PRODUCED_TIME_OUT
          / 100) {
        logger.warn("Processing transaction time exceeds the 50% producing time。");
        break;
      }
      // check the block size
      if ((blockCapsule.getInstance().getSerializedSize() + trx.getSerializedSize() + 3)
          > ChainConstant.BLOCK_SIZE) {
        postponedTrxCount++;
        continue;
      }
      // apply transaction
      try (ISession tmpSeesion = revokingStore.buildSession()) {
        long jack_tx_start = System.nanoTime() / 1000000;
        processTransaction(trx, null);
<<<<<<< HEAD
        // trx.resetResult();
=======
        logger.error("in generateBlock one tx consume: {} ms",
            System.nanoTime() / 1000000 - jack_tx_start);
//        trx.resetResult();
>>>>>>> c38ca473
        tmpSeesion.merge();
        // push into block
        blockCapsule.addTransaction(trx);
        iterator.remove();
      } catch (ContractExeException e) {
        logger.info("contract not processed during execute");
        logger.debug(e.getMessage(), e);
      } catch (ContractValidateException e) {
        logger.info("contract not processed during validate");
        logger.debug(e.getMessage(), e);
      } catch (TaposException e) {
        logger.info("contract not processed during TaposException");
        logger.debug(e.getMessage(), e);
      } catch (DupTransactionException e) {
        logger.info("contract not processed during DupTransactionException");
        logger.debug(e.getMessage(), e);
      } catch (TooBigTransactionException e) {
        logger.info("contract not processed during TooBigTransactionException");
        logger.debug(e.getMessage(), e);
      } catch (TransactionExpirationException e) {
        logger.info("contract not processed during TransactionExpirationException");
        logger.debug(e.getMessage(), e);
      } catch (AccountResourceInsufficientException e) {
        logger.info("contract not processed during AccountResourceInsufficientException");
        logger.debug(e.getMessage(), e);
      } catch (ValidateSignatureException e) {
        logger.info("contract not processed during ValidateSignatureException");
        logger.debug(e.getMessage(), e);
      } catch (ReceiptException e) {
        logger.info("receipt exception: {}", e.getMessage());
        logger.debug(e.getMessage(), e);
      } catch (OutOfSlotTimeException e) {
        logger.info("OutOfSlotTime exception: {}", e.getMessage());
        logger.debug(e.getMessage(), e);
      }
    }

    session.reset();

    if (postponedTrxCount > 0) {
      logger.info("{} transactions over the block size limit", postponedTrxCount);
    }

    logger.info(
        "postponedTrxCount[" + postponedTrxCount + "],TrxLeft[" + pendingTransactions.size()
            + "]");
    blockCapsule.setMerkleRoot();
    blockCapsule.sign(privateKey);
    blockCapsule.generatedByMyself = true;

    logger.error("pending to block total consume: {} ms",
        System.nanoTime() / 1000000 - jack_generate_start);

    try {
      this.pushBlock(blockCapsule);
      return blockCapsule;
    } catch (TaposException e) {
      logger.info("contract not processed during TaposException");
    } catch (TooBigTransactionException e) {
      logger.info("contract not processed during TooBigTransactionException");
    } catch (DupTransactionException e) {
      logger.info("contract not processed during DupTransactionException");
    } catch (TransactionExpirationException e) {
      logger.info("contract not processed during TransactionExpirationException");
    } catch (BadNumberBlockException e) {
      logger.info("generate block using wrong number");
    } catch (BadBlockException e) {
      logger.info("block exception");
    } catch (NonCommonBlockException e) {
      logger.info("non common exception");
    } catch (ReceiptException e) {
      logger.info("receipt exception: {}", e.getMessage());
      logger.debug(e.getMessage(), e);
    } catch (OutOfSlotTimeException e) {
      logger.info("OutOfSlotTime exception: {}", e.getMessage());
      logger.debug(e.getMessage(), e);
    }

    return null;
  }

  private void setAccountStore(final AccountStore accountStore) {
    this.accountStore = accountStore;
  }

  public TransactionStore getTransactionStore() {
    return this.transactionStore;
  }

  private void setTransactionStore(final TransactionStore transactionStore) {
    this.transactionStore = transactionStore;
  }

  public TransactionHistoryStore getTransactionHistoryStore() {
    return this.transactionHistoryStore;
  }

  private void setTransactionHistoryStore(final TransactionHistoryStore transactionHistoryStore) {
    this.transactionHistoryStore = transactionHistoryStore;
  }

  public BlockStore getBlockStore() {
    return this.blockStore;
  }

  private void setBlockStore(final BlockStore blockStore) {
    this.blockStore = blockStore;
  }

  public UtxoStore getUtxoStore() {
    return this.utxoStore;
  }

  private void setUtxoStore(final UtxoStore utxoStore) {
    this.utxoStore = utxoStore;
  }

  /**
   * process block.
   */
  public void processBlock(BlockCapsule block)
      throws ValidateSignatureException, ContractValidateException, ContractExeException,
      AccountResourceInsufficientException, TaposException, TooBigTransactionException,
      DupTransactionException, TransactionExpirationException, ValidateScheduleException, ReceiptException, TransactionTraceException, OutOfSlotTimeException {
    // todo set revoking db max size.

    // checkWitness
    if (!witnessController.validateWitnessSchedule(block)) {
      throw new ValidateScheduleException("validateWitnessSchedule error");
    }

    long jack_processblock_start = System.nanoTime() / 1000000;

    for (TransactionCapsule transactionCapsule : block.getTransactions()) {
      if (block.generatedByMyself) {

        long jack_processblock_one_tx_start = System.nanoTime() / 1000000;

        transactionCapsule.setVerified(true);

        logger.error("in processblock one tx consume: {} ms",
            System.nanoTime() / 1000000 - jack_processblock_one_tx_start);

      }
      processTransaction(transactionCapsule, block.getInstance());
    }

    boolean needMaint = needMaintenance(block.getTimeStamp());
    if (needMaint) {
      if (block.getNum() == 1) {
        this.dynamicPropertiesStore.updateNextMaintenanceTime(block.getTimeStamp());
      } else {
        this.processMaintenance(block);
      }
    }
    this.updateDynamicProperties(block);
    this.updateSignedWitness(block);
    this.updateLatestSolidifiedBlock();
    this.updateTransHashCache(block);
    updateMaintenanceState(needMaint);
    //witnessController.updateWitnessSchedule();
    updateRecentBlock(block);

    logger.error("processblock consume: {} ms",
        System.nanoTime() / 1000000 - jack_processblock_start);

  }

  private void updateTransHashCache(BlockCapsule block) {
    for (TransactionCapsule transactionCapsule : block.getTransactions()) {
      this.transactionIdCache.put(transactionCapsule.getTransactionId(), true);
    }
  }

  public void updateRecentBlock(BlockCapsule block) {
    this.recentBlockStore.put(ByteArray.subArray(
        ByteArray.fromLong(block.getNum()), 6, 8),
        new BytesCapsule(ByteArray.subArray(block.getBlockId().getBytes(), 8, 16)));
  }

  /**
   * update the latest solidified block.
   */
  public void updateLatestSolidifiedBlock() {
    List<Long> numbers =
        witnessController
            .getActiveWitnesses()
            .stream()
            .map(address -> witnessController.getWitnesseByAddress(address).getLatestBlockNum())
            .sorted()
            .collect(Collectors.toList());

    long size = witnessController.getActiveWitnesses().size();
    int solidifiedPosition = (int) (size * (1 - SOLIDIFIED_THRESHOLD * 1.0 / 100));
    if (solidifiedPosition < 0) {
      logger.warn(
          "updateLatestSolidifiedBlock error, solidifiedPosition:{},wits.size:{}",
          solidifiedPosition,
          size);
      return;
    }
    long latestSolidifiedBlockNum = numbers.get(solidifiedPosition);
    //if current value is less than the previous value，keep the previous value.
    if (latestSolidifiedBlockNum < getDynamicPropertiesStore().getLatestSolidifiedBlockNum()) {
      logger.warn("latestSolidifiedBlockNum = 0,LatestBlockNum:{}", numbers);
      return;
    }
    getDynamicPropertiesStore().saveLatestSolidifiedBlockNum(latestSolidifiedBlockNum);
    logger.info("update solid block, num = {}", latestSolidifiedBlockNum);
  }

  public long getSyncBeginNumber() {
    logger.info("headNumber:" + dynamicPropertiesStore.getLatestBlockHeaderNumber());
    logger.info(
        "syncBeginNumber:"
            + (dynamicPropertiesStore.getLatestBlockHeaderNumber() - revokingStore.size()));
    logger.info("solidBlockNumber:" + dynamicPropertiesStore.getLatestSolidifiedBlockNum());
    return dynamicPropertiesStore.getLatestBlockHeaderNumber() - revokingStore.size();
  }

  public BlockId getSolidBlockId() {
    try {
      long num = dynamicPropertiesStore.getLatestSolidifiedBlockNum();
      return getBlockIdByNum(num);
    } catch (Exception e) {
      return getGenesisBlockId();
    }
  }

  /**
   * Determine if the current time is maintenance time.
   */
  public boolean needMaintenance(long blockTime) {
    return this.dynamicPropertiesStore.getNextMaintenanceTime() <= blockTime;
  }

  /**
   * Perform maintenance.
   */
  private void processMaintenance(BlockCapsule block) {
    proposalController.processProposals();
    witnessController.updateWitness();
    this.dynamicPropertiesStore.updateNextMaintenanceTime(block.getTimeStamp());
  }

  /**
   * @param block the block update signed witness. set witness who signed block the 1. the latest
   * block num 2. pay the trx to witness. 3. the latest slot num.
   */
  public void updateSignedWitness(BlockCapsule block) {
    // TODO: add verification
    WitnessCapsule witnessCapsule =
        witnessStore.getUnchecked(
            block.getInstance().getBlockHeader().getRawData().getWitnessAddress().toByteArray());
    witnessCapsule.setTotalProduced(witnessCapsule.getTotalProduced() + 1);
    witnessCapsule.setLatestBlockNum(block.getNum());
    witnessCapsule.setLatestSlotNum(witnessController.getAbSlotAtTime(block.getTimeStamp()));

    // Update memory witness status
    WitnessCapsule wit = witnessController.getWitnesseByAddress(block.getWitnessAddress());
    if (wit != null) {
      wit.setTotalProduced(witnessCapsule.getTotalProduced() + 1);
      wit.setLatestBlockNum(block.getNum());
      wit.setLatestSlotNum(witnessController.getAbSlotAtTime(block.getTimeStamp()));
    }

    this.getWitnessStore().put(witnessCapsule.getAddress().toByteArray(), witnessCapsule);

    try {
      adjustAllowance(witnessCapsule.getAddress().toByteArray(),
          getDynamicPropertiesStore().getWitnessPayPerBlock());
    } catch (BalanceInsufficientException e) {
      logger.warn(e.getMessage(), e);
    }

    logger.debug(
        "updateSignedWitness. witness address:{}, blockNum:{}, totalProduced:{}",
        witnessCapsule.createReadableString(),
        block.getNum(),
        witnessCapsule.getTotalProduced());
  }

  public void updateMaintenanceState(boolean needMaint) {
    if (needMaint) {
      getDynamicPropertiesStore().saveStateFlag(1);
    } else {
      getDynamicPropertiesStore().saveStateFlag(0);
    }
  }

  public boolean lastHeadBlockIsMaintenance() {
    return getDynamicPropertiesStore().getStateFlag() == 1;
  }

  // To be added
  public long getSkipSlotInMaintenance() {
    return getDynamicPropertiesStore().getMaintenanceSkipSlots();
  }

  public AssetIssueStore getAssetIssueStore() {
    return assetIssueStore;
  }

  public void setAssetIssueStore(AssetIssueStore assetIssueStore) {
    this.assetIssueStore = assetIssueStore;
  }

  public void setBlockIndexStore(BlockIndexStore indexStore) {
    this.blockIndexStore = indexStore;
  }

  public AccountIdIndexStore getAccountIdIndexStore() {
    return this.accountIdIndexStore;
  }

  public void setAccountIdIndexStore(AccountIdIndexStore indexStore) {
    this.accountIdIndexStore = indexStore;
  }

  public void closeAllStore() {
    System.err.println("******** begin to close db ********");
    closeOneStore(accountStore);
    closeOneStore(blockStore);
    closeOneStore(blockIndexStore);
    closeOneStore(accountIdIndexStore);
    closeOneStore(witnessStore);
    closeOneStore(witnessScheduleStore);
    closeOneStore(assetIssueStore);
    closeOneStore(dynamicPropertiesStore);
    closeOneStore(transactionStore);
    closeOneStore(utxoStore);
    closeOneStore(codeStore);
    closeOneStore(contractStore);
    closeOneStore(storageRowStore);
    System.err.println("******** end to close db ********");
  }

  private void closeOneStore(ITronChainBase database) {
    System.err.println("******** begin to close " + database.getName() + " ********");
    try {
      database.close();
    } catch (Exception e) {
      System.err.println("failed to close  " + database.getName() + ". " + e);
    } finally {
      System.err.println("******** end to close " + database.getName() + " ********");
    }
  }

  public boolean isTooManyPending() {
    // if (getPendingTransactions().size() + PendingManager.getTmpTransactions().size()
    if (getPendingTransactions().size() + getRepushTransactions().size()
        > MAX_TRANSACTION_PENDING) {
      return true;
    }
    return false;
  }

  public boolean isGeneratingBlock() {
    if (Args.getInstance().isWitness()) {
      return witnessController.isGeneratingBlock();
    }
    return false;
  }

  private static class ValidateSignTask implements Callable<Boolean> {

    private TransactionCapsule trx;
    private CountDownLatch countDownLatch;

    ValidateSignTask(TransactionCapsule trx, CountDownLatch countDownLatch) {
      this.trx = trx;
      this.countDownLatch = countDownLatch;
    }

    @Override
    public Boolean call() throws ValidateSignatureException {
      try {
        trx.validateSignature();
      } catch (ValidateSignatureException e) {
        throw e;
      } finally {
        countDownLatch.countDown();
      }
      return true;
    }
  }

  public synchronized void preValidateTransactionSign(BlockCapsule block)
      throws InterruptedException, ValidateSignatureException {
    logger.info("PreValidate Transaction Sign, size:" + block.getTransactions().size()
        + ",block num:" + block.getNum());
    int transSize = block.getTransactions().size();
    CountDownLatch countDownLatch = new CountDownLatch(transSize);
    List<Future<Boolean>> futures = new ArrayList<>(transSize);

    for (TransactionCapsule transaction : block.getTransactions()) {
      Future<Boolean> future = validateSignService
          .submit(new ValidateSignTask(transaction, countDownLatch));
      futures.add(future);
    }
    countDownLatch.await();

    for (Future<Boolean> future : futures) {
      try {
        future.get();
      } catch (ExecutionException e) {
        throw new ValidateSignatureException(e.getCause().getMessage());
      }
    }
  }

  public int rePush(TransactionCapsule tx, int index) {

    try {
      if (transactionStore.get(tx.getTransactionId().getBytes()) != null) {
        return index;
      }
    } catch (BadItemException e) {
      // do nothing
    }

    try {
      this.pushTransactions(tx, index);
      index += 1;
    } catch (ValidateSignatureException e) {
      logger.debug(e.getMessage(), e);
    } catch (ContractValidateException e) {
      logger.debug(e.getMessage(), e);
    } catch (ContractExeException e) {
      logger.debug(e.getMessage(), e);
    } catch (AccountResourceInsufficientException e) {
      logger.debug(e.getMessage(), e);
    } catch (DupTransactionException e) {
      logger.debug("pending manager: dup trans", e);
    } catch (TaposException e) {
      logger.debug("pending manager: tapos exception", e);
    } catch (TooBigTransactionException e) {
      logger.debug("too big transaction");
    } catch (ReceiptException e) {
      logger.info("Receipt exception," + e.getMessage());
    } catch (TransactionExpirationException e) {
      logger.debug("expiration transaction");
    } catch (TransactionTraceException e) {
      logger.debug("transactionTrace transaction");
    } catch (OutOfSlotTimeException e) {
      logger.debug("outOfSlotTime transaction");
    }

    return index;
  }


}<|MERGE_RESOLUTION|>--- conflicted
+++ resolved
@@ -754,7 +754,6 @@
       UnLinkedBlockException, ValidateScheduleException, AccountResourceInsufficientException,
       TaposException, TooBigTransactionException, DupTransactionException, TransactionExpirationException,
       BadNumberBlockException, BadBlockException, NonCommonBlockException, ReceiptException, TransactionTraceException, OutOfSlotTimeException {
-
     try (PendingManager pm = new PendingManager(this)) {
 
       if (!block.generatedByMyself) {
@@ -1096,13 +1095,9 @@
       try (ISession tmpSeesion = revokingStore.buildSession()) {
         long jack_tx_start = System.nanoTime() / 1000000;
         processTransaction(trx, null);
-<<<<<<< HEAD
-        // trx.resetResult();
-=======
         logger.error("in generateBlock one tx consume: {} ms",
             System.nanoTime() / 1000000 - jack_tx_start);
 //        trx.resetResult();
->>>>>>> c38ca473
         tmpSeesion.merge();
         // push into block
         blockCapsule.addTransaction(trx);
@@ -1237,17 +1232,13 @@
     long jack_processblock_start = System.nanoTime() / 1000000;
 
     for (TransactionCapsule transactionCapsule : block.getTransactions()) {
+      long jack_processblock_one_tx_start = System.nanoTime() / 1000000;
       if (block.generatedByMyself) {
-
-        long jack_processblock_one_tx_start = System.nanoTime() / 1000000;
-
         transactionCapsule.setVerified(true);
-
-        logger.error("in processblock one tx consume: {} ms",
-            System.nanoTime() / 1000000 - jack_processblock_one_tx_start);
-
       }
       processTransaction(transactionCapsule, block.getInstance());
+      logger.error("in processblock one tx consume: {} ms",
+          System.nanoTime() / 1000000 - jack_processblock_one_tx_start);
     }
 
     boolean needMaint = needMaintenance(block.getTimeStamp());
