--- conflicted
+++ resolved
@@ -126,14 +126,9 @@
   @Autowired
   private ContractStore contractStore;
   @Autowired
-<<<<<<< HEAD
-  private StorageStore storageStore;
-  @Autowired
   private DelegatedResourceStore delegatedResourceStore;
-=======
   @Getter
   private StorageRowStore storageRowStore;
->>>>>>> f02a0a94
 
   // for network
   @Autowired
@@ -202,17 +197,11 @@
     this.witnessScheduleStore = witnessScheduleStore;
   }
 
-<<<<<<< HEAD
-  public StorageStore getStorageStore() {
-    return storageStore;
-  }
 
   public DelegatedResourceStore getDelegatedResourceStore() {
     return delegatedResourceStore;
   }
 
-=======
->>>>>>> f02a0a94
   public CodeStore getCodeStore() {
     return codeStore;
   }
@@ -1398,11 +1387,6 @@
     closeOneStore(transactionStore);
     closeOneStore(codeStore);
     closeOneStore(contractStore);
-<<<<<<< HEAD
-    closeOneStore(storageStore);
-    closeOneStore(delegatedResourceStore);
-    System.err.println("******** end to close db ********");
-=======
     closeOneStore(storageRowStore);
     closeOneStore(exchangeStore);
     closeOneStore(peersStore);
@@ -1410,8 +1394,8 @@
     closeOneStore(recentBlockStore);
     closeOneStore(transactionHistoryStore);
     closeOneStore(votesStore);
+    closeOneStore(delegatedResourceStore);
     logger.info("******** end to close db ********");
->>>>>>> f02a0a94
   }
 
   private void closeOneStore(ITronChainBase database) {
