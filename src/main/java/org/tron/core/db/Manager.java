package org.tron.core.db;

import static org.tron.core.config.Parameter.ChainConstant.SOLIDIFIED_THRESHOLD;
import static org.tron.core.config.Parameter.ChainConstant.WITNESS_PAY_PER_BLOCK;
import static org.tron.protos.Protocol.Transaction.Contract.ContractType.TransferAssetContract;
import static org.tron.protos.Protocol.Transaction.Contract.ContractType.TransferContract;

import com.carrotsearch.sizeof.RamUsageEstimator;
import com.google.protobuf.ByteString;
import java.util.ArrayList;
import java.util.Collections;
import java.util.Iterator;
import java.util.LinkedList;
import java.util.List;
import java.util.Set;
import java.util.stream.Collectors;
import javafx.util.Pair;
import lombok.Getter;
import lombok.Setter;
import lombok.extern.slf4j.Slf4j;
import org.apache.commons.collections4.CollectionUtils;
import org.apache.commons.lang3.ArrayUtils;
import org.springframework.beans.factory.annotation.Autowired;
import org.springframework.stereotype.Component;
import org.tron.common.crypto.ECKey;
import org.tron.common.overlay.discover.Node;
import org.tron.common.utils.ByteArray;
import org.tron.common.utils.DialogOptional;
import org.tron.common.utils.Sha256Hash;
import org.tron.common.utils.StringUtil;
import org.tron.common.utils.Time;
import org.tron.core.actuator.Actuator;
import org.tron.core.actuator.ActuatorFactory;
import org.tron.core.capsule.AccountCapsule;
import org.tron.core.capsule.BlockCapsule;
import org.tron.core.capsule.BlockCapsule.BlockId;
import org.tron.core.capsule.BytesCapsule;
import org.tron.core.capsule.TransactionCapsule;
import org.tron.core.capsule.TransactionResultCapsule;
import org.tron.core.capsule.WitnessCapsule;
import org.tron.core.capsule.utils.BlockUtil;
import org.tron.core.config.args.Args;
import org.tron.core.config.args.GenesisBlock;
import org.tron.core.db.AbstractRevokingStore.Dialog;
import org.tron.core.exception.BadItemException;
import org.tron.core.exception.BalanceInsufficientException;
import org.tron.core.exception.ContractExeException;
import org.tron.core.exception.ContractValidateException;
import org.tron.core.exception.HeaderNotFound;
import org.tron.core.exception.HighFreqException;
import org.tron.core.exception.ItemNotFoundException;
import org.tron.core.exception.RevokingStoreIllegalStateException;
import org.tron.core.exception.UnLinkedBlockException;
import org.tron.core.exception.ValidateScheduleException;
import org.tron.core.exception.ValidateSignatureException;
import org.tron.core.witness.WitnessController;
import org.tron.protos.Protocol.AccountType;
import org.tron.protos.Protocol.Transaction;

@Slf4j
@Component
public class Manager {

  private static final long BLOCK_INTERVAL_SEC = 1;
  public static final int MAX_ACTIVE_WITNESS_NUM = 21;
  private static final long TRXS_SIZE = 2_000_000; // < 2MiB
  public static final long LOOP_INTERVAL = 5000L; // ms,produce block period, must be divisible by 60. millisecond


  // db store
  private AccountStore accountStore;
  private TransactionStore transactionStore;
  private BlockStore blockStore;
  private UtxoStore utxoStore;
  private WitnessStore witnessStore;
  private AssetIssueStore assetIssueStore;
  private DynamicPropertiesStore dynamicPropertiesStore;
  private BlockIndexStore blockIndexStore;
  private WitnessScheduleStore witnessScheduleStore;

  @Autowired
  private PeersStore peersStore;
  private BlockCapsule genesisBlock;


  private KhaosDatabase khaosDb;
  private RevokingDatabase revokingStore;
  @Getter
  private DialogOptional dialog = DialogOptional.instance();

  @Getter
  @Setter
  private boolean isSyncMode;

  @Getter
  @Setter
  private String netType;

  @Getter
  @Setter
  private WitnessController witnessController;


  public WitnessStore getWitnessStore() {
    return this.witnessStore;
  }

  private void setWitnessStore(final WitnessStore witnessStore) {
    this.witnessStore = witnessStore;
  }

  public DynamicPropertiesStore getDynamicPropertiesStore() {
    return this.dynamicPropertiesStore;
  }

  public void setDynamicPropertiesStore(final DynamicPropertiesStore dynamicPropertiesStore) {
    this.dynamicPropertiesStore = dynamicPropertiesStore;
  }

  public WitnessScheduleStore getWitnessScheduleStore() {
    return this.witnessScheduleStore;
  }

  public void setWitnessScheduleStore(final WitnessScheduleStore witnessScheduleStore) {
    this.witnessScheduleStore = witnessScheduleStore;
  }

  public List<TransactionCapsule> getPendingTransactions() {
    return this.pendingTransactions;
  }

  public List<TransactionCapsule> getPoppedTransactions() {
    return this.popedTransactions;
  }


  // transactions cache
  private List<TransactionCapsule> pendingTransactions;

  // transactions popped
  private List<TransactionCapsule> popedTransactions = new ArrayList<>();


  //for test only
  public List<ByteString> getWitnesses() {
    return witnessController.getActiveWitnesses();
  }

  //for test only
  public void addWitness(final ByteString address) {
    List<ByteString> witnessAddresses = witnessController.getActiveWitnesses();
    witnessAddresses.add(address);
    witnessController.setActiveWitnesses(witnessAddresses);
  }

  public BlockCapsule getHead() throws HeaderNotFound {
    try {
      return getBlockStore().get(getDynamicPropertiesStore().getLatestBlockHeaderHash().getBytes());
    } catch (ItemNotFoundException e) {
      logger.info(e.getMessage());
      throw new HeaderNotFound(e.getMessage());
    } catch (BadItemException e) {
      throw new HeaderNotFound(e.getMessage());
    }
  }


  public BlockId getHeadBlockId() {
    return new BlockId(getDynamicPropertiesStore().getLatestBlockHeaderHash(),
        getDynamicPropertiesStore().getLatestBlockHeaderNumber());
  }


  public long getHeadBlockNum() {
    return getDynamicPropertiesStore().getLatestBlockHeaderNumber();
  }


  public long getHeadBlockTimeStamp() {
    return getDynamicPropertiesStore().getLatestBlockHeaderTimestamp();
  }

  public PeersStore getPeersStore() {
    return peersStore;
  }

  public void setPeersStore(PeersStore peersStore) {
    this.peersStore = peersStore;
  }

  public Node getHomeNode() {
    final Args args = Args.getInstance();
    Set<Node> nodes = this.peersStore.get("home".getBytes());
    if (nodes.size() > 0) {
      return nodes.stream().findFirst().get();
    } else {
      Node node = new Node(new ECKey().getNodeId(), args.getNodeExternalIp(),
          args.getNodeListenPort());
      nodes.add(node);
      this.peersStore.put("home".getBytes(), nodes);
      return node;
    }
  }

  public void clearAndWriteNeighbours(Set<Node> nodes) {
    this.peersStore.put("neighbours".getBytes(), nodes);
  }

  public Set<Node> readNeighbours() {
    return this.peersStore.get("neighbours".getBytes());
  }

  public void destory() {
    AccountStore.destroy();
    TransactionStore.destroy();
    BlockStore.destroy();
    WitnessStore.destory();
    AssetIssueStore.destroy();
    DynamicPropertiesStore.destroy();
    WitnessScheduleStore.destroy();
    BlockIndexStore.destroy();
  }

  /**
   * all db should be init here.
   */
  public void init() {
    this.setAccountStore(AccountStore.create("account"));
    this.setTransactionStore(TransactionStore.create("trans"));
    this.setBlockStore(BlockStore.create("block"));
    this.setUtxoStore(UtxoStore.create("utxo"));
    this.setWitnessStore(WitnessStore.create("witness"));
    this.setAssetIssueStore(AssetIssueStore.create("asset-issue"));
    this.setDynamicPropertiesStore(DynamicPropertiesStore.create("properties"));
    this.setWitnessScheduleStore(WitnessScheduleStore.create("witness_schedule"));
    this.setWitnessController(WitnessController.createInstance(this));
    this.setBlockIndexStore(BlockIndexStore.create("block-index"));
    revokingStore = RevokingStore.getInstance();
    revokingStore.enable();
    this.khaosDb = new KhaosDatabase("block" + "_KDB");
    this.pendingTransactions = new ArrayList<>();
    this.initGenesis();
<<<<<<< HEAD
    this.witnessController.initWits();
    try {
      this.khaosDb.start(getBlockById(getDynamicPropertiesStore().getLatestBlockHeaderHash()));
    } catch (ItemNotFoundException e) {
      logger.error("Can not find Dynamic highest block from DB! \nnumber={} \nhash={}",
          getDynamicPropertiesStore().getLatestBlockHeaderNumber(),
          getDynamicPropertiesStore().getLatestBlockHeaderHash());
      logger.error("Please delete database directory({}) and restart",
          Args.getInstance().getOutputDirectory());
      System.exit(1);
    } catch (BadItemException e) {
      e.printStackTrace();
      logger.error("DB data broken!");
      logger.error("Please delete database directory({}) and restart",
          Args.getInstance().getOutputDirectory());
      System.exit(1);
    }
=======
>>>>>>> 62bac4bb
    revokingStore.enable();
  }

  public BlockId getGenesisBlockId() {
    return this.genesisBlock.getBlockId();
  }

  public BlockCapsule getGenesisBlock() {
    return genesisBlock;
  }


  /**
   * init genesis block.
   */
  public void initGenesis() {
    this.genesisBlock = BlockUtil.newGenesisBlockCapsule();
    if (this.containBlock(this.genesisBlock.getBlockId())) {
      Args.getInstance().setChainId(this.genesisBlock.getBlockId().toString());
    } else {
      if (this.hasBlocks()) {
        logger.error("genesis block modify, please delete database directory({}) and restart",
            Args.getInstance().getOutputDirectory());
        System.exit(1);
      } else {
        logger.info("create genesis block");
        Args.getInstance().setChainId(this.genesisBlock.getBlockId().toString());
        //this.pushBlock(this.genesisBlock);
        blockStore.put(this.genesisBlock.getBlockId().getBytes(), this.genesisBlock);
        this.blockIndexStore.put(ByteArray.fromLong(this.genesisBlock.getNum()),
            new BytesCapsule(this.genesisBlock.getBlockId().getBytes()));

        logger.info("save block: " + this.genesisBlock);
        // init DynamicPropertiesStore
        this.dynamicPropertiesStore.saveLatestBlockHeaderNumber(0);
        this.dynamicPropertiesStore.saveLatestBlockHeaderHash(
            this.genesisBlock.getBlockId().getByteString());
        this.dynamicPropertiesStore.saveLatestBlockHeaderTimestamp(
            this.genesisBlock.getTimeStamp());
        this.initAccount();
        this.initWitness();
        this.witnessController.initWits();
        this.khaosDb.start(genesisBlock);
      }
    }
  }

  /**
   * save account into database.
   */
  public void initAccount() {
    final Args args = Args.getInstance();
    final GenesisBlock genesisBlockArg = args.getGenesisBlock();
    genesisBlockArg.getAssets().forEach(account -> {
      account.setAccountType("Normal");//to be set in conf
      final AccountCapsule accountCapsule = new AccountCapsule(account.getAccountName(),
          ByteString.copyFrom(account.getAddress()),
          account.getAccountType(),
          account.getBalance());
      this.accountStore.put(account.getAddress(), accountCapsule);
    });
  }

  /**
   * save witnesses into database.
   */
  private void initWitness() {
    final Args args = Args.getInstance();
    final GenesisBlock genesisBlockArg = args.getGenesisBlock();
    genesisBlockArg.getWitnesses().forEach(key -> {
      byte[] keyAddress = key.getAddress();
      ByteString address = ByteString.copyFrom(keyAddress);

      if (!this.accountStore.has(keyAddress)) {
        final AccountCapsule accountCapsule = new AccountCapsule(
            ByteString.EMPTY, address, AccountType.AssetIssue, 0L);
        this.accountStore.put(keyAddress, accountCapsule);
      }

      final WitnessCapsule witnessCapsule = new WitnessCapsule(
          address, key.getVoteCount(), key.getUrl());
      witnessCapsule.setIsJobs(true);
      this.witnessStore.put(keyAddress, witnessCapsule);
    });

  }

  public AccountStore getAccountStore() {
    return this.accountStore;
  }

  /**
   * judge balance.
   */
  public void adjustBalance(byte[] accountAddress, long amount)
      throws BalanceInsufficientException {
    AccountCapsule account = getAccountStore().get(accountAddress);
    long balance = account.getBalance();
    if (amount == 0) {
      return;
    }

    if (amount < 0 && balance < -amount) {
      throw new BalanceInsufficientException(accountAddress + " Insufficient");
    }
    account.setBalance(balance + amount);
    this.getAccountStore().put(account.getAddress().toByteArray(), account);
  }


  /**
   * push transaction into db.
   */
  public synchronized boolean pushTransactions(final TransactionCapsule trx)
      throws ValidateSignatureException, ContractValidateException,
      ContractExeException, HighFreqException {
    logger.info("push transaction");
    if (!trx.validateSignature()) {
      throw new ValidateSignatureException("trans sig validate failed");
    }

    validateFreq(trx);

    if (!dialog.valid()) {
      dialog.setValue(revokingStore.buildDialog());
    }

    try (
        RevokingStore.Dialog tmpDialog = revokingStore.buildDialog()) {
      processTransaction(trx);
      pendingTransactions.add(trx);

      tmpDialog.merge();
    } catch (RevokingStoreIllegalStateException e) {
      logger.debug(e.getMessage(), e);
    }
    return true;
  }

  void validateFreq(TransactionCapsule trx) throws HighFreqException {
    List<org.tron.protos.Protocol.Transaction.Contract> contracts = trx.getInstance().getRawData()
        .getContractList();
    for (Transaction.Contract contract : contracts) {
      if (contract.getType() == TransferContract
          || contract.getType() == TransferAssetContract) {
        byte[] address = TransactionCapsule.getOwner(contract);
        AccountCapsule accountCapsule = this.getAccountStore().get(address);
        long balacne = accountCapsule.getBalance();
        long latestOperationTime = accountCapsule.getLatestOperationTime();
        if (latestOperationTime != 0) {
          doValidateFreq(balacne, 0, latestOperationTime);
        } else {
          accountCapsule.setLatestOperationTime(Time.getCurrentMillis());
        }
      }
    }
  }

  void doValidateFreq(long balance, int transNumber, long latestOperationTime)
      throws HighFreqException {
    long now = Time.getCurrentMillis();
    // todo: avoid ddos, design more smoothly formula later.
    if (balance < 1000000 * 1000) {
      if (now - latestOperationTime < 5 * 60 * 1000) {
        throw new HighFreqException("try later");
      }
    }
  }

  /**
   * when switch fork need erase blocks on fork branch.
   */
  public void eraseBlock() throws BadItemException, ItemNotFoundException {
    dialog.reset();
    BlockCapsule oldHeadBlock = getBlockStore()
        .get(getDynamicPropertiesStore().getLatestBlockHeaderHash().getBytes());
    try {
      revokingStore.pop();
    } catch (RevokingStoreIllegalStateException e) {
      logger.debug(e.getMessage(), e);
    }
    logger.info("erase block:" + oldHeadBlock);
    khaosDb.pop();
    popedTransactions.addAll(oldHeadBlock.getTransactions());
  }

  private void applyBlock(BlockCapsule block)
      throws ContractValidateException, ContractExeException, ValidateSignatureException {
    processBlock(block);
    this.blockStore.put(block.getBlockId().getBytes(), block);
    this.blockIndexStore
        .put(ByteArray.fromLong(block.getNum()),
            new BytesCapsule(block.getBlockId().getBytes()));
  }

  private void switchFork(BlockCapsule newHead) {
    Pair<LinkedList<BlockCapsule>, LinkedList<BlockCapsule>> binaryTree = khaosDb
        .getBranch(newHead.getBlockId(), getDynamicPropertiesStore().getLatestBlockHeaderHash());

    if (CollectionUtils.isNotEmpty(binaryTree.getValue())) {
      while (!getDynamicPropertiesStore().getLatestBlockHeaderHash().equals(
          binaryTree.getValue().peekLast().getParentHash())) {
        try {
          eraseBlock();
        } catch (BadItemException e) {
          logger.info(e.getMessage());
        } catch (ItemNotFoundException e) {
          logger.info(e.getMessage());
        }
      }
    }

    if (CollectionUtils.isNotEmpty(binaryTree.getKey())) {
      LinkedList<BlockCapsule> branch = binaryTree.getKey();
      Collections.reverse(branch);
      branch.forEach(item -> {
        // todo  process the exception carefully later
        try (Dialog tmpDialog = revokingStore.buildDialog()) {
          applyBlock(item);
          tmpDialog.commit();
        } catch (ValidateSignatureException e) {
          logger.debug(e.getMessage(), e);
        } catch (ContractValidateException e) {
          logger.debug(e.getMessage(), e);
        } catch (ContractExeException e) {
          logger.debug(e.getMessage(), e);
        } catch (RevokingStoreIllegalStateException e) {
          logger.debug(e.getMessage(), e);
        }
      });
      return;
    }
  }

  //TODO: if error need to rollback.

  private synchronized void filterPendingTrx(List<TransactionCapsule> listTrx) {

  }


  /**
   * save a block.
   */
  public void pushBlock(final BlockCapsule block)
      throws ValidateSignatureException, ContractValidateException,
      ContractExeException, UnLinkedBlockException, ValidateScheduleException {

    try (PendingManager pm = new PendingManager(this)) {

      if (!block.generatedByMyself) {
        if (!block.validateSignature()) {
          logger.info("The siganature is not validated.");
          //TODO: throw exception here.
          return;
        }

        if (!block.calcMerkleRoot().equals(block.getMerkleRoot())) {
          logger.info("The merkler root doesn't match, Calc result is " + block.calcMerkleRoot()
              + " , the headers is " + block.getMerkleRoot());
          // TODO:throw exception here.
          return;
        }
      }

      // checkWitness
      if (!witnessController.validateWitnessSchedule(block)) {
        throw new ValidateScheduleException("validateWitnessSchedule error");
      }

      BlockCapsule newBlock = this.khaosDb.push(block);
      //DB don't need lower block
      if (getDynamicPropertiesStore().getLatestBlockHeaderHash() == null) {
        if (newBlock.getNum() != 0) {
          return;
        }
      } else {
        if (newBlock.getNum() <= getDynamicPropertiesStore().getLatestBlockHeaderNumber()) {
          return;
        }
        //switch fork
        if (!newBlock.getParentHash()
            .equals(getDynamicPropertiesStore().getLatestBlockHeaderHash())) {
          logger.warn("switch fork! new head num = {}, blockid = {}", newBlock.getNum(),
              newBlock.getBlockId());

          logger.error("******** before switchFork ******* push block: " + block
              + ", new block:" + newBlock
              + ", dynamic head num: " + dynamicPropertiesStore.getLatestBlockHeaderNumber()
              + ", dynamic head hash: " + dynamicPropertiesStore.getLatestBlockHeaderHash()
              + ", dynamic head timestamp: " + dynamicPropertiesStore
              .getLatestBlockHeaderTimestamp()
              + ", khaosDb head: " + khaosDb.getHead()
              + ", khaosDb miniStore size: " + khaosDb.getMiniStore().size()
              + ", khaosDb unlinkMiniStore size: " + khaosDb.getMiniUnlinkedStore().size()
          );

          switchFork(newBlock);
          logger.info("save block: " + newBlock);

          logger.error("******** after switchFork ******* push block: " + block
              + ", new block:" + newBlock
              + ", dynamic head num: " + dynamicPropertiesStore.getLatestBlockHeaderNumber()
              + ", dynamic head hash: " + dynamicPropertiesStore.getLatestBlockHeaderHash()
              + ", dynamic head timestamp: " + dynamicPropertiesStore
              .getLatestBlockHeaderTimestamp()
              + ", khaosDb head: " + khaosDb.getHead()
              + ", khaosDb miniStore size: " + khaosDb.getMiniStore().size()
              + ", khaosDb unlinkMiniStore size: " + khaosDb.getMiniUnlinkedStore().size()
          );

          return;
        }
        try (Dialog tmpDialog = revokingStore.buildDialog()) {
<<<<<<< HEAD
          this.processBlock(newBlock);
          blockStore.put(block.getBlockId().getBytes(), block);
          this.blockIndexStore
              .put(ByteArray.fromLong(block.getNum()),
                  new BytesCapsule(block.getBlockId().getBytes()));
=======
          applyBlock(newBlock);
>>>>>>> 62bac4bb
          tmpDialog.commit();
        } catch (RevokingStoreIllegalStateException e) {
          logger.debug(e.getMessage(), e);
        }
      }
      logger.info("save block: " + newBlock);
    }
  }

  public void updateDynamicProperties(BlockCapsule block) {
    long slot = 1;
    if (block.getNum() != 1) {
      slot = witnessController.getSlotAtTime(block.getTimeStamp());
    }
    for (int i = 1; i < slot; ++i) {
      if (!witnessController.getScheduledWitness(i).equals(block.getWitnessAddress())) {
        WitnessCapsule w = this.witnessStore
            .get(StringUtil.createDbKey(witnessController.getScheduledWitness(i)));
        w.setTotalMissed(w.getTotalMissed() + 1);
        this.witnessStore.put(w.createDbKey(), w);
        logger.info("{} miss a block. totalMissed = {}",
            w.createReadableString(), w.getTotalMissed());
      }
      this.dynamicPropertiesStore.applyBlock(false);
    }
    this.dynamicPropertiesStore.applyBlock(true);

    if (slot <= 0) {
      logger.warn("missedBlocks [" + slot + "] is illegal");
    }

    logger.info("update head, num = {}", block.getNum());
    this.dynamicPropertiesStore
        .saveLatestBlockHeaderHash(block.getBlockId().getByteString());
    this.dynamicPropertiesStore.saveLatestBlockHeaderNumber(block.getNum());
    this.dynamicPropertiesStore.saveLatestBlockHeaderTimestamp(block.getTimeStamp());
  }

  /**
   * Get the fork branch.
   */
  public LinkedList<BlockId> getBlockChainHashesOnFork(final BlockId forkBlockHash) {
    final Pair<LinkedList<BlockCapsule>, LinkedList<BlockCapsule>> branch =
        this.khaosDb.getBranch(
            getDynamicPropertiesStore().getLatestBlockHeaderHash(),
            forkBlockHash);
    return branch.getValue().stream()
        .map(blockCapsule -> blockCapsule.getBlockId())
        .collect(Collectors.toCollection(LinkedList::new));
  }

  /**
   * judge id.
   *
   * @param blockHash blockHash
   */
  public boolean containBlock(final Sha256Hash blockHash) {
    try {
      return this.khaosDb.containBlock(blockHash)
          || blockStore.get(blockHash.getBytes()) != null;
    } catch (ItemNotFoundException e) {
      return false;
    } catch (BadItemException e) {
      return false;
    }

  }

  public boolean containBlockInMainChain(BlockId blockId) {
    try {
      return blockStore.get(blockId.getBytes()) != null;
    } catch (ItemNotFoundException e) {
      return false;
    } catch (BadItemException e) {
      return false;
    }
  }

  public void setBlockReference(TransactionCapsule trans) {
    byte[] headHash = getDynamicPropertiesStore().getLatestBlockHeaderHash().getBytes();
    long headNum = getDynamicPropertiesStore().getLatestBlockHeaderNumber();
    trans.setReference(headNum, headHash);
  }

  /**
   * Get a BlockCapsule by id.
   */

  public BlockCapsule getBlockById(final Sha256Hash hash)
      throws BadItemException, ItemNotFoundException {
    return this.khaosDb.containBlock(hash) ? this.khaosDb.getBlock(hash)
        : blockStore.get(hash.getBytes());
  }

  /**
   * Delete a block.
   */
  @Deprecated
  public void deleteBlock(final Sha256Hash blockHash)
      throws BadItemException, ItemNotFoundException {
    final BlockCapsule block = this.getBlockById(blockHash);
    this.khaosDb.removeBlk(blockHash);
    blockStore.delete(blockHash.getBytes());
  }

  /**
   * judge has blocks.
   */
  public boolean hasBlocks() {
    return blockStore.dbSource.allKeys().size() > 0 || this.khaosDb.hasData();
  }

  /**
   * Process transaction.
   */
  public boolean processTransaction(final TransactionCapsule trxCap)
      throws ValidateSignatureException, ContractValidateException, ContractExeException {

    TransactionResultCapsule transRet;
    if (trxCap == null || !trxCap.validateSignature()) {
      return false;
    }
    final List<Actuator> actuatorList = ActuatorFactory.createActuator(trxCap, this);
    TransactionResultCapsule ret = new TransactionResultCapsule();

    for (Actuator act : actuatorList) {

      act.validate();
      act.execute(ret);
      trxCap.setResult(ret);
    }
    transactionStore.put(trxCap.getTransactionId().getBytes(), trxCap);
    return true;
  }

  /**
   * Get the block id from the number.
   */
  public BlockId getBlockIdByNum(final long num)
      throws BadItemException, ItemNotFoundException {
    final byte[] hash = this.blockIndexStore.get(ByteArray.fromLong(num)).getData();
    return ArrayUtils.isEmpty(hash)
        ? this.genesisBlock.getBlockId()
        : new BlockId(Sha256Hash.wrap(hash), num);
  }

  /**
   * Get number of block by the block id.
   */
  public long getBlockNumById(final Sha256Hash hash)
      throws BadItemException, ItemNotFoundException {

    if (this.khaosDb.containBlock(hash)) {
      return this.khaosDb.getBlock(hash).getNum();
    }
    return blockStore.get(hash.getBytes()).getNum();
  }

  /**
   * Generate a block.
   */
  public synchronized BlockCapsule generateBlock(final WitnessCapsule witnessCapsule,
      final long when, final byte[] privateKey)
      throws ValidateSignatureException, ContractValidateException,
      ContractExeException, UnLinkedBlockException, ValidateScheduleException {

    final long timestamp = this.dynamicPropertiesStore.getLatestBlockHeaderTimestamp();
    final long number = this.dynamicPropertiesStore.getLatestBlockHeaderNumber();
    final Sha256Hash preHash = this.dynamicPropertiesStore.getLatestBlockHeaderHash();

    // judge create block time
    if (when < timestamp) {
      throw new IllegalArgumentException("generate block timestamp is invalid.");
    }

    long currentTrxSize = 0;
    long postponedTrxCount = 0;

    final BlockCapsule blockCapsule = new BlockCapsule(number + 1, preHash, when,
        witnessCapsule.getAddress());

    dialog.reset();
    dialog.setValue(revokingStore.buildDialog());

    Iterator iterator = pendingTransactions.iterator();
    while (iterator.hasNext()) {
      TransactionCapsule trx = (TransactionCapsule) iterator.next();
      currentTrxSize += RamUsageEstimator.sizeOf(trx);
      // judge block size
      if (currentTrxSize > TRXS_SIZE) {
        postponedTrxCount++;
        continue;
      }
      // apply transaction
      try (Dialog tmpDialog = revokingStore.buildDialog()) {
        processTransaction(trx);
        tmpDialog.merge();
        // push into block
        blockCapsule.addTransaction(trx);
        iterator.remove();
      } catch (ContractExeException e) {
        logger.info("contract not processed during execute");
        logger.debug(e.getMessage(), e);
      } catch (ContractValidateException e) {
        logger.info("contract not processed during validate");
        logger.debug(e.getMessage(), e);
      } catch (RevokingStoreIllegalStateException e) {
        logger.debug(e.getMessage(), e);
      }
    }

    dialog.reset();

    if (postponedTrxCount > 0) {
      logger.info("{} transactions over the block size limit", postponedTrxCount);
    }

    logger.info(
        "postponedTrxCount[" + postponedTrxCount + "],TrxLeft[" + pendingTransactions.size() + "]");

    blockCapsule.setMerkleRoot();
    blockCapsule.sign(privateKey);
    blockCapsule.generatedByMyself = true;
    this.pushBlock(blockCapsule);
    return blockCapsule;
  }

  private void setAccountStore(final AccountStore accountStore) {
    this.accountStore = accountStore;
  }

  public TransactionStore getTransactionStore() {
    return this.transactionStore;
  }

  private void setTransactionStore(final TransactionStore transactionStore) {
    this.transactionStore = transactionStore;
  }

  public BlockStore getBlockStore() {
    return this.blockStore;
  }

  private void setBlockStore(final BlockStore blockStore) {
    this.blockStore = blockStore;
  }

  public UtxoStore getUtxoStore() {
    return this.utxoStore;
  }

  private void setUtxoStore(final UtxoStore utxoStore) {
    this.utxoStore = utxoStore;
  }

  /**
   * process block.
   */
  public void processBlock(BlockCapsule block)
      throws ValidateSignatureException, ContractValidateException, ContractExeException {
    // todo set revoking db max size.
    this.updateDynamicProperties(block);
    this.updateSignedWitness(block);
    this.updateLatestSolidifiedBlock();

    for (TransactionCapsule transactionCapsule : block.getTransactions()) {
      processTransaction(transactionCapsule);
    }

    boolean needMaint = needMaintenance(block.getTimeStamp());
    if (needMaint) {
      if (block.getNum() == 1) {
        this.dynamicPropertiesStore.updateNextMaintenanceTime(block.getTimeStamp());
      } else {
        this.processMaintenance(block);
      }
    }
    updateMaintenanceState(needMaint);
    witnessController.updateWitnessSchedule();
  }

  /**
   * update the latest solidified block.
   */
  public void updateLatestSolidifiedBlock() {
    List<Long> numbers = witnessController.getActiveWitnesses().stream()
        .map(address -> witnessController.getWitnesseByAddress(address).getLatestBlockNum())
        .sorted()
        .collect(Collectors.toList());

<<<<<<< HEAD
    long size = witnessController.getWitnesses().size();
    int solidifiedPosition = (int) (size * (1 - SOLIDIFIED_THRESHOLD));
=======
    long size = witnessController.getActiveWitnesses().size();
    int solidifiedPosition = (int) (size * (1 - SOLIDIFIED_THRESHOLD)) - 1;
>>>>>>> 62bac4bb
    if (solidifiedPosition < 0) {
      logger.warn("updateLNodatestSolidifiedBlock error,solidifiedPosition:{},wits.size:{}",
          solidifiedPosition, size);
      return;
    }

    long latestSolidifiedBlockNum = numbers.get(solidifiedPosition);
<<<<<<< HEAD
    logger.info("update solid block, num = {}", latestSolidifiedBlockNum);
=======

    getDynamicPropertiesStore().saveLatestSolidifiedBlockNum(latestSolidifiedBlockNum);
    ((AbstractRevokingStore) revokingStore).setMaxSize((int) (
        dynamicPropertiesStore.getLatestBlockHeaderNumber()
            - dynamicPropertiesStore.getLatestSolidifiedBlockNum() + 1)
    );
>>>>>>> 62bac4bb
  }

  public long getSyncBeginNumber() {
    logger.info("headNumber:" + dynamicPropertiesStore.getLatestBlockHeaderNumber());
    logger.info("syncBeginNumber:" + (dynamicPropertiesStore.getLatestBlockHeaderNumber() - revokingStore.size()));
    logger.info("solidBlockNumber:" + dynamicPropertiesStore.getLatestSolidifiedBlockNum());
    return dynamicPropertiesStore.getLatestBlockHeaderNumber() - revokingStore.size();
  }

  /**
   * Determine if the current time is maintenance time.
   */
  public boolean needMaintenance(long blockTime) {
    return this.dynamicPropertiesStore.getNextMaintenanceTime().getMillis() <= blockTime;
  }

  /**
   * Perform maintenance.
   */
  private void processMaintenance(BlockCapsule block) {
    witnessController.updateWitness();
    this.dynamicPropertiesStore.updateNextMaintenanceTime(block.getTimeStamp());
  }

  /**
   * @param block the block update signed witness.  set witness who signed block the 1. the latest
   * block num 2. pay the trx to witness. 3. the latest slot num.
   */

  public void updateSignedWitness(BlockCapsule block) {
    //TODO: add verification
    WitnessCapsule witnessCapsule = witnessStore
        .get(block.getInstance().getBlockHeader().getRawData().getWitnessAddress().toByteArray());
    witnessCapsule.setTotalProduced(witnessCapsule.getTotalProduced() + 1);
    witnessCapsule.setLatestBlockNum(block.getNum());
    witnessCapsule.setLatestSlotNum(witnessController.getAbSlotAtTime(block.getTimeStamp()));

    //Update memory witness status
    WitnessCapsule wit = witnessController.getWitnesseByAddress(block.getWitnessAddress());
    if (wit != null) {
      wit.setTotalProduced(witnessCapsule.getTotalProduced() + 1);
      wit.setLatestBlockNum(block.getNum());
      wit.setLatestSlotNum(witnessController.getAbSlotAtTime(block.getTimeStamp()));
    }

    this.getWitnessStore().put(witnessCapsule.getAddress().toByteArray(), witnessCapsule);

    AccountCapsule sun = accountStore.getSun();
    try {
      adjustBalance(sun.getAddress().toByteArray(), -WITNESS_PAY_PER_BLOCK);
    } catch (BalanceInsufficientException e) {
      logger.debug(e.getMessage(), e);
    }
    try {
      adjustBalance(witnessCapsule.getAddress().toByteArray(), WITNESS_PAY_PER_BLOCK);
    } catch (BalanceInsufficientException e) {
      logger.debug(e.getMessage(), e);
    }

    logger.debug("updateSignedWitness. witness address:{}, blockNum:{}, totalProduced:{}",
        witnessCapsule.createReadableString(), block.getNum(), witnessCapsule.getTotalProduced());

  }

  public void updateMaintenanceState(boolean needMaint) {
    if (needMaint) {
      getDynamicPropertiesStore().saveStateFlag(1);
    } else {
      getDynamicPropertiesStore().saveStateFlag(0);
    }
  }

  public boolean lastHeadBlockIsMaintenance() {
    return getDynamicPropertiesStore().getStateFlag() == 1;
  }

  // To be added
  public long getSkipSlotInMaintenance() {
    return getDynamicPropertiesStore().getMaintenanceSkipSlots();
  }

  public AssetIssueStore getAssetIssueStore() {
    return assetIssueStore;
  }

  public void setAssetIssueStore(AssetIssueStore assetIssueStore) {
    this.assetIssueStore = assetIssueStore;
  }

  public void setBlockIndexStore(BlockIndexStore indexStore) {
    this.blockIndexStore = indexStore;
  }
}<|MERGE_RESOLUTION|>--- conflicted
+++ resolved
@@ -240,7 +240,6 @@
     this.khaosDb = new KhaosDatabase("block" + "_KDB");
     this.pendingTransactions = new ArrayList<>();
     this.initGenesis();
-<<<<<<< HEAD
     this.witnessController.initWits();
     try {
       this.khaosDb.start(getBlockById(getDynamicPropertiesStore().getLatestBlockHeaderHash()));
@@ -258,8 +257,6 @@
           Args.getInstance().getOutputDirectory());
       System.exit(1);
     }
-=======
->>>>>>> 62bac4bb
     revokingStore.enable();
   }
 
@@ -574,15 +571,7 @@
           return;
         }
         try (Dialog tmpDialog = revokingStore.buildDialog()) {
-<<<<<<< HEAD
-          this.processBlock(newBlock);
-          blockStore.put(block.getBlockId().getBytes(), block);
-          this.blockIndexStore
-              .put(ByteArray.fromLong(block.getNum()),
-                  new BytesCapsule(block.getBlockId().getBytes()));
-=======
           applyBlock(newBlock);
->>>>>>> 62bac4bb
           tmpDialog.commit();
         } catch (RevokingStoreIllegalStateException e) {
           logger.debug(e.getMessage(), e);
@@ -873,13 +862,8 @@
         .sorted()
         .collect(Collectors.toList());
 
-<<<<<<< HEAD
-    long size = witnessController.getWitnesses().size();
+    long size = witnessController.getActiveWitnesses().size();
     int solidifiedPosition = (int) (size * (1 - SOLIDIFIED_THRESHOLD));
-=======
-    long size = witnessController.getActiveWitnesses().size();
-    int solidifiedPosition = (int) (size * (1 - SOLIDIFIED_THRESHOLD)) - 1;
->>>>>>> 62bac4bb
     if (solidifiedPosition < 0) {
       logger.warn("updateLNodatestSolidifiedBlock error,solidifiedPosition:{},wits.size:{}",
           solidifiedPosition, size);
@@ -887,16 +871,7 @@
     }
 
     long latestSolidifiedBlockNum = numbers.get(solidifiedPosition);
-<<<<<<< HEAD
     logger.info("update solid block, num = {}", latestSolidifiedBlockNum);
-=======
-
-    getDynamicPropertiesStore().saveLatestSolidifiedBlockNum(latestSolidifiedBlockNum);
-    ((AbstractRevokingStore) revokingStore).setMaxSize((int) (
-        dynamicPropertiesStore.getLatestBlockHeaderNumber()
-            - dynamicPropertiesStore.getLatestSolidifiedBlockNum() + 1)
-    );
->>>>>>> 62bac4bb
   }
 
   public long getSyncBeginNumber() {
