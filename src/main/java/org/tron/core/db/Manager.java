--- conflicted
+++ resolved
@@ -1038,10 +1038,6 @@
     DepositImpl deposit = DepositImpl.createRoot(this);
     Runtime runtime = new Runtime(trace, blockCap, deposit, new ProgramInvokeFactoryImpl());
     if (runtime.isCallConstant()) {
-<<<<<<< HEAD
-      // Fixme Wrong exception
-=======
->>>>>>> 89603ba9
       throw new VMIllegalException("cannot call constant method ");
     }
     // if (getDynamicPropertiesStore().supportVM()) {
