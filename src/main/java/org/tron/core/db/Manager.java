--- conflicted
+++ resolved
@@ -340,15 +340,9 @@
    * save a block.
    */
   public void pushBlock(final BlockCapsule block)
-<<<<<<< HEAD
       throws ValidateSignatureException, ContractValidateException, ContractExeException, UnLinkedBlockException {
-    this.khaosDb.push(block);
-=======
-      throws ValidateSignatureException, ContractValidateException, ContractExeException {
-
     boolean useKhaoDB = false;
     BlockCapsule newBlock = this.khaosDb.push(block);
->>>>>>> f4aca3d1
     //todo: check block's validity
     if (!block.generatedByMyself) {
       if (!block.validateSignature()) {
