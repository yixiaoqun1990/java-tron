--- conflicted
+++ resolved
@@ -26,11 +26,8 @@
 import org.springframework.stereotype.Component;
 import org.tron.common.crypto.ECKey;
 import org.tron.common.overlay.discover.Node;
-<<<<<<< HEAD
 import org.tron.common.utils.ByteArray;
-=======
 import org.tron.common.storage.leveldb.LevelDbDataSourceImpl;
->>>>>>> b7fa5ba0
 import org.tron.common.utils.DialogOptional;
 import org.tron.common.utils.Sha256Hash;
 import org.tron.common.utils.StringUtil;
@@ -488,29 +485,21 @@
 
   /** save a block. */
   public void pushBlock(final BlockCapsule block)
-<<<<<<< HEAD
       throws ValidateSignatureException, ContractValidateException,
       ContractExeException, UnLinkedBlockException, ValidateScheduleException {
     com.dianping.cat.message.Transaction catTransaction = Cat.newTransaction("Exec", "PushBlock");
     catTransaction.setStatus(com.dianping.cat.message.Transaction.SUCCESS);
     Cat.logMetricForCount("PushBlockTotalCount");
-=======
-      throws ValidateSignatureException, ContractValidateException, ContractExeException,
-          UnLinkedBlockException, ValidateScheduleException {
->>>>>>> b7fa5ba0
 
     try (PendingManager pm = new PendingManager(this)) {
 
       if (!block.generatedByMyself) {
         if (!block.validateSignature()) {
           logger.info("The siganature is not validated.");
-<<<<<<< HEAD
           //TODO: throw exception here.
           catTransaction.setStatus(CatTransactionStatus.VALIDATE_SIGANATURE);
           Cat.logEvent("Error", CatTransactionStatus.VALIDATE_SIGANATURE);
-=======
           // TODO: throw exception here.
->>>>>>> b7fa5ba0
           return;
         }
 
