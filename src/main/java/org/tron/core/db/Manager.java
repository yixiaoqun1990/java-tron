--- conflicted
+++ resolved
@@ -515,18 +515,12 @@
   }
 
   /** save a block. */
-<<<<<<< HEAD
   public void pushBlock(final BlockCapsule block)
       throws ValidateSignatureException, ContractValidateException,
       ContractExeException, UnLinkedBlockException, ValidateScheduleException {
     com.dianping.cat.message.Transaction catTransaction = Cat.newTransaction("Exec", "PushBlock");
     catTransaction.setStatus(com.dianping.cat.message.Transaction.SUCCESS);
     Cat.logMetricForCount("PushBlockTotalCount");
-=======
-  public synchronized void pushBlock(final BlockCapsule block)
-      throws ValidateSignatureException, ContractValidateException, ContractExeException,
-      UnLinkedBlockException, ValidateScheduleException {
->>>>>>> ebf83c0a
 
     try (PendingManager pm = new PendingManager(this)) {
 
