package org.tron.core.db;

import com.carrotsearch.sizeof.RamUsageEstimator;
import com.google.common.collect.Lists;
import com.google.common.collect.Maps;
import com.google.protobuf.ByteString;
import java.util.ArrayList;
import java.util.List;
import java.util.Map;
import java.util.stream.Collectors;
import javafx.util.Pair;
import org.apache.commons.collections4.CollectionUtils;
import org.apache.commons.lang3.ArrayUtils;
import org.slf4j.Logger;
import org.slf4j.LoggerFactory;
import org.tron.common.storage.leveldb.LevelDbDataSourceImpl;
import org.tron.common.utils.ByteArray;
import org.tron.core.Sha256Hash;
import org.tron.core.actuator.Actuator;
import org.tron.core.actuator.ActuatorFactory;
import org.tron.core.capsule.AccountCapsule;
import org.tron.core.capsule.BlockCapsule;
import org.tron.core.capsule.TransactionCapsule;
import org.tron.core.capsule.WitnessCapsule;
import org.tron.core.capsule.utils.BlockUtil;
import org.tron.core.config.args.Args;
import org.tron.core.config.args.GenesisBlock;
import org.tron.core.config.args.InitialWitness;
import org.tron.core.exception.ValidateException;
import org.tron.protos.Protocal.AccountType;

public class Manager {

  private static final Logger logger = LoggerFactory.getLogger("Manager");

  private static final long BLOCK_INTERVAL_SEC = 1;
  private static final int MAX_ACTIVE_WITNESS_NUM = 21;
  private static final long TRXS_SIZE = 2_000_000; // < 2MiB

  private AccountStore accountStore;
  private TransactionStore transactionStore;
  private BlockStore blockStore;
  private UtxoStore utxoStore;
  private WitnessStore witnessStore;
  private DynamicPropertiesStore dynamicPropertiesStore;

  private LevelDbDataSourceImpl numHashCache;
  private KhaosDatabase khaosDb;
  private BlockCapsule head;

  public WitnessStore getWitnessStore() {
    return witnessStore;
  }

  private void setWitnessStore(WitnessStore witnessStore) {
    this.witnessStore = witnessStore;
  }

  public DynamicPropertiesStore getDynamicPropertiesStore() {
    return dynamicPropertiesStore;
  }

  public void setDynamicPropertiesStore(DynamicPropertiesStore dynamicPropertiesStore) {
    this.dynamicPropertiesStore = dynamicPropertiesStore;
  }

  public List<TransactionCapsule> getPendingTrxs() {
    return pendingTrxs;
  }


  // transaction cache
  private List<TransactionCapsule> pendingTrxs;

  private List<WitnessCapsule> wits = new ArrayList<>();

  // witness

  public List<WitnessCapsule> getWitnesses() {
    return wits;
  }

  public Sha256Hash getHeadBlockId() {
    return Sha256Hash.wrap(this.dynamicPropertiesStore.getLatestBlockHeaderHash());
  }

  /**
   * TODO: should get this list from Database. get witnessCapsule List.
   */
<<<<<<< HEAD
  public void initialWitnessList() {
    List<InitialWitness.ActiveWitness> activeWitnessList = Args.getInstance().getInitialWitness()
        .getActiveWitnessList();
    activeWitnessList.forEach(activeWitness -> {
      wits.add(new WitnessCapsule(ByteString.copyFromUtf8(activeWitness.getPublicKey()),
          activeWitness.getUrl()));
    });
=======

  public void initalWitnessList() {
    wits.add(new WitnessCapsule(ByteString.copyFromUtf8("0x01"), "http://Loser.org"));
    wits.add(new WitnessCapsule(ByteString.copyFromUtf8("0x02"), "http://Marcus.org"));
    wits.add(new WitnessCapsule(ByteString.copyFromUtf8("0x02"), "http://Olivier.org"));
>>>>>>> e1e468dd
  }


  public void addWitness(WitnessCapsule witnessCapsule) {
    this.wits.add(witnessCapsule);
  }

  public List<WitnessCapsule> getCurrentShuffledWitnesses() {
    return getWitnesses();
  }


  /**
   * get ScheduledWitness by slot.
   */
  public ByteString getScheduledWitness(long slot) {
    long currentSlot = blockStore.currentASlot() + slot;

    if (currentSlot < 0) {
      throw new RuntimeException("currentSlot should be positive.");
    }
    List<WitnessCapsule> currentShuffledWitnesses = getShuffledWitnesses();
    if (CollectionUtils.isEmpty(currentShuffledWitnesses)) {
      throw new RuntimeException("ShuffledWitnesses is null.");
    }
    int witnessIndex = (int) currentSlot % currentShuffledWitnesses.size();

    ByteString scheduledWitness = currentShuffledWitnesses.get(witnessIndex).getAddress();
    //logger.info("scheduled_witness:" + scheduledWitness.toStringUtf8() + ",slot:" + currentSlot);

    return scheduledWitness;
  }

  public int calculateParticipationRate() {
    return 100 * dynamicPropertiesStore.getBlockFilledSlots().calculateFilledSlotsCount()
        / BlockFilledSlots.SLOT_NUMBER;
  }

  /**
   * get shuffled witnesses.
   */
  public List<WitnessCapsule> getShuffledWitnesses() {
    List<WitnessCapsule> shuffleWits = getWitnesses();
    //Collections.shuffle(shuffleWits);
    return shuffleWits;
  }


  /**
   * all db should be init here.
   */
  public void init() {
    setAccountStore(AccountStore.create("account"));
    setTransactionStore(TransactionStore.create("trans"));
    setBlockStore(BlockStore.create("block"));
    setUtxoStore(UtxoStore.create("utxo"));
    setWitnessStore(WitnessStore.create("witness"));
    setDynamicPropertiesStore(DynamicPropertiesStore.create("properties"));

    numHashCache = new LevelDbDataSourceImpl(
        Args.getInstance().getOutputDirectory(), "block" + "_NUM_HASH");
    numHashCache.initDB();
    khaosDb = new KhaosDatabase("block" + "_KDB");

    pendingTrxs = new ArrayList<>();
    initGenesis();
    initHeadBlock(Sha256Hash.wrap(this.dynamicPropertiesStore.getLatestBlockHeaderHash()));
  }

  /**
   * init genesis block.
   */
  public void initGenesis() {
    BlockCapsule genesisBlockCapsule = BlockUtil.newGenesisBlockCapsule();
    if (containBlock(genesisBlockCapsule.getBlockId())) {
      Args.getInstance().setChainId(genesisBlockCapsule.getBlockId().toString());
    } else {
      if (hasBlocks()) {
        logger.error("genesis block modify, please delete database directory({}) and restart",
            Args.getInstance().getOutputDirectory());
        System.exit(1);
      } else {
        logger.info("create genesis block");
        Args.getInstance().setChainId(genesisBlockCapsule.getBlockId().toString());
        try {
          pushBlock(genesisBlockCapsule);
        } catch (ValidateException e) {
          e.printStackTrace();
        }
        this.dynamicPropertiesStore.saveLatestBlockHeaderNumber(0);
        this.dynamicPropertiesStore.saveLatestBlockHeaderHash(
            genesisBlockCapsule.getBlockId().getByteString());
        this.dynamicPropertiesStore.saveLatestBlockHeaderTimestamp(
            genesisBlockCapsule.getTimeStamp());
        initAccount();
      }
    }
  }

  /**
   * save account into database.
   */
  public void initAccount() {
    Args args = Args.getInstance();
    GenesisBlock genesisBlockArg = args.getGenesisBlock();
    genesisBlockArg.getAssets().forEach(key -> {
      AccountCapsule accountCapsule = new AccountCapsule(AccountType.AssetIssue,
          ByteString.copyFrom(ByteArray.fromHexString(key.getAddress())),
          Long.valueOf(key.getBalance()));

      this.accountStore.putAccount(accountCapsule);
    });
  }

  public AccountStore getAccountStore() {
    return accountStore;
  }

  /**
   * push transaction into db.
   */
  public boolean pushTransactions(TransactionCapsule trx) throws ValidateException {
    logger.info("push transaction");
    if (!trx.validateSignature()) {
      throw new ValidateException("trans sig validate failed");
    }
    pendingTrxs.add(trx);
    getTransactionStore().dbSource.putData(trx.getTransactionId().getBytes(), trx.getData());
    return true;
  }


  /**
   * save a block.
   */
  public void pushBlock(BlockCapsule block) throws ValidateException {
    khaosDb.push(block);
    //todo: check block's validity
    if (!block.generatedByMyself) {
      if (!block.validateSignature()) {
        logger.info("The siganature is not validated.");
        return;
      }

      if (!block.calcMerklerRoot().equals(block.getMerklerRoot())) {
        logger.info("The merkler root doesn't match, Calc result is " + block.calcMerklerRoot()
            + " , the headers is " + block.getMerklerRoot());
        return;
      }
      for (TransactionCapsule trx : block.getTransactions()) {
        processTrx(trx);
      }
      //todo: In some case it need to switch the branch
    }
    getBlockStore().dbSource.putData(block.getBlockId().getBytes(), block.getData());
    logger.info("save block, Its ID is " + block.getBlockId() + ", Its num is " + block.getNum());
    numHashCache.putData(ByteArray.fromLong(block.getNum()), block.getBlockId().getBytes());
    head = khaosDb.getHead();
    // blockDbDataSource.putData(blockHash, blockData);
  }


  /**
   * Get the fork branch.
   */
  public ArrayList<Sha256Hash> getBlockChainHashesOnFork(Sha256Hash forkBlockHash) {
    Pair<ArrayList<BlockCapsule>, ArrayList<BlockCapsule>> branch =
        khaosDb.getBranch(head.getBlockId(), forkBlockHash);
    return branch.getValue().stream()
        .map(blockCapsule -> blockCapsule.getBlockId())
        .collect(Collectors.toCollection(ArrayList::new));
  }

  /**
   * judge id.
   *
   * @param blockHash blockHash
   */
  public boolean containBlock(Sha256Hash blockHash) {
    //TODO: check it from levelDB
    return khaosDb.containBlock(blockHash)
        || getBlockStore().dbSource.getData(blockHash.getBytes()) != null;
  }

  /**
   * find a block packed data by id.
   */
  public byte[] findBlockByHash(Sha256Hash hash) {
    return khaosDb.containBlock(hash) ? khaosDb.getBlock(hash).getData()
        : getBlockStore().dbSource.getData(hash.getBytes());
  }

  /**
   * Get a BlockCapsule by id.
   */
  public BlockCapsule getBlockByHash(Sha256Hash hash) {
    return khaosDb.containBlock(hash) ? khaosDb.getBlock(hash)
        : new BlockCapsule(getBlockStore().dbSource.getData(hash.getBytes()));
  }

  /**
   * Delete a block.
   */
  public void deleteBlock(Sha256Hash blockHash) {
    BlockCapsule block = getBlockByHash(blockHash);
    khaosDb.removeBlk(blockHash);
    getBlockStore().dbSource.deleteData(blockHash.getBytes());
    numHashCache.deleteData(ByteArray.fromLong(block.getNum()));
    head = khaosDb.getHead();
  }

  /**
   * judge has blocks.
   */
  public boolean hasBlocks() {
    return getBlockStore().dbSource.allKeys().size() > 0 || khaosDb.hasData();
  }

  /**
   * Process transaction.
   */
  public boolean processTrx(TransactionCapsule trxCap) throws ValidateException {

    if (trxCap == null || !trxCap.validateSignature()) {
      return false;
    }
    List<Actuator> actuatorList = ActuatorFactory.createActuator(trxCap, this);
    assert actuatorList != null;
    actuatorList.forEach(actuator -> actuator.execute());
    return true;
  }

  /**
   * Get the block id from the number.
   */
  public Sha256Hash getBlockIdByNum(long num) {
    byte[] hash = numHashCache.getData(ByteArray.fromLong(num));
    return ArrayUtils.isNotEmpty(hash) ? Sha256Hash.wrap(hash) : Sha256Hash.ZERO_HASH;
  }

  /**
   * Get number of block by the block id.
   */
  public long getBlockNumById(Sha256Hash hash) {
    if (khaosDb.containBlock(hash)) {
      return khaosDb.getBlock(hash).getNum();
    }

    //TODO: optimize here
    byte[] blockByte = getBlockStore().dbSource.getData(hash.getBytes());
    return ArrayUtils.isNotEmpty(blockByte) ? new BlockCapsule(blockByte).getNum() : 0;
  }

  public void initHeadBlock(Sha256Hash id) {
    head = getBlockByHash(id);
  }

  /**
   * Generate a block.
   */
  public BlockCapsule generateBlock(WitnessCapsule witnessCapsule,
      long when, byte[] privateKey) throws ValidateException {

    final long timestamp = this.dynamicPropertiesStore.getLatestBlockHeaderTimestamp();

    final long number = this.dynamicPropertiesStore.getLatestBlockHeaderNumber();

    final ByteString preHash = this.dynamicPropertiesStore.getLatestBlockHeaderHash();

    // judge create block time
    if (when < timestamp) {
      throw new IllegalArgumentException("generate block timestamp is invalid.");
    }

    long currentTrxSize = 0;
    long postponedTrxCount = 0;

    BlockCapsule blockCapsule = new BlockCapsule(number + 1, preHash, when,
        witnessCapsule.getAddress());

    for (TransactionCapsule trx : pendingTrxs) {
      currentTrxSize += RamUsageEstimator.sizeOf(trx);
      // judge block size
      if (currentTrxSize > TRXS_SIZE) {
        postponedTrxCount++;
        continue;
      }

      // apply transaction
      if (processTrx(trx)) {
        // push into block
        blockCapsule.addTransaction(trx);
        pendingTrxs.remove(trx);
      }
    }

    if (postponedTrxCount > 0) {
      logger.info("{} transactions over the block size limit", postponedTrxCount);
    }

    blockCapsule.setMerklerRoot();
    blockCapsule.sign(privateKey);
    blockCapsule.generatedByMyself = true;
    pushBlock(blockCapsule);
    dynamicPropertiesStore.saveLatestBlockHeaderHash(blockCapsule.getBlockId().getByteString());
    dynamicPropertiesStore.saveLatestBlockHeaderNumber(blockCapsule.getNum());
    dynamicPropertiesStore.saveLatestBlockHeaderTimestamp(blockCapsule.getTimeStamp());
    return blockCapsule;
  }

  private void setAccountStore(AccountStore accountStore) {
    this.accountStore = accountStore;
  }

  public TransactionStore getTransactionStore() {
    return transactionStore;
  }

  private void setTransactionStore(TransactionStore transactionStore) {
    this.transactionStore = transactionStore;
  }

  public BlockStore getBlockStore() {
    return blockStore;
  }

  private void setBlockStore(BlockStore blockStore) {
    this.blockStore = blockStore;
  }

  public UtxoStore getUtxoStore() {
    return utxoStore;
  }

  private void setUtxoStore(UtxoStore utxoStore) {
    this.utxoStore = utxoStore;
  }

  /**
   * process block.
   */
  public void processBlock(BlockCapsule block) throws ValidateException {
    for (TransactionCapsule transactionCapsule : block.getTransactions()) {
      processTrx(transactionCapsule);
    }
  }

  /**
   * update witness.
   */
  public void updateWitness() {
    //TODO validate maint needed
    Map<ByteString, Long> countWitness = Maps.newHashMap();
    List<AccountCapsule> accountList = accountStore.getAllAccounts();
    accountList.forEach(account -> {
      account.getVotesList().forEach(vote -> {
        //TODO validate witness //active_witness
        if (countWitness.containsKey(vote.getVoteAddress())) {
          countWitness.put(vote.getVoteAddress(),
              countWitness.get(vote.getVoteAddress()) + vote.getVoteCount());
        } else {
          countWitness.put(vote.getVoteAddress(), vote.getVoteCount());
        }
      });
    });
    List<WitnessCapsule> witnessCapsuleList = Lists.newArrayList();
    countWitness.forEach((address, voteCount) -> {
      WitnessCapsule witnessCapsule = witnessStore.getWitness(address);
      if (null == witnessCapsule) {
        logger.warn("winessSouece is null.address is {}", address);
      }
      witnessCapsule.setVoteCount(voteCount);
      witnessCapsuleList.add(witnessCapsule);
      witnessStore.putWitness(witnessCapsule);
    });
    witnessCapsuleList.sort((a, b) -> {
      return (int) (a.getVoteCount() - b.getVoteCount());
    });
    wits = witnessCapsuleList.subList(0, MAX_ACTIVE_WITNESS_NUM);
  }
}<|MERGE_RESOLUTION|>--- conflicted
+++ resolved
@@ -87,7 +87,7 @@
   /**
    * TODO: should get this list from Database. get witnessCapsule List.
    */
-<<<<<<< HEAD
+
   public void initialWitnessList() {
     List<InitialWitness.ActiveWitness> activeWitnessList = Args.getInstance().getInitialWitness()
         .getActiveWitnessList();
@@ -95,13 +95,6 @@
       wits.add(new WitnessCapsule(ByteString.copyFromUtf8(activeWitness.getPublicKey()),
           activeWitness.getUrl()));
     });
-=======
-
-  public void initalWitnessList() {
-    wits.add(new WitnessCapsule(ByteString.copyFromUtf8("0x01"), "http://Loser.org"));
-    wits.add(new WitnessCapsule(ByteString.copyFromUtf8("0x02"), "http://Marcus.org"));
-    wits.add(new WitnessCapsule(ByteString.copyFromUtf8("0x02"), "http://Olivier.org"));
->>>>>>> e1e468dd
   }
 
 
