package org.tron.core.db;

import static org.tron.core.config.Parameter.ChainConstant.SOLIDIFIED_THRESHOLD;
import static org.tron.core.config.Parameter.ChainConstant.WITNESS_PAY_PER_BLOCK;
import static org.tron.protos.Protocol.Transaction.Contract.ContractType.TransferAssetContract;
import static org.tron.protos.Protocol.Transaction.Contract.ContractType.TransferContract;

import com.carrotsearch.sizeof.RamUsageEstimator;
import com.google.common.collect.Lists;
import com.google.common.collect.Maps;
import com.google.protobuf.ByteString;
import java.util.ArrayList;
import java.util.Collections;
import java.util.Iterator;
import java.util.LinkedList;
import java.util.List;
import java.util.Map;
import java.util.Optional;
import java.util.Set;
import java.util.concurrent.locks.Lock;
import java.util.concurrent.locks.ReadWriteLock;
import java.util.concurrent.locks.ReentrantReadWriteLock;
import java.util.stream.Collectors;
import javafx.util.Pair;
import lombok.Getter;
import lombok.Setter;
import lombok.extern.slf4j.Slf4j;
import org.apache.commons.collections4.CollectionUtils;
import org.apache.commons.lang3.ArrayUtils;
import org.joda.time.DateTime;
import org.springframework.beans.factory.annotation.Autowired;
import org.springframework.stereotype.Component;
import org.tron.common.crypto.ECKey;
import org.tron.common.overlay.discover.Node;
import org.tron.common.storage.leveldb.LevelDbDataSourceImpl;
import org.tron.common.utils.ByteArray;
import org.tron.common.utils.DialogOptional;
import org.tron.common.utils.RandomGenerator;
import org.tron.common.utils.Sha256Hash;
import org.tron.common.utils.Time;
import org.tron.core.actuator.Actuator;
import org.tron.core.actuator.ActuatorFactory;
import org.tron.core.capsule.AccountCapsule;
import org.tron.core.capsule.BlockCapsule;
import org.tron.core.capsule.BlockCapsule.BlockId;
import org.tron.core.capsule.TransactionCapsule;
import org.tron.core.capsule.TransactionResultCapsule;
import org.tron.core.capsule.WitnessCapsule;
import org.tron.core.capsule.utils.BlockUtil;
import org.tron.core.config.args.Args;
import org.tron.core.config.args.GenesisBlock;
import org.tron.core.db.AbstractRevokingStore.Dialog;
import org.tron.core.exception.BalanceInsufficientException;
import org.tron.core.exception.ContractExeException;
import org.tron.core.exception.ContractValidateException;
import org.tron.core.exception.HighFreqException;
import org.tron.core.exception.RevokingStoreIllegalStateException;
import org.tron.core.exception.UnLinkedBlockException;
import org.tron.core.exception.ValidateSignatureException;
import org.tron.protos.Protocol.AccountType;
import org.tron.protos.Protocol.Transaction;

@Slf4j
@Component
public class Manager {

  private static final long BLOCK_INTERVAL_SEC = 1;
  private static final int MAX_ACTIVE_WITNESS_NUM = 21;
  private static final long TRXS_SIZE = 2_000_000; // < 2MiB
  public static final long LOOP_INTERVAL = 5000L; // ms,produce block period, must be divisible by 60. millisecond

  private AccountStore accountStore;
  private TransactionStore transactionStore;
  private BlockStore blockStore;
  private UtxoStore utxoStore;
  private WitnessStore witnessStore;
  private AssetIssueStore assetIssueStore;
  private DynamicPropertiesStore dynamicPropertiesStore;

  @Autowired
  private PeersStore peersStore;
  private BlockCapsule genesisBlock;


  private LevelDbDataSourceImpl numHashCache;
  private KhaosDatabase khaosDb;
  @Getter
  private BlockCapsule head;
  private RevokingDatabase revokingStore;
  private DialogOptional<Dialog> dialog = DialogOptional.empty();

  @Getter
  @Setter
  private boolean isSyncMode;

  @Getter
  @Setter
  protected List<WitnessCapsule> shuffledWitnessStates;


  public WitnessStore getWitnessStore() {
    return this.witnessStore;
  }

  private void setWitnessStore(final WitnessStore witnessStore) {
    this.witnessStore = witnessStore;
  }

  public DynamicPropertiesStore getDynamicPropertiesStore() {
    return this.dynamicPropertiesStore;
  }

  public void setDynamicPropertiesStore(final DynamicPropertiesStore dynamicPropertiesStore) {
    this.dynamicPropertiesStore = dynamicPropertiesStore;
  }

  public List<TransactionCapsule> getPendingTransactions() {
    return this.pendingTransactions;
  }


  // transactions cache
  private List<TransactionCapsule> pendingTransactions;

  // transactions popped
  private List<TransactionCapsule> popedTransactions = new ArrayList<>();

  private volatile List<WitnessCapsule> wits = new ArrayList<>();

  private ReadWriteLock witsLock = new ReentrantReadWriteLock();
  private Lock witsRead = witsLock.readLock();
  private Lock witsWrite = witsLock.writeLock();

  // witness
  public List<WitnessCapsule> getWitnesses() {
    witsRead.lock();
    try {
      return this.wits;
    } finally {
      witsRead.unlock();
    }

  }

  public void setWitnesses(List<WitnessCapsule> wits) {
    witsWrite.lock();
    try {
      this.wits = wits;
    } finally {
      witsWrite.unlock();
    }
  }

  public void addWitness(final WitnessCapsule witnessCapsule) {
    witsWrite.lock();
    try {
      this.wits.add(witnessCapsule);
    } finally {
      witsWrite.unlock();
    }
  }

  public BlockId getHeadBlockId() {
    return head.getBlockId();
    //return Sha256Hash.wrap(this.dynamicPropertiesStore.getLatestBlockHeaderHash());
  }

  public long getHeadBlockNum() {
    return this.head.getNum();
  }

  public long getHeadBlockTimeStamp() {
    return this.head.getTimeStamp();
  }


  /**
   * get ScheduledWitness by slot.
   */
  public ByteString getScheduledWitness(final long slot) {

    final long currentSlot = getHeadSlot() + slot;

    if (currentSlot < 0) {
      throw new RuntimeException("currentSlot should be positive.");
    }
    final List<WitnessCapsule> currentShuffledWitnesses = this.getShuffledWitnessStates();
    if (CollectionUtils.isEmpty(currentShuffledWitnesses)) {
      throw new RuntimeException("ShuffledWitnesses is null.");
    }
    final int witnessIndex = (int) currentSlot % currentShuffledWitnesses.size();

    final ByteString scheduledWitness = currentShuffledWitnesses.get(witnessIndex).getAddress();
    //logger.info("scheduled_witness:" + scheduledWitness.toStringUtf8() + ",slot:" + currentSlot);

    return scheduledWitness;
  }

  private long getHeadSlot() {
    return (head.getTimeStamp() - genesisBlock.getTimeStamp()) / blockInterval();
  }

  public int calculateParticipationRate() {
    return 100 * this.dynamicPropertiesStore.getBlockFilledSlots().calculateFilledSlotsCount()
        / BlockFilledSlots.SLOT_NUMBER;
  }

  public PeersStore getPeersStore() {
    return peersStore;
  }

  public void setPeersStore(PeersStore peersStore) {
    this.peersStore = peersStore;
  }

  public Node getHomeNode() {
    final Args args = Args.getInstance();
    Set<Node> nodes = this.peersStore.get("home".getBytes());
    if (nodes.size() > 0) {
      return nodes.stream().findFirst().get();
    } else {
      Node node = new Node(new ECKey().getNodeId(), args.getNodeExternalIp(),
          args.getNodeListenPort());
      nodes.add(node);
      this.peersStore.put("home".getBytes(), nodes);
      return node;
    }
  }

  public void clearAndWriteNeighbours(Set<Node> nodes) {
    this.peersStore.put("neighbours".getBytes(), nodes);
  }

  public Set<Node> readNeighbours() {
    return this.peersStore.get("neighbours".getBytes());
  }


  /**
   * all db should be init here.
   */
  public void init() {
    this.setAccountStore(AccountStore.create("account"));
    this.setTransactionStore(TransactionStore.create("trans"));
    this.setBlockStore(BlockStore.create("block"));
    this.setUtxoStore(UtxoStore.create("utxo"));
    this.setWitnessStore(WitnessStore.create("witness"));
    this.setAssetIssueStore(AssetIssueStore.create("asset-issue"));
    this.setDynamicPropertiesStore(DynamicPropertiesStore.create("properties"));

    revokingStore = RevokingStore.getInstance();
    revokingStore.enable();

    this.numHashCache = new LevelDbDataSourceImpl(
        Args.getInstance().getOutputDirectory(), "block" + "_NUM_HASH");
    this.numHashCache.initDB();
    this.khaosDb = new KhaosDatabase("block" + "_KDB");

<<<<<<< HEAD
    this.pendingTransactions = new ArrayList<>();
    try {
      this.initGenesis();
    } catch (ContractValidateException e) {
      logger.error(e.getMessage());
      System.exit(-1);
    } catch (ContractExeException e) {
      logger.error(e.getMessage());
      System.exit(-1);
    } catch (ValidateSignatureException e) {
      logger.error(e.getMessage());
      System.exit(-1);
    } catch (UnLinkedBlockException e) {
      logger.error(e.getMessage());
      System.exit(-1);
    }
=======
    this.pendingTrxs = new ArrayList<>();
    this.initGenesis();
>>>>>>> bd431278
    this.updateWits();
    this.setShuffledWitnessStates(getWitnesses());
    this.initHeadBlock(Sha256Hash.wrap(this.dynamicPropertiesStore.getLatestBlockHeaderHash()));
    this.khaosDb.start(head);
  }

  public BlockId getGenesisBlockId() {
    return this.genesisBlock.getBlockId();
  }

  public BlockCapsule getGenesisBlock() {
    return genesisBlock;
  }

  /**
   * init genesis block.
   */
  public void initGenesis() {
    this.genesisBlock = BlockUtil.newGenesisBlockCapsule();
    if (this.containBlock(this.genesisBlock.getBlockId())) {
      Args.getInstance().setChainId(this.genesisBlock.getBlockId().toString());
    } else {
      if (this.hasBlocks()) {
        logger.error("genesis block modify, please delete database directory({}) and restart",
            Args.getInstance().getOutputDirectory());
        System.exit(1);
      } else {
        logger.info("create genesis block");
        Args.getInstance().setChainId(this.genesisBlock.getBlockId().toString());

        //this.pushBlock(this.genesisBlock);
        blockStore.put(this.genesisBlock.getBlockId().getBytes(), this.genesisBlock);
        this.numHashCache.putData(ByteArray.fromLong(this.genesisBlock.getNum()),
            this.genesisBlock.getBlockId().getBytes());
        //refreshHead(newBlock);
        logger.info("save block: " + this.genesisBlock);

        this.dynamicPropertiesStore.saveLatestBlockHeaderNumber(0);
        this.dynamicPropertiesStore.saveLatestBlockHeaderHash(
            this.genesisBlock.getBlockId().getByteString());
        this.dynamicPropertiesStore.saveLatestBlockHeaderTimestamp(
            this.genesisBlock.getTimeStamp());
        this.initAccount();
        this.initWitness();

      }
    }
  }

  /**
   * save account into database.
   */
  public void initAccount() {
    final Args args = Args.getInstance();
    final GenesisBlock genesisBlockArg = args.getGenesisBlock();
    genesisBlockArg.getAssets().forEach(account -> {
      account.setAccountType("Normal");//to be set in conf
      final AccountCapsule accountCapsule = new AccountCapsule(account.getAccountName(),
          ByteString.copyFrom(account.getAddressBytes()),
          account.getAccountType(),
          account.getBalance());
      this.accountStore.put(account.getAddressBytes(), accountCapsule);
    });
  }

  /**
   * save witnesses into database.
   */
  private void initWitness() {
    final Args args = Args.getInstance();
    final GenesisBlock genesisBlockArg = args.getGenesisBlock();
    genesisBlockArg.getWitnesses().forEach(key -> {
      byte[] keyAddress = ByteArray.fromHexString(key.getAddress());
      ByteString address = ByteString.copyFrom(keyAddress);

      if (!this.accountStore.has(keyAddress)) {
        final AccountCapsule accountCapsule = new AccountCapsule(
            ByteString.EMPTY, address, AccountType.AssetIssue, 0L);
        this.accountStore.put(keyAddress, accountCapsule);
      }

      final WitnessCapsule witnessCapsule = new WitnessCapsule(
          address, key.getVoteCount(), key.getUrl());
      witnessCapsule.setIsJobs(true);
      this.witnessStore.put(keyAddress, witnessCapsule);

      this.wits.add(witnessCapsule);
    });
  }

  public AccountStore getAccountStore() {
    return this.accountStore;
  }

  /**
   * judge balance.
   */
  public void adjustBalance(byte[] accountAddress, long amount)
      throws BalanceInsufficientException {
    AccountCapsule account = getAccountStore().get(accountAddress);
    long balance = account.getBalance();
    if (amount == 0) {
      return;
    }

    if (amount < 0 && balance < -amount) {
      throw new BalanceInsufficientException(accountAddress + " Insufficient");
    }
    account.setBalance(balance + amount);
    this.getAccountStore().put(account.getAddress().toByteArray(), account);
  }


  /**
   * push transaction into db.
   */
  public synchronized boolean pushTransactions(final TransactionCapsule trx)
      throws ValidateSignatureException, ContractValidateException,
      ContractExeException, HighFreqException {
    logger.info("push transaction");
    if (!trx.validateSignature()) {
      throw new ValidateSignatureException("trans sig validate failed");
    }

    validateFreq(trx);

    if (!dialog.valid()) {
      dialog = DialogOptional.of(revokingStore.buildDialog());
    }

    try (
        RevokingStore.Dialog tmpDialog = revokingStore.buildDialog()) {
      processTransaction(trx);
      pendingTransactions.add(trx);

      tmpDialog.merge();
    } catch (RevokingStoreIllegalStateException e) {
      e.printStackTrace();
    }
    return true;
  }

  void validateFreq(TransactionCapsule trx) throws HighFreqException {
    List<org.tron.protos.Protocol.Transaction.Contract> contracts = trx.getInstance().getRawData()
        .getContractList();
    for (Transaction.Contract contract : contracts) {
      if (contract.getType() == TransferContract
          || contract.getType() == TransferAssetContract) {
        byte[] address = TransactionCapsule.getOwner(contract);
        AccountCapsule accountCapsule = this.getAccountStore().get(address);
        long balacne = accountCapsule.getBalance();
        long latestOperationTime = accountCapsule.getLatestOperationTime();
        int latstTransNumberInBlock = this.head.getTransactions().size();
        doValidateFreq(balacne, latstTransNumberInBlock, latestOperationTime);
      }
    }
  }

  void doValidateFreq(long balance, int transNumber, long latestOperationTime)
      throws HighFreqException {
    long now = Time.getCurrentMillis();
    // todo: avoid ddos, design more smoothly formula later.
    if (balance < 1000000 * 1000) {
      if (now - latestOperationTime < 5 * 60 * 1000) {
        throw new HighFreqException("try later");
      }
    }
  }

  /**
   * when switch fork need erase blocks on fork branch.
   */
  public void eraseBlock() {
    dialog.reset();
    BlockCapsule oldHeadBlock = getBlockStore().get(head.getBlockId().getBytes());
    try {
      revokingStore.pop();
      head = getBlockStore().get(getBlockIdByNum(oldHeadBlock.getNum() - 1).getBytes());
    } catch (RevokingStoreIllegalStateException e) {
      e.printStackTrace();
    }
    khaosDb.pop();
    for (TransactionCapsule trx : oldHeadBlock.getTransactions()) {
      popedTransactions.add(trx);
    }

    // todo process the trans in the poped block.

  }

  private void switchFork(BlockCapsule newHead) {
    Pair<LinkedList<BlockCapsule>, LinkedList<BlockCapsule>> binaryTree = khaosDb
        .getBranch(newHead.getBlockId(), head.getBlockId());

    if (CollectionUtils.isNotEmpty(binaryTree.getValue())) {
      while (!head.getBlockId().equals(binaryTree.getValue().peekLast().getParentHash())) {
        eraseBlock();
      }
    }

    if (CollectionUtils.isNotEmpty(binaryTree.getKey())) {
      LinkedList<BlockCapsule> branch = binaryTree.getKey();
      Collections.reverse(branch);
      branch.forEach(item -> {
        // todo  process the exception carefully later
        try (Dialog tmpDialog = revokingStore.buildDialog()) {
          processBlock(item);
          blockStore.put(item.getBlockId().getBytes(), item);
          this.numHashCache
              .putData(ByteArray.fromLong(item.getNum()), item.getBlockId().getBytes());
          tmpDialog.commit();
          head = item;
        } catch (ValidateSignatureException e) {
          e.printStackTrace();
        } catch (ContractValidateException e) {
          e.printStackTrace();
        } catch (ContractExeException e) {
          e.printStackTrace();
        } catch (RevokingStoreIllegalStateException e) {
          e.printStackTrace();
        }
      });
      return;
    }
  }

  //TODO: if error need to rollback.


  /**
   * validate witness schedule.
   */
  private boolean validateWitnessSchedule(BlockCapsule block) {

    ByteString witnessAddress = block.getInstance().getBlockHeader().getRawData()
        .getWitnessAddress();
    //to deal with other condition later
    if (head.getNum() != 0 && head.getBlockId().equals(block.getParentHash())) {
      long slot = getSlotAtTime(block.getTimeStamp());
      final ByteString scheduledWitness = getScheduledWitness(slot);
      if (!scheduledWitness.equals(witnessAddress)) {
        logger.warn(
            "Witness is out of order, scheduledWitness[{}],blockWitnessAddress[{}],blockTimeStamp[{}],slot[{}]",
            ByteArray.toHexString(scheduledWitness.toByteArray()),
            ByteArray.toHexString(witnessAddress.toByteArray()), new DateTime(block.getTimeStamp()),
            slot);
        return false;
      }
    }

    logger.debug("Validate witnessSchedule successfully,scheduledWitness:{}",
        ByteArray.toHexString(witnessAddress.toByteArray()));
    return true;
  }

  private synchronized void filterPendingTrx(List<TransactionCapsule> listTrx) {

  }

  /**
   * save a block.
   */
  public void pushBlock(final BlockCapsule block)
      throws ValidateSignatureException, ContractValidateException,
      ContractExeException, UnLinkedBlockException {

    List<TransactionCapsule> pendingTrxsTmp = new ArrayList<>(pendingTransactions);
    //TODO: optimize performance here.
    pendingTransactions.clear();
    dialog.reset();

    //todo: check block's validity
    if (!block.generatedByMyself) {
      if (!block.validateSignature()) {
        logger.info("The siganature is not validated.");
        //TODO: throw exception here.
        return;
      }

      if (!block.calcMerkleRoot().equals(block.getMerkleRoot())) {
        logger.info("The merkler root doesn't match, Calc result is " + block.calcMerkleRoot()
            + " , the headers is " + block.getMerkleRoot());
        //TODO: throw exception here.
        return;
      }
    }

    try {
      validateWitnessSchedule(block); // direct return ,need test
    } catch (Exception ex) {
      logger.error("validateWitnessSchedule error", ex);
    }

    BlockCapsule newBlock = this.khaosDb.push(block);
    //DB don't need lower block
    if (head == null) {
      if (newBlock.getNum() != 0) {
        return;
      }
    } else {
      if (newBlock.getNum() <= head.getNum()) {
        return;
      }
      //switch fork
      if (!newBlock.getParentHash().equals(head.getBlockId())) {
        switchFork(newBlock);
      }

      try (Dialog tmpDialog = revokingStore.buildDialog()) {
        this.processBlock(newBlock);
        tmpDialog.commit();
      } catch (RevokingStoreIllegalStateException e) {
        e.printStackTrace();
      }
    }

    //filter trxs
    pendingTrxsTmp.stream()
        .filter(trx -> transactionStore.get(trx.getTransactionId().getBytes()) == null)
        .forEach(trx -> {
          try {
            pushTransactions(trx);
          } catch (ValidateSignatureException e) {
            e.printStackTrace();
          } catch (ContractValidateException e) {
            e.printStackTrace();
          } catch (ContractExeException e) {
            e.printStackTrace();
          } catch (HighFreqException e) {
            e.printStackTrace();
          }
        });
    popedTransactions.stream()
        .filter(trx -> transactionStore.get(trx.getTransactionId().getBytes()) == null)
        .forEach(trx -> {
          try {
            pushTransactions(trx);
          } catch (ValidateSignatureException e) {
            e.printStackTrace();
          } catch (ContractValidateException e) {
            e.printStackTrace();
          } catch (ContractExeException e) {
            e.printStackTrace();
          } catch (HighFreqException e) {
            e.printStackTrace();
          }
        });

    popedTransactions.clear();

    blockStore.put(block.getBlockId().getBytes(), block);
    this.numHashCache.putData(ByteArray.fromLong(block.getNum()), block.getBlockId().getBytes());
    //refreshHead(newBlock);
    logger.info("save block: " + newBlock);
  }

  public void updateDynamicProperties(BlockCapsule block) {
    this.head = block;
    this.dynamicPropertiesStore
        .saveLatestBlockHeaderHash(block.getBlockId().getByteString());
    this.dynamicPropertiesStore.saveLatestBlockHeaderNumber(block.getNum());
    this.dynamicPropertiesStore.saveLatestBlockHeaderTimestamp(block.getTimeStamp());
    updateWitnessSchedule();
  }

  @Deprecated
  private void refreshHead(BlockCapsule block) {
    this.head = block;
    this.dynamicPropertiesStore
        .saveLatestBlockHeaderHash(block.getBlockId().getByteString());
    this.dynamicPropertiesStore.saveLatestBlockHeaderNumber(block.getNum());
    this.dynamicPropertiesStore.saveLatestBlockHeaderTimestamp(block.getTimeStamp());
    updateWitnessSchedule();
  }


  /**
   * Get the fork branch.
   */
  public LinkedList<BlockId> getBlockChainHashesOnFork(final BlockId forkBlockHash) {
    final Pair<LinkedList<BlockCapsule>, LinkedList<BlockCapsule>> branch =
        this.khaosDb.getBranch(this.head.getBlockId(), forkBlockHash);
    return branch.getValue().stream()
        .map(blockCapsule -> blockCapsule.getBlockId())
        .collect(Collectors.toCollection(LinkedList::new));
  }

  /**
   * judge id.
   *
   * @param blockHash blockHash
   */
  public boolean containBlock(final Sha256Hash blockHash) {
    return this.khaosDb.containBlock(blockHash)
        || blockStore.get(blockHash.getBytes()) != null;
  }

  public boolean containBlockInMainChain(BlockId blockId) {
    return blockStore.get(blockId.getBytes()) != null;
  }

  /**
   * find a block packed data by id.
   */
  public byte[] findBlockByHash(final Sha256Hash hash) {
    return this.khaosDb.containBlock(hash) ? this.khaosDb.getBlock(hash).getData()
        : blockStore.get(hash.getBytes()).getData();
  }

  /**
   * Get a BlockCapsule by id.
   */

  public BlockCapsule getBlockById(final Sha256Hash hash) {
    return this.khaosDb.containBlock(hash) ? this.khaosDb.getBlock(hash)
        : blockStore.get(hash.getBytes());
  }

  /**
   * Delete a block.
   */

  public void deleteBlock(final Sha256Hash blockHash) {
    final BlockCapsule block = this.getBlockById(blockHash);
    this.khaosDb.removeBlk(blockHash);
    blockStore.delete(blockHash.getBytes());
    this.numHashCache.deleteData(ByteArray.fromLong(block.getNum()));
    this.head = this.khaosDb.getHead();
  }

  /**
   * judge has blocks.
   */
  public boolean hasBlocks() {
    return blockStore.dbSource.allKeys().size() > 0 || this.khaosDb.hasData();
  }

  /**
   * Process transaction.
   */
  public boolean processTransaction(final TransactionCapsule trxCap)
      throws ValidateSignatureException, ContractValidateException, ContractExeException {

    TransactionResultCapsule transRet;
    if (trxCap == null || !trxCap.validateSignature()) {
      return false;
    }
    final List<Actuator> actuatorList = ActuatorFactory.createActuator(trxCap, this);
    TransactionResultCapsule ret = new TransactionResultCapsule();

    for (Actuator act : actuatorList) {

      act.validate();
      act.execute(ret);
      trxCap.setResult(ret);
    }
    transactionStore.put(trxCap.getTransactionId().getBytes(), trxCap);
    return true;
  }

  /**
   * Get the block id from the number.
   */
  public BlockId getBlockIdByNum(final long num) {
    final byte[] hash = this.numHashCache.getData(ByteArray.fromLong(num));
    return ArrayUtils.isEmpty(hash)
        ? this.genesisBlock.getBlockId()
        : new BlockId(Sha256Hash.wrap(hash), num);
  }

  /**
   * Get number of block by the block id.
   */
  public long getBlockNumById(final Sha256Hash hash) {
    if (this.khaosDb.containBlock(hash)) {
      return this.khaosDb.getBlock(hash).getNum();
    }

    //TODO: optimize here
    final byte[] blockByte = blockStore.get(hash.getBytes()).getData();
    return ArrayUtils.isNotEmpty(blockByte) ? new BlockCapsule(blockByte).getNum() : 0;
  }


  public void initHeadBlock(final Sha256Hash id) {
    this.head = this.getBlockById(id);
  }

  /**
   * Generate a block.
   */
  public synchronized BlockCapsule generateBlock(final WitnessCapsule witnessCapsule,
      final long when, final byte[] privateKey)
      throws ValidateSignatureException, ContractValidateException,
      ContractExeException, UnLinkedBlockException {

    final long timestamp = this.dynamicPropertiesStore.getLatestBlockHeaderTimestamp();
    final long number = this.dynamicPropertiesStore.getLatestBlockHeaderNumber();
    final ByteString preHash = this.dynamicPropertiesStore.getLatestBlockHeaderHash();

    // judge create block time
    if (when < timestamp) {
      throw new IllegalArgumentException("generate block timestamp is invalid.");
    }

    long currentTrxSize = 0;
    long postponedTrxCount = 0;

    final BlockCapsule blockCapsule = new BlockCapsule(number + 1, preHash, when,
        witnessCapsule.getAddress());

    dialog.reset();
    dialog = DialogOptional.of(revokingStore.buildDialog());

    Iterator iterator = pendingTransactions.iterator();
    while (iterator.hasNext()) {
      TransactionCapsule trx = (TransactionCapsule) iterator.next();
      currentTrxSize += RamUsageEstimator.sizeOf(trx);
      // judge block size
      if (currentTrxSize > TRXS_SIZE) {
        postponedTrxCount++;
        continue;
      }
      // apply transaction
      try (Dialog tmpDialog = revokingStore.buildDialog()) {
        processTransaction(trx);
        tmpDialog.merge();
        // push into block
        blockCapsule.addTransaction(trx);
        iterator.remove();
      } catch (ContractExeException e) {
        logger.info("contract not processed during execute");
        e.printStackTrace();
      } catch (ContractValidateException e) {
        logger.info("contract not processed during validate");
        e.printStackTrace();
      } catch (RevokingStoreIllegalStateException e) {
        e.printStackTrace();
      }
    }

    dialog.reset();

    if (postponedTrxCount > 0) {
      logger.info("{} transactions over the block size limit", postponedTrxCount);
    }

    logger.info(
        "postponedTrxCount[" + postponedTrxCount + "],TrxLeft[" + pendingTransactions.size() + "]");

    blockCapsule.setMerkleRoot();
    blockCapsule.sign(privateKey);
    blockCapsule.generatedByMyself = true;
    this.pushBlock(blockCapsule);
    return blockCapsule;
  }

  private void setAccountStore(final AccountStore accountStore) {
    this.accountStore = accountStore;
  }

  public TransactionStore getTransactionStore() {
    return this.transactionStore;
  }

  private void setTransactionStore(final TransactionStore transactionStore) {
    this.transactionStore = transactionStore;
  }

  public BlockStore getBlockStore() {
    return this.blockStore;
  }

  private void setBlockStore(final BlockStore blockStore) {
    this.blockStore = blockStore;
  }

  public UtxoStore getUtxoStore() {
    return this.utxoStore;
  }

  private void setUtxoStore(final UtxoStore utxoStore) {
    this.utxoStore = utxoStore;
  }

  /**
   * process block.
   */
  public void processBlock(BlockCapsule block)
      throws ValidateSignatureException, ContractValidateException, ContractExeException {
    for (TransactionCapsule transactionCapsule : block.getTransactions()) {
      processTransaction(transactionCapsule);
    }

    // todo set reverking db max size.
    this.updateDynamicProperties(block);
    this.updateSignedWitness(block);
    this.updateLatestSolidifiedBlock();

    if (needMaintenance(block.getTimeStamp())) {
      if (block.getNum() == 1) {
        this.dynamicPropertiesStore.updateNextMaintenanceTime(block.getTimeStamp());
      } else {
        this.processMaintenance(block);
      }
    }

  }

  /**
   * update the latest solidified block.
   */
  public void updateLatestSolidifiedBlock() {
    List<Long> numbers = getWitnesses().stream()
        .map(wit -> wit.getLatestBlockNum())
        .sorted()
        .collect(Collectors.toList());

    int solidifiedPosition = (int) (wits.size() * (1 - SOLIDIFIED_THRESHOLD)) - 1;
    if (solidifiedPosition < 0) {
      logger.warn("updateLatestSolidifiedBlock error,solidifiedPosition:{},wits.size:{}",
          solidifiedPosition, wits.size());
      return;
    }

    long latestSolidifiedBlockNum = numbers.get(solidifiedPosition);

    getDynamicPropertiesStore().saveLatestSolidifiedBlockNum(latestSolidifiedBlockNum);
  }

  /**
   * Determine if the current time is maintenance time.
   */
  public boolean needMaintenance(long blockTime) {
    return this.dynamicPropertiesStore.getNextMaintenanceTime().getMillis() <= blockTime;
  }

  /**
   * Perform maintenance.
   */
  private void processMaintenance(BlockCapsule block) {
    this.updateWitness();
    this.dynamicPropertiesStore.updateNextMaintenanceTime(block.getTimeStamp());
  }

  /**
   * @param block the block update signed witness.  set witness who signed block the 1. the latest
   * block num 2. pay the trx to witness. 3. (TODO)the latest slot num.
   */

  public void updateSignedWitness(BlockCapsule block) {
    //TODO: add verification
    WitnessCapsule witnessCapsule = witnessStore
        .get(block.getInstance().getBlockHeader().getRawData().getWitnessAddress().toByteArray());
    long latestSlotNum = 0;
    witnessCapsule.getInstance().toBuilder().setLatestBlockNum(block.getNum())
        .setLatestSlotNum(latestSlotNum)
        .build();
    AccountCapsule sun = accountStore.getSun();

    try {
      adjustBalance(sun.getAddress().toByteArray(), -WITNESS_PAY_PER_BLOCK);
    } catch (BalanceInsufficientException e) {

    }
    try {
      adjustBalance(witnessCapsule.getAddress().toByteArray(), WITNESS_PAY_PER_BLOCK);
    } catch (BalanceInsufficientException e) {
      e.printStackTrace();
    }

  }

  private long blockInterval() {
    return LOOP_INTERVAL; // millisecond todo getFromDb
  }

  /**
   * get slot at time.
   */
  public long getSlotAtTime(long when) {
    long firstSlotTime = getSlotTime(1);
    if (when < firstSlotTime) {
      return 0;
    }
    logger
        .debug("nextFirstSlotTime:[{}],when[{}]", new DateTime(firstSlotTime), new DateTime(when));
    return (when - firstSlotTime) / blockInterval() + 1;
  }

  /**
   * get absolute Slot At Time
   */
  public long getAbSlotAtTime(long when) {
    return (when - getGenesisBlock().getTimeStamp()) / blockInterval();
  }

  /**
   * get slot time.
   */
  public long getSlotTime(long slotNum) {
    if (slotNum == 0) {
      return Time.getCurrentMillis();
    }
    long interval = blockInterval();

    if (getHeadBlockNum() == 0) {
      return getGenesisBlock().getTimeStamp() + slotNum * interval;
    }

    if (lastHeadBlockIsMaintenance()) {
      slotNum += getSkipSlotInMaintenance();
    }

    long headSlotTime = getHeadBlockTimestamp();
    headSlotTime = headSlotTime
        - ((headSlotTime - getGenesisBlock().getTimeStamp()) % interval);

    return headSlotTime + interval * slotNum;
  }

  private boolean lastHeadBlockIsMaintenance() {
    return getDynamicPropertiesStore().getStateFlag() == 1;
  }

  private long getHeadBlockTimestamp() {
    return head.getTimeStamp();
  }


  // To be added
  private long getSkipSlotInMaintenance() {
    return 0;
  }

  /**
   * update witness.
   */
  public void updateWitness() {
    List<WitnessCapsule> currentWits = getWitnesses();

    final Map<ByteString, Long> countWitness = Maps.newHashMap();
    final List<AccountCapsule> accountList = this.accountStore.getAllAccounts();
    //logger.info("there is account List size is {}", accountList.size());
    accountList.forEach(account -> {
//      logger.info("there is account ,account address is {}",
//          account.createReadableString());

      Optional<Long> sum = account.getVotesList().stream().map(vote -> vote.getVoteCount())
          .reduce((a, b) -> a + b);
      if (sum.isPresent()) {
        if (sum.get() <= account.getShare()) {
          account.getVotesList().forEach(vote -> {
            //TODO validate witness //active_witness
            ByteString voteAddress = vote.getVoteAddress();
            long voteCount = vote.getVoteCount();
            if (countWitness.containsKey(voteAddress)) {
              countWitness.put(voteAddress, countWitness.get(voteAddress) + voteCount);
            } else {
              countWitness.put(voteAddress, voteCount);
            }
          });
        } else {
          logger.info(
              "account" + account.createReadableString() + ",share[" + account.getShare()
                  + "] > voteSum["
                  + sum.get() + "]");
        }
      }
    });

    witnessStore.getAllWitnesses().forEach(witnessCapsule -> {
      witnessCapsule.setVoteCount(0);
      witnessCapsule.setIsJobs(false);
      this.witnessStore.put(witnessCapsule.createDbKey(), witnessCapsule);
    });
    final List<WitnessCapsule> witnessCapsuleList = Lists.newArrayList();
    logger.info("countWitnessMap size is {}", countWitness.keySet().size());

    //Only possible during the initialization phase
    if (countWitness.size() == 0) {
      witnessCapsuleList.addAll(this.witnessStore.getAllWitnesses());
    }

    countWitness.forEach((address, voteCount) -> {
      final WitnessCapsule witnessCapsule = this.witnessStore.get(createDbKey(address));
      if (null == witnessCapsule) {
        logger.warn("witnessCapsule is null.address is {}", createReadableString(address));
        return;
      }

      ByteString witnessAddress = witnessCapsule.getInstance().getAddress();
      AccountCapsule witnessAccountCapsule = accountStore.get(createDbKey(witnessAddress));
      if (witnessAccountCapsule == null) {
        logger.warn("witnessAccount[" + createReadableString(witnessAddress) + "] not exists");
      } else {
        if (witnessAccountCapsule.getBalance() < WitnessCapsule.MIN_BALANCE) {
          logger.warn("witnessAccount[" + createReadableString(witnessAddress) + "] has balance["
              + witnessAccountCapsule
              .getBalance() + "] < MIN_BALANCE[" + WitnessCapsule.MIN_BALANCE + "]");
        } else {
          witnessCapsule.setVoteCount(witnessCapsule.getVoteCount() + voteCount);
          witnessCapsule.setIsJobs(false);
          witnessCapsuleList.add(witnessCapsule);
          this.witnessStore.put(witnessCapsule.createDbKey(), witnessCapsule);
          logger.info("address is {}  ,countVote is {}", witnessCapsule.createReadableString(),
              witnessCapsule.getVoteCount());
        }
      }
    });
    sortWitness(witnessCapsuleList);
    if (witnessCapsuleList.size() > MAX_ACTIVE_WITNESS_NUM) {
      setWitnesses(witnessCapsuleList.subList(0, MAX_ACTIVE_WITNESS_NUM));
    } else {
      setWitnesses(witnessCapsuleList);
    }

    getWitnesses().forEach(witnessCapsule -> {
      witnessCapsule.setIsJobs(true);
      this.witnessStore.put(witnessCapsule.createDbKey(), witnessCapsule);
    });

    logger.info(
        "updateWitness,before:{} ",
        getWitnessStringList(currentWits) + ",\nafter:{} " + getWitnessStringList(
            getWitnesses()));
  }

  private byte[] createDbKey(ByteString string) {
    return string.toByteArray();
  }

  public String createReadableString(ByteString string) {
    return ByteArray.toHexString(string.toByteArray());
  }

  /**
   * update wits sync to store.
   */
  public void updateWits() {
    getWitnesses().clear();
    witnessStore.getAllWitnesses().forEach(witnessCapsule -> {
      if (witnessCapsule.getIsJobs()) {
        addWitness(witnessCapsule);
      }
    });
    sortWitness();
  }

  private void sortWitness() {
    witsWrite.lock();
    try {
      sortWitness(wits);
    } finally {
      witsWrite.unlock();
    }

  }

  private void sortWitness(List<WitnessCapsule> list) {
    list.sort((a, b) -> {
      if (b.getVoteCount() != a.getVoteCount()) {
        return (int) (b.getVoteCount() - a.getVoteCount());
      } else {
        return Long.compare(b.getAddress().hashCode(), a.getAddress().hashCode());
      }
    });
  }

  public AssetIssueStore getAssetIssueStore() {
    return assetIssueStore;
  }

  public void setAssetIssueStore(AssetIssueStore assetIssueStore) {
    this.assetIssueStore = assetIssueStore;
  }

  /**
   * shuffle witnesses
   */
  private void updateWitnessSchedule() {
    if (CollectionUtils.isEmpty(getWitnesses())) {
      throw new RuntimeException("Witnesses is empty");
    }

    List<String> currentWitsAddress = getWitnessStringList(getWitnesses());
    // TODO  what if the number of witness is not same in different slot.
    if (getHeadBlockNum() != 0 && getHeadBlockNum() % getWitnesses().size() == 0) {
      logger.info("updateWitnessSchedule number:{},HeadBlockTimeStamp:{}", getHeadBlockNum(),
          getHeadBlockTimeStamp());
      setShuffledWitnessStates(new RandomGenerator<WitnessCapsule>()
          .shuffle(getWitnesses(), getHeadBlockTimeStamp()));

      logger.info(
          "updateWitnessSchedule,before:{} ", currentWitsAddress
              + ",\nafter:{} " + getWitnessStringList(getShuffledWitnessStates()));
    }
  }

  private List<String> getWitnessStringList(List<WitnessCapsule> witnessStates) {
    return witnessStates.stream()
        .map(witnessCapsule -> ByteArray.toHexString(witnessCapsule.getAddress().toByteArray()))
        .collect(Collectors.toList());
  }
}<|MERGE_RESOLUTION|>--- conflicted
+++ resolved
@@ -256,27 +256,8 @@
     this.numHashCache.initDB();
     this.khaosDb = new KhaosDatabase("block" + "_KDB");
 
-<<<<<<< HEAD
     this.pendingTransactions = new ArrayList<>();
-    try {
-      this.initGenesis();
-    } catch (ContractValidateException e) {
-      logger.error(e.getMessage());
-      System.exit(-1);
-    } catch (ContractExeException e) {
-      logger.error(e.getMessage());
-      System.exit(-1);
-    } catch (ValidateSignatureException e) {
-      logger.error(e.getMessage());
-      System.exit(-1);
-    } catch (UnLinkedBlockException e) {
-      logger.error(e.getMessage());
-      System.exit(-1);
-    }
-=======
-    this.pendingTrxs = new ArrayList<>();
     this.initGenesis();
->>>>>>> bd431278
     this.updateWits();
     this.setShuffledWitnessStates(getWitnesses());
     this.initHeadBlock(Sha256Hash.wrap(this.dynamicPropertiesStore.getLatestBlockHeaderHash()));
