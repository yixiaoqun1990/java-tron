--- conflicted
+++ resolved
@@ -721,26 +721,11 @@
           witnessCapsule.setVoteCount(witnessCapsule.getVoteCount() + voteCount);
           witnessCapsule.setIsJobs(false);
           witnessCapsuleList.add(witnessCapsule);
-          this.witnessStore.putWitness(witnessCapsule);
+          this.witnessStore.put(witnessCapsule.getAddress().toByteArray(),witnessCapsule);
           logger.info("address is {}  ,countVote is {}", witnessCapsule.getAddress().toStringUtf8(),
               witnessCapsule.getVoteCount());
         }
       }
-<<<<<<< HEAD
-=======
-
-      if (witnessAccountCapsule.getBalance() < WitnessCapsule.MIN_BALANCE) {
-        logger.warn("witnessAccount[" + witnessAddress + "] has balance[" + witnessAccountCapsule
-            .getBalance() + "] < MIN_BALANCE[" + WitnessCapsule.MIN_BALANCE + "]");
-      }
-
-      witnessCapsule.setVoteCount(witnessCapsule.getVoteCount() + voteCount);
-      witnessCapsule.setIsJobs(false);
-      witnessCapsuleList.add(witnessCapsule);
-      this.witnessStore.put(witnessCapsule.getAddress().toByteArray(), witnessCapsule);
-      logger.info("address is {}  ,countVote is {}", witnessCapsule.getAddress().toStringUtf8(),
-          witnessCapsule.getVoteCount());
->>>>>>> 738cc7c8
     });
     witnessCapsuleList.sort((a, b) -> (int) (a.getVoteCount() - b.getVoteCount()));
     if (this.wits.size() > MAX_ACTIVE_WITNESS_NUM) {
