package org.tron.core.db;

import com.carrotsearch.sizeof.RamUsageEstimator;
import com.google.common.collect.Lists;
import com.google.common.collect.Maps;
import com.google.protobuf.ByteString;
import java.util.ArrayList;
import java.util.Iterator;
import java.util.LinkedList;
import java.util.List;
import java.util.Map;
import java.util.Optional;
import java.util.stream.Collectors;
import javafx.util.Pair;
import org.apache.commons.collections4.CollectionUtils;
import org.apache.commons.lang3.ArrayUtils;
import org.joda.time.DateTime;
import org.slf4j.Logger;
import org.slf4j.LoggerFactory;
import org.tron.common.storage.leveldb.LevelDbDataSourceImpl;
import org.tron.common.utils.ByteArray;
import org.tron.common.utils.DialogOptional;
import org.tron.common.utils.Sha256Hash;
import org.tron.core.actuator.Actuator;
import org.tron.core.actuator.ActuatorFactory;
import org.tron.core.capsule.AccountCapsule;
import org.tron.core.capsule.BlockCapsule;
import org.tron.core.capsule.BlockCapsule.BlockId;
import org.tron.core.capsule.TransactionCapsule;
import org.tron.core.capsule.WitnessCapsule;
import org.tron.core.capsule.utils.BlockUtil;
import org.tron.core.config.args.Args;
import org.tron.core.config.args.GenesisBlock;
import org.tron.core.db.AbstractRevokingStore.Dialog;
import org.tron.core.exception.BalanceInsufficientException;
import org.tron.core.exception.ContractExeException;
import org.tron.core.exception.ContractValidateException;
import org.tron.core.exception.RevokingStoreIllegalStateException;
import org.tron.core.exception.ValidateSignatureException;
import org.tron.protos.Protocol.AccountType;

public class Manager {

  private static final Logger logger = LoggerFactory.getLogger("Manager");

  private static final long BLOCK_INTERVAL_SEC = 1;
  private static final int MAX_ACTIVE_WITNESS_NUM = 21;
  private static final long TRXS_SIZE = 2_000_000; // < 2MiB
  public static final long LOOP_INTERVAL = Args.getInstance().getBlockInterval(); // millisecond

  private AccountStore accountStore;
  private TransactionStore transactionStore;
  private BlockStore blockStore;
  private UtxoStore utxoStore;
  private WitnessStore witnessStore;
  private AssetIssueStore assetIssueStore;
  private DynamicPropertiesStore dynamicPropertiesStore;
  private BlockCapsule genesisBlock;


  private LevelDbDataSourceImpl numHashCache;
  private KhaosDatabase khaosDb;
  private BlockCapsule head;
  private RevokingDatabase revokingStore;
  private DialogOptional<Dialog> dialog = DialogOptional.empty();

  public WitnessStore getWitnessStore() {
    return this.witnessStore;
  }

  private void setWitnessStore(final WitnessStore witnessStore) {
    this.witnessStore = witnessStore;
  }

  public DynamicPropertiesStore getDynamicPropertiesStore() {
    return this.dynamicPropertiesStore;
  }

  public void setDynamicPropertiesStore(final DynamicPropertiesStore dynamicPropertiesStore) {
    this.dynamicPropertiesStore = dynamicPropertiesStore;
  }

  public List<TransactionCapsule> getPendingTrxs() {
    return this.pendingTrxs;
  }


  // transaction cache
  private List<TransactionCapsule> pendingTrxs;

  private List<WitnessCapsule> wits = new ArrayList<>();

  // witness

  public List<WitnessCapsule> getWitnesses() {
    return this.wits;
  }

  public BlockId getHeadBlockId() {
    return head.getBlockId();
    //return Sha256Hash.wrap(this.dynamicPropertiesStore.getLatestBlockHeaderHash());
  }

  public long getHeadBlockNum() {
    return this.head.getNum();
  }

  public void addWitness(final WitnessCapsule witnessCapsule) {
    this.wits.add(witnessCapsule);
  }

  public List<WitnessCapsule> getCurrentShuffledWitnesses() {
    return this.getWitnesses();
  }


  /**
   * get ScheduledWitness by slot.
   */
  public ByteString getScheduledWitness(final long slot) {
    final long currentSlot = this.blockStore.currentASlot() + slot;

    if (currentSlot < 0) {
      throw new RuntimeException("currentSlot should be positive.");
    }
    final List<WitnessCapsule> currentShuffledWitnesses = this.getShuffledWitnesses();
    if (CollectionUtils.isEmpty(currentShuffledWitnesses)) {
      throw new RuntimeException("ShuffledWitnesses is null.");
    }
    final int witnessIndex = (int) currentSlot % currentShuffledWitnesses.size();

    final ByteString scheduledWitness = currentShuffledWitnesses.get(witnessIndex).getAddress();
    //logger.info("scheduled_witness:" + scheduledWitness.toStringUtf8() + ",slot:" + currentSlot);

    return scheduledWitness;
  }

  public int calculateParticipationRate() {
    return 100 * this.dynamicPropertiesStore.getBlockFilledSlots().calculateFilledSlotsCount()
        / BlockFilledSlots.SLOT_NUMBER;
  }

  /**
   * get shuffled witnesses.
   */
  public List<WitnessCapsule> getShuffledWitnesses() {
    final List<WitnessCapsule> shuffleWits = this.getWitnesses();
    //Collections.shuffle(shuffleWits);
    return shuffleWits;
  }


  /**
   * all db should be init here.
   */
  public void init() {
    this.setAccountStore(AccountStore.create("account"));
    this.setTransactionStore(TransactionStore.create("trans"));
    this.setBlockStore(BlockStore.create("block"));
    this.setUtxoStore(UtxoStore.create("utxo"));
    this.setWitnessStore(WitnessStore.create("witness"));
    this.setAssetIssueStore(AssetIssueStore.create("asset-issue"));
    this.setDynamicPropertiesStore(DynamicPropertiesStore.create("properties"));

    revokingStore = RevokingStore.getInstance();
    revokingStore.enable();

    this.numHashCache = new LevelDbDataSourceImpl(
        Args.getInstance().getOutputDirectory(), "block" + "_NUM_HASH");
    this.numHashCache.initDB();
    this.khaosDb = new KhaosDatabase("block" + "_KDB");

    this.pendingTrxs = new ArrayList<>();
    try {
      this.initGenesis();
    } catch (ContractValidateException e) {
      logger.error(e.getMessage());
      System.exit(-1);
    } catch (ContractExeException e) {
      logger.error(e.getMessage());
      System.exit(-1);
    } catch (ValidateSignatureException e) {
      logger.error(e.getMessage());
      System.exit(-1);
    }
    this.initHeadBlock(Sha256Hash.wrap(this.dynamicPropertiesStore.getLatestBlockHeaderHash()));
  }

  public BlockId getGenesisBlockId() {
    return this.genesisBlock.getBlockId();
  }

  public BlockCapsule getGenesisBlock() {
    return genesisBlock;
  }

  /**
   * init genesis block.
   */
  public void initGenesis()
      throws ContractValidateException, ContractExeException, ValidateSignatureException {
    this.genesisBlock = BlockUtil.newGenesisBlockCapsule();
    if (this.containBlock(this.genesisBlock.getBlockId())) {
      Args.getInstance().setChainId(this.genesisBlock.getBlockId().toString());
    } else {
      if (this.hasBlocks()) {
        logger.error("genesis block modify, please delete database directory({}) and restart",
            Args.getInstance().getOutputDirectory());
        System.exit(1);
      } else {
        logger.info("create genesis block");
        Args.getInstance().setChainId(this.genesisBlock.getBlockId().toString());

        this.pushBlock(this.genesisBlock);

        this.dynamicPropertiesStore.saveLatestBlockHeaderNumber(0);
        this.dynamicPropertiesStore.saveLatestBlockHeaderHash(
            this.genesisBlock.getBlockId().getByteString());
        this.dynamicPropertiesStore.saveLatestBlockHeaderTimestamp(
            this.genesisBlock.getTimeStamp());
        this.initAccount();
        this.initWitness();

      }
    }
  }

  /**
   * save account into database.
   */
  public void initAccount() {
    final Args args = Args.getInstance();
    final GenesisBlock genesisBlockArg = args.getGenesisBlock();
    genesisBlockArg.getAssets().forEach(account -> {
      account.setAccountType("Normal");//to be set in conf
      final AccountCapsule accountCapsule = new AccountCapsule(account.getAccountName(),
          account.getAccountType(),
          ByteString.copyFrom(account.getAddressBytes()),
          account.getBalance());
      this.accountStore.put(account.getAddressBytes(), accountCapsule);
    });
  }

  private void initWitness() {
    final Args args = Args.getInstance();
    final GenesisBlock genesisBlockArg = args.getGenesisBlock();
    genesisBlockArg.getWitnesses().forEach(key -> {
      byte[] keyAddress = ByteArray.fromHexString(key.getAddress());
      ByteString address = ByteString.copyFrom(keyAddress);

      final AccountCapsule accountCapsule = new AccountCapsule(
              ByteString.EMPTY, AccountType.AssetIssue, address, 0L);
      final WitnessCapsule witnessCapsule = new WitnessCapsule(
<<<<<<< HEAD
              address, key.getVoteCount(), key.getUrl());

      this.accountStore.put(keyAddress, accountCapsule);
      this.witnessStore.put(keyAddress, witnessCapsule);
=======
          ByteString.copyFrom(ByteArray.fromHexString(key.getAddress())),
          key.getVoteCount(), key.getUrl());
      witnessCapsule.setIsJobs(true);
      this.accountStore.put(ByteArray.fromHexString(key.getAddress()), accountCapsule);
      this.witnessStore.put(ByteArray.fromHexString(key.getAddress()), witnessCapsule);
>>>>>>> 738cc7c8
      this.wits.add(witnessCapsule);
    });
  }

  public AccountStore getAccountStore() {
    return this.accountStore;
  }

  /**
   * judge balance.
   */
  public void adjustBalance(byte[] accountAddress, long amount)
      throws BalanceInsufficientException {
    AccountCapsule account = getAccountStore().get(accountAddress);
    long balance = account.getBalance();
    if (amount == 0) {
      return;
    }

    if (amount < 0 && balance < -amount) {
      throw new BalanceInsufficientException(accountAddress + " Insufficient");
    }
    account.setBalance(balance + amount);
    this.getAccountStore().put(account.getAddress().toByteArray(), account);
  }

  /**
   * push transaction into db.
   */
  public boolean pushTransactions(final TransactionCapsule trx)
      throws ValidateSignatureException, ContractValidateException, ContractExeException {
    logger.info("push transaction");
    if (!trx.validateSignature()) {
      throw new ValidateSignatureException("trans sig validate failed");
    }

    if (!dialog.valid()) {
      dialog = DialogOptional.of(revokingStore.buildDialog());
    }

    try (RevokingStore.Dialog tmpDialog = revokingStore.buildDialog()) {
      processTransaction(trx);
      pendingTrxs.add(trx);
      tmpDialog.merge();
    } catch (RevokingStoreIllegalStateException e) {
      e.printStackTrace();
    }
    getTransactionStore().dbSource.putData(trx.getTransactionId().getBytes(), trx.getData());
    return true;
  }


  /**
   * save a block.
   */
  public void pushBlock(final BlockCapsule block)
      throws ValidateSignatureException, ContractValidateException, ContractExeException {
    this.khaosDb.push(block);
    //todo: check block's validity
    if (!block.generatedByMyself) {
      if (!block.validateSignature()) {
        logger.info("The siganature is not validated.");
        return;
      }

      if (!block.calcMerklerRoot().equals(block.getMerklerRoot())) {
        logger.info("The merkler root doesn't match, Calc result is " + block.calcMerklerRoot()
            + " , the headers is " + block.getMerklerRoot());
        return;
      }

      //todo: In some case it need to switch the branch
    }

    if (block.getNum() != 0) {
      try (Dialog tmpDialog = revokingStore.buildDialog()) {
        this.processBlock(block);
        tmpDialog.commit();
      } catch (RevokingStoreIllegalStateException e) {
        e.printStackTrace();
      }
    }

    this.getBlockStore().dbSource.putData(block.getBlockId().getBytes(), block.getData());
    logger.info("save block, Its ID is " + block.getBlockId() + ", Its num is " + block.getNum());
    this.numHashCache.putData(ByteArray.fromLong(block.getNum()), block.getBlockId().getBytes());
    this.head = this.khaosDb.getHead();
    // blockDbDataSource.putData(blockHash, blockData);
  }


  /**
   * Get the fork branch.
   */
  public LinkedList<BlockId> getBlockChainHashesOnFork(final BlockId forkBlockHash) {
    final Pair<LinkedList<BlockCapsule>, LinkedList<BlockCapsule>> branch =
        this.khaosDb.getBranch(this.head.getBlockId(), forkBlockHash);
    return branch.getValue().stream()
        .map(blockCapsule -> blockCapsule.getBlockId())
        .collect(Collectors.toCollection(LinkedList::new));
  }

  /**
   * judge id.
   *
   * @param blockHash blockHash
   */
  public boolean containBlock(final Sha256Hash blockHash) {
    return this.khaosDb.containBlock(blockHash)
        || this.getBlockStore().dbSource.getData(blockHash.getBytes()) != null;
  }

  public boolean containBlockInMainChain(BlockId blockId) {
    return getBlockStore().dbSource.getData(blockId.getBytes()) != null;
  }

  /**
   * find a block packed data by id.
   */
  public byte[] findBlockByHash(final Sha256Hash hash) {
    return this.khaosDb.containBlock(hash) ? this.khaosDb.getBlock(hash).getData()
        : this.getBlockStore().dbSource.getData(hash.getBytes());
  }

  /**
   * Get a BlockCapsule by id.
   */

  public BlockCapsule getBlockById(final Sha256Hash hash) {
    return this.khaosDb.containBlock(hash) ? this.khaosDb.getBlock(hash)
        : new BlockCapsule(this.getBlockStore().dbSource.getData(hash.getBytes()));
  }

  /**
   * Delete a block.
   */

  public void deleteBlock(final Sha256Hash blockHash) {
    final BlockCapsule block = this.getBlockById(blockHash);
    this.khaosDb.removeBlk(blockHash);
    this.getBlockStore().dbSource.deleteData(blockHash.getBytes());
    this.numHashCache.deleteData(ByteArray.fromLong(block.getNum()));
    this.head = this.khaosDb.getHead();
  }

  /**
   * judge has blocks.
   */
  public boolean hasBlocks() {
    return this.getBlockStore().dbSource.allKeys().size() > 0 || this.khaosDb.hasData();
  }

  /**
   * Process transaction.
   */
  public boolean processTransaction(final TransactionCapsule trxCap)
      throws ValidateSignatureException, ContractValidateException, ContractExeException {

    if (trxCap == null || !trxCap.validateSignature()) {
      return false;
    }
    final List<Actuator> actuatorList = ActuatorFactory.createActuator(trxCap, this);

    for (Actuator act : actuatorList) {
      act.validate();
      act.execute();
    }

    return true;
  }

  /**
   * Get the block id from the number.
   */
  public BlockId getBlockIdByNum(final long num) {
    final byte[] hash = this.numHashCache.getData(ByteArray.fromLong(num));
    return ArrayUtils.isEmpty(hash)
        ? this.genesisBlock.getBlockId()
        : new BlockId(Sha256Hash.wrap(hash), num);
  }

  /**
   * Get number of block by the block id.
   */
  public long getBlockNumById(final Sha256Hash hash) {
    if (this.khaosDb.containBlock(hash)) {
      return this.khaosDb.getBlock(hash).getNum();
    }

    //TODO: optimize here
    final byte[] blockByte = this.getBlockStore().dbSource.getData(hash.getBytes());
    return ArrayUtils.isNotEmpty(blockByte) ? new BlockCapsule(blockByte).getNum() : 0;
  }


  public void initHeadBlock(final Sha256Hash id) {
    this.head = this.getBlockById(id);
  }

  /**
   * Generate a block.
   */
  public BlockCapsule generateBlock(final WitnessCapsule witnessCapsule,
      final long when, final byte[] privateKey)
      throws ValidateSignatureException, ContractValidateException, ContractExeException {

    final long timestamp = this.dynamicPropertiesStore.getLatestBlockHeaderTimestamp();
    final long number = this.dynamicPropertiesStore.getLatestBlockHeaderNumber();
    final ByteString preHash = this.dynamicPropertiesStore.getLatestBlockHeaderHash();

    // judge create block time
    if (when < timestamp) {
      throw new IllegalArgumentException("generate block timestamp is invalid.");
    }

    long currentTrxSize = 0;
    long postponedTrxCount = 0;

    final BlockCapsule blockCapsule = new BlockCapsule(number + 1, preHash, when,
        witnessCapsule.getAddress());

    dialog.reset();
    dialog = DialogOptional.of(revokingStore.buildDialog());

    Iterator iterator = pendingTrxs.iterator();
    while (iterator.hasNext()) {
      TransactionCapsule trx = (TransactionCapsule) iterator.next();
      currentTrxSize += RamUsageEstimator.sizeOf(trx);
      // judge block size
      if (currentTrxSize > TRXS_SIZE) {
        postponedTrxCount++;
        continue;
      }
      // apply transaction
      try (Dialog tmpDialog = revokingStore.buildDialog()) {
        processTransaction(trx);
        tmpDialog.merge();
        // push into block
        blockCapsule.addTransaction(trx);
        iterator.remove();
      } catch (ContractExeException e) {
        logger.info("contract not processed during execute");
        e.printStackTrace();
      } catch (ContractValidateException e) {
        logger.info("contract not processed during validate");
        e.printStackTrace();
      } catch (RevokingStoreIllegalStateException e) {
        e.printStackTrace();
      }
    }

    dialog.reset();

    if (postponedTrxCount > 0) {
      logger.info("{} transactions over the block size limit", postponedTrxCount);
    }

    logger.info("postponedTrxCount[" + postponedTrxCount + "],TrxLeft[" + pendingTrxs.size() + "]");

    blockCapsule.setMerklerRoot();
    blockCapsule.sign(privateKey);
    blockCapsule.generatedByMyself = true;
    this.pushBlock(blockCapsule);
    this.dynamicPropertiesStore
        .saveLatestBlockHeaderHash(blockCapsule.getBlockId().getByteString());
    this.dynamicPropertiesStore.saveLatestBlockHeaderNumber(blockCapsule.getNum());
    this.dynamicPropertiesStore.saveLatestBlockHeaderTimestamp(blockCapsule.getTimeStamp());
    return blockCapsule;
  }

  private void setAccountStore(final AccountStore accountStore) {
    this.accountStore = accountStore;
  }

  public TransactionStore getTransactionStore() {
    return this.transactionStore;
  }

  private void setTransactionStore(final TransactionStore transactionStore) {
    this.transactionStore = transactionStore;
  }

  public BlockStore getBlockStore() {
    return this.blockStore;
  }

  private void setBlockStore(final BlockStore blockStore) {
    this.blockStore = blockStore;
  }

  public UtxoStore getUtxoStore() {
    return this.utxoStore;
  }

  private void setUtxoStore(final UtxoStore utxoStore) {
    this.utxoStore = utxoStore;
  }

  /**
   * process block.
   */
  public void processBlock(BlockCapsule block)
      throws ValidateSignatureException, ContractValidateException, ContractExeException {
    for (TransactionCapsule transactionCapsule : block.getTransactions()) {
      processTransaction(transactionCapsule);
      this.updateDynamicProperties(block);
      this.updateSignedWitness(block);
      if (this.dynamicPropertiesStore.getNextMaintenanceTime().getMillis() <= block
          .getTimeStamp()) {
        this.processMaintenance();
      }
    }
  }

  private void updateDynamicProperties(final BlockCapsule block) {

  }

  private void processMaintenance() {
    this.updateWitness();
    this.dynamicPropertiesStore.updateMaintenanceTime();
  }


  /**
   * update signed witness.
   */
  public void updateSignedWitness(BlockCapsule block) {
    //TODO: add verification
    WitnessCapsule witnessCapsule = witnessStore
        .get(block.getInstance().getBlockHeader().getRawData().getWitnessAddress().toByteArray());

    long latestSlotNum = 0L;

    //    dynamicPropertiesStore.current_aslot + getSlotAtTime(new DateTime(block.getTimeStamp()));

    witnessCapsule.getInstance().toBuilder().setLatestBlockNum(block.getNum())
        .setLatestSlotNum(latestSlotNum)
        .build();

    processFee();
  }

  private void processFee() {

  }

  private long blockInterval() {
    return LOOP_INTERVAL; // millisecond todo getFromDb
  }

  /**
   * get slot at time.
   */
  public long getSlotAtTime(DateTime when) {
    DateTime firstSlotTime = getSlotTime(1);
    if (when.isBefore(firstSlotTime)) {
      return 0;
    }
    return (when.getMillis() - firstSlotTime.getMillis()) / blockInterval() + 1;
  }


  /**
   * get slot time.
   */
  public DateTime getSlotTime(long slotNum) {
    if (slotNum == 0) {
      return DateTime.now();
    }
    long interval = blockInterval();
    BlockStore blockStore = getBlockStore();
    DateTime genesisTime = blockStore.getGenesisTime();
    if (blockStore.getHeadBlockNum() == 0) {
      return genesisTime.plus(slotNum * interval);
    }

    if (lastHeadBlockIsMaintenance()) {
      slotNum += getSkipSlotInMaintenance();
    }

    DateTime headSlotTime = blockStore.getHeadBlockTime();

    //align slot time
    headSlotTime = headSlotTime
        .minus((headSlotTime.getMillis() - genesisTime.getMillis()) % interval);

    return headSlotTime.plus(interval * slotNum);
  }


  private boolean lastHeadBlockIsMaintenance() {
    return getDynamicPropertiesStore().getStateFlag() == 1;
  }

  private long getSkipSlotInMaintenance() {
    return 0;
  }

  /**
   * update witness.
   */
  public void updateWitness() {
    final Map<ByteString, Long> countWitness = Maps.newHashMap();
    final List<AccountCapsule> accountList = this.accountStore.getAllAccounts();
    logger.info("there is account List size is {}", accountList.size());
    accountList.forEach(account -> {
      logger.info("there is account ,account address is {}",
          ByteArray.toHexString(account.getAddress().toByteArray()));

      Optional<Long> sum = account.getVotesList().stream().map(vote -> vote.getVoteCount())
          .reduce((a, b) -> a + b);
      if (sum.isPresent()) {
        if (sum.get() <= account.getShare()) {
          account.getVotesList().forEach(vote -> {
            //TODO validate witness //active_witness
            ByteString voteAddress = vote.getVoteAddress();
            long voteCount = vote.getVoteCount();
            if (countWitness.containsKey(voteAddress)) {
              countWitness.put(voteAddress, countWitness.get(voteAddress) + voteCount);
            } else {
              countWitness.put(voteAddress, voteCount);
            }
          });
        } else {
          logger.info(
              "account" + account.getAddress() + ",share[" + account.getShare() + "] > voteSum["
                  + sum.get() + "]");
        }
      }
    });

    witnessStore.getAllWitnesses().forEach(witnessCapsule -> {
      witnessCapsule.setVoteCount(0);
      witnessCapsule.setIsJobs(false);
      this.witnessStore.put(witnessCapsule.getAddress().toByteArray(), witnessCapsule);
    });
    final List<WitnessCapsule> witnessCapsuleList = Lists.newArrayList();
    logger.info("countWitnessMap size is {}", countWitness.keySet().size());
    countWitness.forEach((address, voteCount) -> {
      final WitnessCapsule witnessCapsule = this.witnessStore.get(address.toByteArray());
      if (null == witnessCapsule) {
        logger.warn("witnessCapsule is null.address is {}", address);
        return;
      }

      ByteString witnessAddress = witnessCapsule.getInstance().getAddress();
      AccountCapsule witnessAccountCapsule = accountStore.get(witnessAddress.toByteArray());
      if (witnessAccountCapsule == null) {
        logger.warn("witnessAccount[" + witnessAddress + "] not exists");
      }

      if (witnessAccountCapsule.getBalance() < WitnessCapsule.MIN_BALANCE) {
        logger.warn("witnessAccount[" + witnessAddress + "] has balance[" + witnessAccountCapsule
            .getBalance() + "] < MIN_BALANCE[" + WitnessCapsule.MIN_BALANCE + "]");
      }

      witnessCapsule.setVoteCount(witnessCapsule.getVoteCount() + voteCount);
      witnessCapsule.setIsJobs(false);
      witnessCapsuleList.add(witnessCapsule);
      this.witnessStore.put(witnessCapsule.getAddress().toByteArray(), witnessCapsule);
      logger.info("address is {}  ,countVote is {}", witnessCapsule.getAddress().toStringUtf8(),
          witnessCapsule.getVoteCount());
    });
    witnessCapsuleList.sort((a, b) -> (int) (a.getVoteCount() - b.getVoteCount()));
    if (this.wits.size() > MAX_ACTIVE_WITNESS_NUM) {
      this.wits = witnessCapsuleList.subList(0, MAX_ACTIVE_WITNESS_NUM);
    }

    witnessCapsuleList.forEach(witnessCapsule -> {
      witnessCapsule.setIsJobs(true);
      this.witnessStore.put(witnessCapsule.getAddress().toByteArray(), witnessCapsule);
    });
  }

  /**
   * update wits sync to store.
   */
  public void updateWits() {
    wits.clear();
    witnessStore.getAllWitnesses().forEach(witnessCapsule -> {
      if (witnessCapsule.getIsJobs()) {
        wits.add(witnessCapsule);
      }
    });
  }

  public AssetIssueStore getAssetIssueStore() {
    return assetIssueStore;
  }

  public void setAssetIssueStore(AssetIssueStore assetIssueStore) {
    this.assetIssueStore = assetIssueStore;
  }
}<|MERGE_RESOLUTION|>--- conflicted
+++ resolved
@@ -245,24 +245,16 @@
     final Args args = Args.getInstance();
     final GenesisBlock genesisBlockArg = args.getGenesisBlock();
     genesisBlockArg.getWitnesses().forEach(key -> {
-      byte[] keyAddress = ByteArray.fromHexString(key.getAddress());
-      ByteString address = ByteString.copyFrom(keyAddress);
-
-      final AccountCapsule accountCapsule = new AccountCapsule(
-              ByteString.EMPTY, AccountType.AssetIssue, address, 0L);
+      final AccountCapsule accountCapsule = new AccountCapsule(ByteString.EMPTY,
+          AccountType.AssetIssue,
+          ByteString.copyFrom(ByteArray.fromHexString(key.getAddress())),
+          Long.valueOf(0));
       final WitnessCapsule witnessCapsule = new WitnessCapsule(
-<<<<<<< HEAD
-              address, key.getVoteCount(), key.getUrl());
-
-      this.accountStore.put(keyAddress, accountCapsule);
-      this.witnessStore.put(keyAddress, witnessCapsule);
-=======
           ByteString.copyFrom(ByteArray.fromHexString(key.getAddress())),
           key.getVoteCount(), key.getUrl());
       witnessCapsule.setIsJobs(true);
       this.accountStore.put(ByteArray.fromHexString(key.getAddress()), accountCapsule);
       this.witnessStore.put(ByteArray.fromHexString(key.getAddress()), witnessCapsule);
->>>>>>> 738cc7c8
       this.wits.add(witnessCapsule);
     });
   }
