--- conflicted
+++ resolved
@@ -62,7 +62,6 @@
     return this.witnessStore;
   }
 
-
   private void setWitnessStore(final WitnessStore witnessStore) {
     this.witnessStore = witnessStore;
   }
@@ -212,7 +211,6 @@
         this.dynamicPropertiesStore.saveLatestBlockHeaderTimestamp(
             this.genesisBlock.getTimeStamp());
         this.initAccount();
-
       }
     }
   }
@@ -223,21 +221,12 @@
   public void initAccount() {
     final Args args = Args.getInstance();
     final GenesisBlock genesisBlockArg = args.getGenesisBlock();
-<<<<<<< HEAD
-    genesisBlockArg.getAssets().forEach(key -> {
-      final AccountCapsule accountCapsule = new AccountCapsule(AccountType.AssetIssue,
-          ByteString.copyFrom(ByteArray.fromHexString(key.getAddress())),
-          Long.valueOf(key.getBalance()));
-
-      this.accountStore.put(ByteArray.fromHexString(key.getAddress()), accountCapsule);
-=======
     genesisBlockArg.getAssets().forEach(account -> {
       final AccountCapsule accountCapsule = new AccountCapsule(account.getAccountName(),
           account.getAccountType(),
           ByteString.copyFrom(account.getAddressBytes()),
           account.getBalance());
       this.accountStore.put(account.getAddress().getBytes(), accountCapsule);
->>>>>>> 867e58a4
     });
   }
 
@@ -539,7 +528,6 @@
       } catch (ContractValidateException e) {
         e.printStackTrace();
       }
-
       this.updateDynamicProperties(block);
       this.updateSignedWitness(block);
       if (this.dynamicPropertiesStore.getNextMaintenanceTime().getMillis() <= block
