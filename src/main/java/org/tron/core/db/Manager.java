--- conflicted
+++ resolved
@@ -25,13 +25,11 @@
 import org.tron.core.capsule.utils.BlockUtil;
 import org.tron.core.config.args.Args;
 import org.tron.core.config.args.GenesisBlock;
-<<<<<<< HEAD
-=======
 import org.tron.core.exception.ValidateException;
 import org.tron.protos.Protocal.Account;
->>>>>>> 18547a3a
 import org.tron.protos.Protocal.AccountType;
 import org.tron.protos.Protocal.Transaction;
+import org.tron.protos.Protocal.Witness;
 
 public class Manager {
 
@@ -93,9 +91,9 @@
    * TODO: should get this list from Database. get witnessCapsule List.
    */
   public void initalWitnessList() {
-    wits.add(new WitnessCapsule(ByteString.copyFromUtf8("0x01"), "http://Loser.org"));
-    wits.add(new WitnessCapsule(ByteString.copyFromUtf8("0x02"), "http://Marcus.org"));
-    wits.add(new WitnessCapsule(ByteString.copyFromUtf8("0x02"), "http://Olivier.org"));
+    wits.add(new WitnessCapsule(ByteString.copyFromUtf8("0x01"),"http://Loser.org"));
+    wits.add(new WitnessCapsule(ByteString.copyFromUtf8("0x02"),"http://Marcus.org"));
+    wits.add(new WitnessCapsule(ByteString.copyFromUtf8("0x02"),"http://Olivier.org"));
   }
 
   public void addWitness(WitnessCapsule witnessCapsule) {
@@ -343,7 +341,7 @@
    * Generate a block.
    */
   public BlockCapsule generateBlock(WitnessCapsule witnessCapsule,
-      long when, byte[] privateKey) throws ValidateException {
+      long when, byte[] privateKey) {
 
     final long timestamp = this.dynamicPropertiesStore.getLatestBlockHeaderTimestamp();
 
@@ -385,7 +383,8 @@
     blockCapsule.setMerklerRoot();
     blockCapsule.sign(privateKey);
     blockCapsule.generatedByMyself = true;
-    pushBlock(blockCapsule);
+    getBlockStore().pushBlock(blockCapsule);
+
     dynamicPropertiesStore.saveLatestBlockHeaderHash(blockCapsule.getBlockId().getByteString());
     dynamicPropertiesStore.saveLatestBlockHeaderNumber(blockCapsule.getNum());
     dynamicPropertiesStore.saveLatestBlockHeaderTimestamp(blockCapsule.getTimeStamp());
