package org.tron.core.db;

import static org.tron.core.config.Parameter.ChainConstant.SOLIDIFIED_THRESHOLD;
import static org.tron.core.config.Parameter.ChainConstant.WITNESS_PAY_PER_BLOCK;
import static org.tron.protos.Protocol.Transaction.Contract.ContractType.TransferAssetContract;
import static org.tron.protos.Protocol.Transaction.Contract.ContractType.TransferContract;

import com.carrotsearch.sizeof.RamUsageEstimator;
import com.dianping.cat.Cat;
import com.dianping.cat.message.Event;
import com.google.common.collect.Lists;
import com.google.protobuf.ByteString;
import java.util.Collections;
import java.util.Iterator;
import java.util.LinkedList;
import java.util.List;
import java.util.Set;
import java.util.stream.Collectors;
import javafx.util.Pair;
import javax.annotation.PostConstruct;
import lombok.Getter;
import lombok.Setter;
import lombok.extern.slf4j.Slf4j;
import org.apache.commons.collections4.CollectionUtils;
import org.springframework.beans.factory.annotation.Autowired;
import org.springframework.stereotype.Component;
import org.tron.common.crypto.ECKey;
import org.tron.common.overlay.discover.Node;
import org.tron.common.utils.ByteArray;
import org.tron.common.storage.leveldb.LevelDbDataSourceImpl;
import org.tron.common.utils.DialogOptional;
import org.tron.common.utils.Sha256Hash;
import org.tron.common.utils.StringUtil;
import org.tron.common.utils.Time;
import org.tron.core.actuator.Actuator;
import org.tron.core.actuator.ActuatorFactory;
import org.tron.core.capsule.AccountCapsule;
import org.tron.core.capsule.BlockCapsule;
import org.tron.core.capsule.BlockCapsule.BlockId;
import org.tron.core.capsule.BytesCapsule;
import org.tron.core.capsule.TransactionCapsule;
import org.tron.core.capsule.TransactionResultCapsule;
import org.tron.core.capsule.WitnessCapsule;
import org.tron.core.capsule.utils.BlockUtil;
<<<<<<< HEAD
import org.tron.core.config.Parameter;
import org.tron.core.config.Parameter.CatTransactionStatus;
=======
import org.tron.core.config.Parameter.ChainConstant;
>>>>>>> 0d30d955
import org.tron.core.config.args.Args;
import org.tron.core.config.args.GenesisBlock;
import org.tron.core.db.AbstractRevokingStore.Dialog;
import org.tron.core.exception.BadItemException;
import org.tron.core.exception.BalanceInsufficientException;
import org.tron.core.exception.ContractExeException;
import org.tron.core.exception.ContractValidateException;
import org.tron.core.exception.DupTransactionException;
import org.tron.core.exception.HeaderNotFound;
import org.tron.core.exception.HighFreqException;
import org.tron.core.exception.ItemNotFoundException;
import org.tron.core.exception.RevokingStoreIllegalStateException;
import org.tron.core.exception.UnLinkedBlockException;
import org.tron.core.exception.ValidateScheduleException;
import org.tron.core.exception.ValidateSignatureException;
import org.tron.core.witness.WitnessController;
import org.tron.protos.Protocol.AccountType;
import org.tron.protos.Protocol.Transaction;

@Slf4j
@Component
public class Manager {

  // db store
  @Autowired
  private AccountStore accountStore;
  @Autowired
  private TransactionStore transactionStore;
  @Autowired
  private BlockStore blockStore;
  @Autowired
  private UtxoStore utxoStore;
  @Autowired
  private WitnessStore witnessStore;
  @Autowired
  private AssetIssueStore assetIssueStore;
  @Autowired
  private DynamicPropertiesStore dynamicPropertiesStore;
  private BlockIndexStore blockIndexStore;
  private WitnessScheduleStore witnessScheduleStore;

  @Autowired
  private PeersStore peersStore;
  private BlockCapsule genesisBlock;

  private LevelDbDataSourceImpl numHashCache;
  @Autowired
  private KhaosDatabase khaosDb;
  private RevokingDatabase revokingStore;

  @Getter
  private DialogOptional dialog = DialogOptional.instance();

  @Getter
  @Setter
  private boolean isSyncMode;

  @Getter
  @Setter
  private String netType;

  @Getter
  @Setter
  private WitnessController witnessController;

  public WitnessStore getWitnessStore() {
    return this.witnessStore;
  }

  private void setWitnessStore(final WitnessStore witnessStore) {
    this.witnessStore = witnessStore;
  }

  public DynamicPropertiesStore getDynamicPropertiesStore() {
    return this.dynamicPropertiesStore;
  }

  public void setDynamicPropertiesStore(final DynamicPropertiesStore dynamicPropertiesStore) {
    this.dynamicPropertiesStore = dynamicPropertiesStore;
  }

  public WitnessScheduleStore getWitnessScheduleStore() {
    return this.witnessScheduleStore;
  }

  public void setWitnessScheduleStore(final WitnessScheduleStore witnessScheduleStore) {
    this.witnessScheduleStore = witnessScheduleStore;
  }

  public List<TransactionCapsule> getPendingTransactions() {
    return this.pendingTransactions;
  }

  public List<TransactionCapsule> getPoppedTransactions() {
    return this.popedTransactions;
  }

  // transactions cache
  private List<TransactionCapsule> pendingTransactions;

  // transactions popped
  private List<TransactionCapsule> popedTransactions =
      Collections.synchronizedList(Lists.newArrayList());

  // for test only
  public List<ByteString> getWitnesses() {
    return witnessController.getActiveWitnesses();
  }

  // for test only
  public void addWitness(final ByteString address) {
    List<ByteString> witnessAddresses = witnessController.getActiveWitnesses();
    witnessAddresses.add(address);
    witnessController.setActiveWitnesses(witnessAddresses);
  }

  public BlockCapsule getHead() throws HeaderNotFound {
    try {
      return getBlockStore().get(getDynamicPropertiesStore().getLatestBlockHeaderHash().getBytes());
    } catch (ItemNotFoundException e) {
      logger.info(e.getMessage());
      throw new HeaderNotFound(e.getMessage());
    } catch (BadItemException e) {
      throw new HeaderNotFound(e.getMessage());
    }
  }

  public BlockId getHeadBlockId() {
    return new BlockId(
        getDynamicPropertiesStore().getLatestBlockHeaderHash(),
        getDynamicPropertiesStore().getLatestBlockHeaderNumber());
  }

  public long getHeadBlockNum() {
    return getDynamicPropertiesStore().getLatestBlockHeaderNumber();
  }

  public long getHeadBlockTimeStamp() {
    return getDynamicPropertiesStore().getLatestBlockHeaderTimestamp();
  }

  public PeersStore getPeersStore() {
    return peersStore;
  }

  public void setPeersStore(PeersStore peersStore) {
    this.peersStore = peersStore;
  }

  public Node getHomeNode() {
    final Args args = Args.getInstance();
    Set<Node> nodes = this.peersStore.get("home".getBytes());
    if (nodes.size() > 0) {
      return nodes.stream().findFirst().get();
    } else {
      Node node =
          new Node(new ECKey().getNodeId(), args.getNodeExternalIp(), args.getNodeListenPort());
      nodes.add(node);
      this.peersStore.put("home".getBytes(), nodes);
      return node;
    }
  }

  public void clearAndWriteNeighbours(Set<Node> nodes) {
    this.peersStore.put("neighbours".getBytes(), nodes);
  }

  public Set<Node> readNeighbours() {
    return this.peersStore.get("neighbours".getBytes());
  }

  // fot test only
  public void destory() {
    AccountStore.destroy();
    TransactionStore.destroy();
    BlockStore.destroy();
    WitnessStore.destory();
    AssetIssueStore.destroy();
    DynamicPropertiesStore.destroy();
    WitnessScheduleStore.destroy();
    BlockIndexStore.destroy();
  }

  @PostConstruct
  public void initOther() {
    revokingStore = RevokingStore.getInstance();
    revokingStore.disable();
    this.setWitnessScheduleStore(WitnessScheduleStore.create("witness_schedule"));
    this.setWitnessController(WitnessController.createInstance(this));
    this.setBlockIndexStore(BlockIndexStore.create("block-index"));
    this.pendingTransactions = Collections.synchronizedList(Lists.newArrayList());
    this.initGenesis();
    try {
      this.khaosDb.start(getBlockById(getDynamicPropertiesStore().getLatestBlockHeaderHash()));
    } catch (ItemNotFoundException e) {
      logger.error(
          "Can not find Dynamic highest block from DB! \nnumber={} \nhash={}",
          getDynamicPropertiesStore().getLatestBlockHeaderNumber(),
          getDynamicPropertiesStore().getLatestBlockHeaderHash());
      logger.error(
          "Please delete database directory({}) and restart",
          Args.getInstance().getOutputDirectory());
      System.exit(1);
    } catch (BadItemException e) {
      e.printStackTrace();
      logger.error("DB data broken!");
      logger.error(
          "Please delete database directory({}) and restart",
          Args.getInstance().getOutputDirectory());
      System.exit(1);
    }
    revokingStore.enable();
  }

  /**
   * all db should be init here.
   */
  public void init() {
    this.setAccountStore(AccountStore.create("account"));
    this.setTransactionStore(TransactionStore.create("trans"));
    this.setBlockStore(BlockStore.create("block"));
    this.setWitnessStore(WitnessStore.create("witness"));

    initOther();
  }

  public BlockId getGenesisBlockId() {
    return this.genesisBlock.getBlockId();
  }

  public BlockCapsule getGenesisBlock() {
    return genesisBlock;
  }

  /**
   * init genesis block.
   */
  public void initGenesis() {
    this.genesisBlock = BlockUtil.newGenesisBlockCapsule();
    if (this.containBlock(this.genesisBlock.getBlockId())) {
      Args.getInstance().setChainId(this.genesisBlock.getBlockId().toString());
    } else {
      if (this.hasBlocks()) {
        logger.error(
            "genesis block modify, please delete database directory({}) and restart",
            Args.getInstance().getOutputDirectory());
        System.exit(1);
      } else {
        logger.info("create genesis block");
        Args.getInstance().setChainId(this.genesisBlock.getBlockId().toString());
        // this.pushBlock(this.genesisBlock);
        blockStore.put(this.genesisBlock.getBlockId().getBytes(), this.genesisBlock);
        this.blockIndexStore.put(this.genesisBlock.getBlockId());

        logger.info("save block: " + this.genesisBlock);
        // init DynamicPropertiesStore
        this.dynamicPropertiesStore.saveLatestBlockHeaderNumber(0);
        this.dynamicPropertiesStore.saveLatestBlockHeaderHash(
            this.genesisBlock.getBlockId().getByteString());
        this.dynamicPropertiesStore.saveLatestBlockHeaderTimestamp(
            this.genesisBlock.getTimeStamp());
        this.initAccount();
        this.initWitness();
        this.witnessController.initWits();
        this.khaosDb.start(genesisBlock);
      }
    }
  }

  /**
   * save account into database.
   */
  public void initAccount() {
    final Args args = Args.getInstance();
    final GenesisBlock genesisBlockArg = args.getGenesisBlock();
    genesisBlockArg
        .getAssets()
        .forEach(
            account -> {
              account.setAccountType("Normal"); // to be set in conf
              final AccountCapsule accountCapsule =
                  new AccountCapsule(
                      account.getAccountName(),
                      ByteString.copyFrom(account.getAddress()),
                      account.getAccountType(),
                      account.getBalance());
              this.accountStore.put(account.getAddress(), accountCapsule);
            });
  }

  /**
   * save witnesses into database.
   */
  private void initWitness() {
    final Args args = Args.getInstance();
    final GenesisBlock genesisBlockArg = args.getGenesisBlock();
    genesisBlockArg
        .getWitnesses()
        .forEach(
            key -> {
              byte[] keyAddress = key.getAddress();
              ByteString address = ByteString.copyFrom(keyAddress);

              if (!this.accountStore.has(keyAddress)) {
                final AccountCapsule accountCapsule =
                    new AccountCapsule(ByteString.EMPTY, address, AccountType.AssetIssue, 0L);
                this.accountStore.put(keyAddress, accountCapsule);
              }

              final WitnessCapsule witnessCapsule =
                  new WitnessCapsule(address, key.getVoteCount(), key.getUrl());
              witnessCapsule.setIsJobs(true);
              this.witnessStore.put(keyAddress, witnessCapsule);
            });
  }

  public AccountStore getAccountStore() {
    return this.accountStore;
  }

  /**
   * judge balance.
   */
  public void adjustBalance(byte[] accountAddress, long amount)
      throws BalanceInsufficientException {
    AccountCapsule account = getAccountStore().get(accountAddress);
    long balance = account.getBalance();
    if (amount == 0) {
      return;
    }

    if (amount < 0 && balance < -amount) {
      throw new BalanceInsufficientException(accountAddress + " Insufficient");
    }
    account.setBalance(balance + amount);
    this.getAccountStore().put(account.getAddress().toByteArray(), account);
  }

  /**
   * push transaction into db.
   */
  public synchronized boolean pushTransactions(final TransactionCapsule trx)
      throws ValidateSignatureException, ContractValidateException, ContractExeException,
      HighFreqException, DupTransactionException {
    logger.info("push transaction");

    if (getTransactionStore().get(trx.getTransactionId().getBytes()) != null) {
      logger.debug(getTransactionStore().get(trx.getTransactionId().getBytes()).toString());
      throw new DupTransactionException("dup trans");
    }

    if (!trx.validateSignature()) {
      throw new ValidateSignatureException("trans sig validate failed");
    }

    validateFreq(trx);

    if (!dialog.valid()) {
      dialog.setValue(revokingStore.buildDialog());
    }

    try (RevokingStore.Dialog tmpDialog = revokingStore.buildDialog()) {
      processTransaction(trx);
      pendingTransactions.add(trx);
      tmpDialog.merge();
    } catch (RevokingStoreIllegalStateException e) {
      logger.debug(e.getMessage(), e);
    }
    return true;
  }

  private void validateFreq(TransactionCapsule trx) throws HighFreqException {
    List<org.tron.protos.Protocol.Transaction.Contract> contracts =
        trx.getInstance().getRawData().getContractList();
    for (Transaction.Contract contract : contracts) {
      if (contract.getType() == TransferContract || contract.getType() == TransferAssetContract) {
        byte[] address = TransactionCapsule.getOwner(contract);
        AccountCapsule accountCapsule = this.getAccountStore().get(address);
        long balance = accountCapsule.getBalance();
        long latestOperationTime = accountCapsule.getLatestOperationTime();
        if (latestOperationTime != 0) {
          doValidateFreq(balance, 0, latestOperationTime);
        }
        accountCapsule.setLatestOperationTime(Time.getCurrentMillis());
        this.getAccountStore().put(accountCapsule.createDbKey(), accountCapsule);
      }
    }
  }

  private void doValidateFreq(long balance, int transNumber, long latestOperationTime)
      throws HighFreqException {
    long now = Time.getCurrentMillis();
    // todo: avoid ddos, design more smoothly formula later.
    if (balance < 1000000 * 1000) {
      if (now - latestOperationTime < 5 * 60 * 1000) {
        throw new HighFreqException("try later");
      }
    }
  }

  /**
   * when switch fork need erase blocks on fork branch.
   */
  public void eraseBlock() throws BadItemException, ItemNotFoundException {
    dialog.reset();
    BlockCapsule oldHeadBlock =
        getBlockStore().get(getDynamicPropertiesStore().getLatestBlockHeaderHash().getBytes());
    try {
      revokingStore.pop();
    } catch (RevokingStoreIllegalStateException e) {
      logger.info(e.getMessage(), e);
    }
    logger.info("erase block:" + oldHeadBlock);
    khaosDb.pop();
    popedTransactions.addAll(oldHeadBlock.getTransactions());
  }

  private void applyBlock(BlockCapsule block)
      throws ContractValidateException, ContractExeException, ValidateSignatureException {
    com.dianping.cat.message.Transaction catTransaction = Cat.newTransaction("Exec", "ApplyBlock");
    catTransaction.setStatus(com.dianping.cat.message.Transaction.SUCCESS);
    Cat.logMetricForCount("ApplyBlockTotalCount");

    try {
      processBlock(block);

      this.blockStore.put(block.getBlockId().getBytes(), block);
      this.blockIndexStore.put(block.getBlockId());
    } finally {
      catTransaction.complete();
    }
  }

  private void switchFork(BlockCapsule newHead) {
    Pair<LinkedList<BlockCapsule>, LinkedList<BlockCapsule>> binaryTree =
        khaosDb.getBranch(
            newHead.getBlockId(), getDynamicPropertiesStore().getLatestBlockHeaderHash());

    if (CollectionUtils.isNotEmpty(binaryTree.getValue())) {
      while (!getDynamicPropertiesStore()
          .getLatestBlockHeaderHash()
          .equals(binaryTree.getValue().peekLast().getParentHash())) {
        try {
          eraseBlock();
        } catch (BadItemException e) {
          logger.info(e.getMessage());
        } catch (ItemNotFoundException e) {
          logger.info(e.getMessage());
        }
      }
    }

    if (CollectionUtils.isNotEmpty(binaryTree.getKey())) {
      LinkedList<BlockCapsule> branch = binaryTree.getKey();
      Collections.reverse(branch);
      branch.forEach(
          item -> {
            // todo  process the exception carefully later
            try (Dialog tmpDialog = revokingStore.buildDialog()) {
              applyBlock(item);
              tmpDialog.commit();
            } catch (ValidateSignatureException e) {
              logger.debug(e.getMessage(), e);
            } catch (ContractValidateException e) {
              logger.debug(e.getMessage(), e);
            } catch (ContractExeException e) {
              logger.debug(e.getMessage(), e);
            } catch (RevokingStoreIllegalStateException e) {
              logger.debug(e.getMessage(), e);
            }
          });
      return;
    }
  }

  // TODO: if error need to rollback.

  private synchronized void filterPendingTrx(List<TransactionCapsule> listTrx) {
  }

<<<<<<< HEAD
  /** save a block. */
  public void pushBlock(final BlockCapsule block)
      throws ValidateSignatureException, ContractValidateException,
      ContractExeException, UnLinkedBlockException, ValidateScheduleException {
    com.dianping.cat.message.Transaction catTransaction = Cat.newTransaction("Exec", "PushBlock");
    catTransaction.setStatus(com.dianping.cat.message.Transaction.SUCCESS);
    Cat.logMetricForCount("PushBlockTotalCount");
=======
  /**
   * save a block.
   */
  public synchronized void pushBlock(final BlockCapsule block)
      throws ValidateSignatureException, ContractValidateException, ContractExeException,
      UnLinkedBlockException, ValidateScheduleException {
>>>>>>> 0d30d955

    try (PendingManager pm = new PendingManager(this)) {

      if (!block.generatedByMyself) {
        if (!block.validateSignature()) {
          logger.info("The siganature is not validated.");
          //TODO: throw exception here.
          catTransaction.setStatus(CatTransactionStatus.VALIDATE_SIGANATURE);
          Cat.logEvent("Error", CatTransactionStatus.VALIDATE_SIGANATURE);
          // TODO: throw exception here.
          return;
        }

        if (!block.calcMerkleRoot().equals(block.getMerkleRoot())) {
          logger.info(
              "The merkler root doesn't match, Calc result is "
                  + block.calcMerkleRoot()
                  + " , the headers is "
                  + block.getMerkleRoot());
          // TODO:throw exception here.
          catTransaction.setStatus(CatTransactionStatus.VALIDATE_MERKLER);
          Cat.logEvent("Error", CatTransactionStatus.VALIDATE_MERKLER);
          return;
        }
      }

      // checkWitness
      if (!witnessController.validateWitnessSchedule(block)) {
        catTransaction.setStatus(CatTransactionStatus.VALIDATE_WITNESS_SCHEDULE);
        Cat.logEvent("Error", CatTransactionStatus.VALIDATE_WITNESS_SCHEDULE);
        throw new ValidateScheduleException("validateWitnessSchedule error");
      }

      BlockCapsule newBlock = this.khaosDb.push(block);

      // DB don't need lower block
      if (getDynamicPropertiesStore().getLatestBlockHeaderHash() == null) {
        if (newBlock.getNum() != 0) {
          catTransaction.setStatus(CatTransactionStatus.LOWER_BLOCK);
          Cat.logEvent("Error", CatTransactionStatus.LOWER_BLOCK);
          return;
        }
      } else {
        if (newBlock.getNum() <= getDynamicPropertiesStore().getLatestBlockHeaderNumber()) {
          catTransaction.setStatus(CatTransactionStatus.LOWER_BLOCK);
          Cat.logEvent("Error", CatTransactionStatus.LOWER_BLOCK);
          return;
        }
        // switch fork
        if (!newBlock
            .getParentHash()
            .equals(getDynamicPropertiesStore().getLatestBlockHeaderHash())) {
          logger.warn(
              "switch fork! new head num = {}, blockid = {}",
              newBlock.getNum(),
              newBlock.getBlockId());

          logger.error(
              "******** before switchFork ******* push block: "
                  + block
                  + ", new block:"
                  + newBlock
                  + ", dynamic head num: "
                  + dynamicPropertiesStore.getLatestBlockHeaderNumber()
                  + ", dynamic head hash: "
                  + dynamicPropertiesStore.getLatestBlockHeaderHash()
                  + ", dynamic head timestamp: "
                  + dynamicPropertiesStore.getLatestBlockHeaderTimestamp()
                  + ", khaosDb head: "
                  + khaosDb.getHead()
                  + ", khaosDb miniStore size: "
                  + khaosDb.getMiniStore().size()
                  + ", khaosDb unlinkMiniStore size: "
                  + khaosDb.getMiniUnlinkedStore().size());

          switchFork(newBlock);
          logger.info("save block: " + newBlock);

          logger.error(
              "******** after switchFork ******* push block: "
                  + block
                  + ", new block:"
                  + newBlock
                  + ", dynamic head num: "
                  + dynamicPropertiesStore.getLatestBlockHeaderNumber()
                  + ", dynamic head hash: "
                  + dynamicPropertiesStore.getLatestBlockHeaderHash()
                  + ", dynamic head timestamp: "
                  + dynamicPropertiesStore.getLatestBlockHeaderTimestamp()
                  + ", khaosDb head: "
                  + khaosDb.getHead()
                  + ", khaosDb miniStore size: "
                  + khaosDb.getMiniStore().size()
                  + ", khaosDb unlinkMiniStore size: "
                  + khaosDb.getMiniUnlinkedStore().size());

          catTransaction.setStatus(CatTransactionStatus.SWITCH_FORK);
          Cat.logEvent("Error", CatTransactionStatus.SWITCH_FORK);
          Cat.logMetricForCount("SwitchForkCount");
          return;
        }
        try (Dialog tmpDialog = revokingStore.buildDialog()) {
          applyBlock(newBlock);
          tmpDialog.commit();
          blockStore.put(block.getBlockId().getBytes(), block);
          this.blockIndexStore
              .put(ByteArray.fromLong(block.getNum()),
                  new BytesCapsule(block.getBlockId().getBytes()));
          Cat.logEvent("Info", Event.SUCCESS);
          Cat.logMetricForCount("PushBlockSuccessCount");
        } catch (RevokingStoreIllegalStateException e) {
          logger.debug(e.getMessage(), e);
          catTransaction.setStatus(CatTransactionStatus.REVOKING_STORE_ERROR);
          Cat.logEvent("Error", CatTransactionStatus.REVOKING_STORE_ERROR);
        }
      }
      logger.info("save block: " + newBlock);
    } finally {
      catTransaction.complete();
    }
  }

  public void updateDynamicProperties(BlockCapsule block) {
    com.dianping.cat.message.Transaction catTransaction = Cat.newTransaction("Exec", "UpdateDynamicProperties");
    catTransaction.setStatus(com.dianping.cat.message.Transaction.SUCCESS);
    Cat.logMetricForCount("UpdateDynamicPropertiesTotalCount");

    try {
      long slot = 1;
      if (block.getNum() != 1) {
        slot = witnessController.getSlotAtTime(block.getTimeStamp());
      }
      for (int i = 1; i < slot; ++i) {
        if (!witnessController.getScheduledWitness(i).equals(block.getWitnessAddress())) {
          WitnessCapsule w =
              this.witnessStore.get(StringUtil.createDbKey(witnessController.getScheduledWitness(i)));
          w.setTotalMissed(w.getTotalMissed() + 1);
          this.witnessStore.put(w.createDbKey(), w);
          logger.info(
              "{} miss a block. totalMissed = {}", w.createReadableString(), w.getTotalMissed());
        }
        this.dynamicPropertiesStore.applyBlock(false);
      }
      this.dynamicPropertiesStore.applyBlock(true);

      if (slot <= 0) {
        logger.warn("missedBlocks [" + slot + "] is illegal");
      }

      logger.info("update head, num = {}", block.getNum());
      this.dynamicPropertiesStore.saveLatestBlockHeaderHash(block.getBlockId().getByteString());
      this.dynamicPropertiesStore.saveLatestBlockHeaderNumber(block.getNum());
      this.dynamicPropertiesStore.saveLatestBlockHeaderTimestamp(block.getTimeStamp());

      ((AbstractRevokingStore) revokingStore)
          .setMaxSize(
              (int)
                  (dynamicPropertiesStore.getLatestBlockHeaderNumber()
                      - dynamicPropertiesStore.getLatestSolidifiedBlockNum()
                      + 1));
    } finally {
      catTransaction.complete();
    }
  }

  /**
   * Get the fork branch.
   */
  public LinkedList<BlockId> getBlockChainHashesOnFork(final BlockId forkBlockHash) {
    final Pair<LinkedList<BlockCapsule>, LinkedList<BlockCapsule>> branch =
        this.khaosDb.getBranch(
            getDynamicPropertiesStore().getLatestBlockHeaderHash(), forkBlockHash);

    LinkedList<BlockId> result =
        branch
            .getValue()
            .stream()
            .map(blockCapsule -> blockCapsule.getBlockId())
            .collect(Collectors.toCollection(LinkedList::new));
    result.add(branch.getValue().peekLast().getParentBlockId());
    return result;
  }

  /**
   * judge id.
   *
   * @param blockHash blockHash
   */
  public boolean containBlock(final Sha256Hash blockHash) {
    try {
      return this.khaosDb.containBlock(blockHash) || blockStore.get(blockHash.getBytes()) != null;
    } catch (ItemNotFoundException e) {
      return false;
    } catch (BadItemException e) {
      return false;
    }
  }

  public boolean containBlockInMainChain(BlockId blockId) {
    try {
      return blockStore.get(blockId.getBytes()) != null;
    } catch (ItemNotFoundException e) {
      return false;
    } catch (BadItemException e) {
      return false;
    }
  }

  public void setBlockReference(TransactionCapsule trans) {
    byte[] headHash = getDynamicPropertiesStore().getLatestBlockHeaderHash().getBytes();
    long headNum = getDynamicPropertiesStore().getLatestBlockHeaderNumber();
    trans.setReference(headNum, headHash);
  }

  /**
   * Get a BlockCapsule by id.
   */
  public BlockCapsule getBlockById(final Sha256Hash hash)
      throws BadItemException, ItemNotFoundException {
    return this.khaosDb.containBlock(hash)
        ? this.khaosDb.getBlock(hash)
        : blockStore.get(hash.getBytes());
  }


  /**
   * judge has blocks.
   */
  public boolean hasBlocks() {
    return blockStore.dbSource.allKeys().size() > 0 || this.khaosDb.hasData();
  }

  /**
   * Process transaction.
   */
  public boolean processTransaction(final TransactionCapsule trxCap)
      throws ValidateSignatureException, ContractValidateException, ContractExeException {
    com.dianping.cat.message.Transaction catTransaction = Cat.newTransaction("Exec", "ProcessTransaction");
    catTransaction.setStatus(com.dianping.cat.message.Transaction.SUCCESS);
    Cat.logMetricForCount("ProcessTransactionTotalCount");

    try {
      TransactionResultCapsule transRet;
      if (trxCap == null || !trxCap.validateSignature()) {
        return false;
      }
      final List<Actuator> actuatorList = ActuatorFactory.createActuator(trxCap, this);
      TransactionResultCapsule ret = new TransactionResultCapsule();

      for (Actuator act : actuatorList) {
        act.validate();
        act.execute(ret);
        trxCap.setResult(ret);
      }
      transactionStore.put(trxCap.getTransactionId().getBytes(), trxCap);
      Cat.logMetricForCount("ProcessTransactionSuccessCount");
    } finally {
      catTransaction.complete();
    }

    return true;
  }

  /**
   * Get the block id from the number.
   */
  public BlockId getBlockIdByNum(final long num) throws ItemNotFoundException {
    return this.blockIndexStore.get(num);
  }

  public BlockCapsule getBlockByNum(final long num) throws ItemNotFoundException, BadItemException {
    return getBlockById(getBlockIdByNum(num));
  }

  /**
   * Generate a block.
   */
  public synchronized BlockCapsule generateBlock(
      final WitnessCapsule witnessCapsule, final long when, final byte[] privateKey)
      throws ValidateSignatureException, ContractValidateException, ContractExeException,
      UnLinkedBlockException, ValidateScheduleException {

    final long timestamp = this.dynamicPropertiesStore.getLatestBlockHeaderTimestamp();
    final long number = this.dynamicPropertiesStore.getLatestBlockHeaderNumber();
    final Sha256Hash preHash = this.dynamicPropertiesStore.getLatestBlockHeaderHash();

    // judge create block time
    if (when < timestamp) {
      throw new IllegalArgumentException("generate block timestamp is invalid.");
    }

    long currentTrxSize = 0;
    long postponedTrxCount = 0;

    final BlockCapsule blockCapsule =
        new BlockCapsule(number + 1, preHash, when, witnessCapsule.getAddress());

    dialog.reset();
    dialog.setValue(revokingStore.buildDialog());

    Iterator iterator = pendingTransactions.iterator();
    while (iterator.hasNext()) {
      TransactionCapsule trx = (TransactionCapsule) iterator.next();
      currentTrxSize += RamUsageEstimator.sizeOf(trx);
      // judge block size
      if (currentTrxSize > ChainConstant.TRXS_SIZE) {
        postponedTrxCount++;
        continue;
      }
      // apply transaction
      try (Dialog tmpDialog = revokingStore.buildDialog()) {
        processTransaction(trx);
        tmpDialog.merge();
        // push into block
        blockCapsule.addTransaction(trx);
        iterator.remove();
      } catch (ContractExeException e) {
        logger.info("contract not processed during execute");
        logger.debug(e.getMessage(), e);
      } catch (ContractValidateException e) {
        logger.info("contract not processed during validate");
        logger.debug(e.getMessage(), e);
      } catch (RevokingStoreIllegalStateException e) {
        logger.debug(e.getMessage(), e);
      }
    }

    dialog.reset();

    if (postponedTrxCount > 0) {
      logger.info("{} transactions over the block size limit", postponedTrxCount);
    }

    logger.info(
        "postponedTrxCount[" + postponedTrxCount + "],TrxLeft[" + pendingTransactions.size() + "]");

    blockCapsule.setMerkleRoot();
    blockCapsule.sign(privateKey);
    blockCapsule.generatedByMyself = true;
    this.pushBlock(blockCapsule);
    return blockCapsule;
  }

  private void setAccountStore(final AccountStore accountStore) {
    this.accountStore = accountStore;
  }

  public TransactionStore getTransactionStore() {
    return this.transactionStore;
  }

  private void setTransactionStore(final TransactionStore transactionStore) {
    this.transactionStore = transactionStore;
  }

  public BlockStore getBlockStore() {
    return this.blockStore;
  }

  private void setBlockStore(final BlockStore blockStore) {
    this.blockStore = blockStore;
  }

  public UtxoStore getUtxoStore() {
    return this.utxoStore;
  }

  private void setUtxoStore(final UtxoStore utxoStore) {
    this.utxoStore = utxoStore;
  }

  /**
   * process block.
   */
  public void processBlock(BlockCapsule block)
      throws ValidateSignatureException, ContractValidateException, ContractExeException {
    com.dianping.cat.message.Transaction catTransaction = Cat.newTransaction("Exec", "ProcessBlock");
    catTransaction.setStatus(com.dianping.cat.message.Transaction.SUCCESS);
    Cat.logMetricForCount("ProcessBlockTotalCount");

    try {
      // todo set revoking db max size.
      this.updateDynamicProperties(block);
      this.updateSignedWitness(block);
      this.updateLatestSolidifiedBlock();

      for (TransactionCapsule transactionCapsule : block.getTransactions()) {
        processTransaction(transactionCapsule);
      }

      boolean needMaint = needMaintenance(block.getTimeStamp());
      if (needMaint) {
        if (block.getNum() == 1) {
          this.dynamicPropertiesStore.updateNextMaintenanceTime(block.getTimeStamp());
        } else {
          this.processMaintenance(block);
        }
      }
      updateMaintenanceState(needMaint);
      witnessController.updateWitnessSchedule();
    } finally {
      catTransaction.complete();
    }
  }

  /**
   * update the latest solidified block.
   */
  public void updateLatestSolidifiedBlock() {
    com.dianping.cat.message.Transaction catTransaction = Cat.newTransaction("Exec", "UpdateLatestSolidifiedBlock");
    catTransaction.setStatus(com.dianping.cat.message.Transaction.SUCCESS);
    Cat.logMetricForCount("UpdateLatestSolidifiedBlockTotalCount");

    try {
      List<Long> numbers =
          witnessController
              .getActiveWitnesses()
              .stream()
              .map(address -> witnessController.getWitnesseByAddress(address).getLatestBlockNum())
              .sorted()
              .collect(Collectors.toList());

      long size = witnessController.getActiveWitnesses().size();
      int solidifiedPosition = (int) (size * (1 - SOLIDIFIED_THRESHOLD));
      if (solidifiedPosition < 0) {
        logger.warn(
            "updateLatestSolidifiedBlock error, solidifiedPosition:{},wits.size:{}",
            solidifiedPosition,
            size);
        catTransaction.setStatus(CatTransactionStatus.UPDATE_LATEST_SOLIDIFIED_BLOCK_ERROR);
        return;
      }
      long latestSolidifiedBlockNum = numbers.get(solidifiedPosition);
      getDynamicPropertiesStore().saveLatestSolidifiedBlockNum(latestSolidifiedBlockNum);
      logger.info("update solid block, num = {}", latestSolidifiedBlockNum);
      Cat.logMetricForCount("UpdateLatestSolidifiedBlockSuccessCount");
    } finally {
      catTransaction.complete();
    }
  }

  public long getSyncBeginNumber() {
    logger.info("headNumber:" + dynamicPropertiesStore.getLatestBlockHeaderNumber());
    logger.info(
        "syncBeginNumber:"
            + (dynamicPropertiesStore.getLatestBlockHeaderNumber() - revokingStore.size()));
    logger.info("solidBlockNumber:" + dynamicPropertiesStore.getLatestSolidifiedBlockNum());
    return dynamicPropertiesStore.getLatestBlockHeaderNumber() - revokingStore.size();
  }

  /**
   * Determine if the current time is maintenance time.
   */
  public boolean needMaintenance(long blockTime) {
    return this.dynamicPropertiesStore.getNextMaintenanceTime() <= blockTime;
  }

  /**
   * Perform maintenance.
   */
  private void processMaintenance(BlockCapsule block) {
    witnessController.updateWitness();
    this.dynamicPropertiesStore.updateNextMaintenanceTime(block.getTimeStamp());
  }

  /**
   * @param block the block update signed witness. set witness who signed block the 1. the latest
   * block num 2. pay the trx to witness. 3. the latest slot num.
   */
  public void updateSignedWitness(BlockCapsule block) {
    com.dianping.cat.message.Transaction catTransaction = Cat.newTransaction("Exec", "UpdateSignedWitness");
    catTransaction.setStatus(com.dianping.cat.message.Transaction.SUCCESS);
    Cat.logMetricForCount("UpdateSignedWitnessTotalCount");

    try {
      // TODO: add verification
      WitnessCapsule witnessCapsule =
          witnessStore.get(
              block.getInstance().getBlockHeader().getRawData().getWitnessAddress().toByteArray());
      witnessCapsule.setTotalProduced(witnessCapsule.getTotalProduced() + 1);
      witnessCapsule.setLatestBlockNum(block.getNum());
      witnessCapsule.setLatestSlotNum(witnessController.getAbSlotAtTime(block.getTimeStamp()));

      // Update memory witness status
      WitnessCapsule wit = witnessController.getWitnesseByAddress(block.getWitnessAddress());
      if (wit != null) {
        wit.setTotalProduced(witnessCapsule.getTotalProduced() + 1);
        wit.setLatestBlockNum(block.getNum());
        wit.setLatestSlotNum(witnessController.getAbSlotAtTime(block.getTimeStamp()));
      }

      this.getWitnessStore().put(witnessCapsule.getAddress().toByteArray(), witnessCapsule);

      AccountCapsule sun = accountStore.getSun();
      try {
        adjustBalance(sun.getAddress().toByteArray(), -WITNESS_PAY_PER_BLOCK);
      } catch (BalanceInsufficientException e) {
        logger.debug(e.getMessage(), e);
      }
      try {
        adjustBalance(witnessCapsule.getAddress().toByteArray(), WITNESS_PAY_PER_BLOCK);
      } catch (BalanceInsufficientException e) {
        logger.debug(e.getMessage(), e);
      }

      logger.debug(
          "updateSignedWitness. witness address:{}, blockNum:{}, totalProduced:{}",
          witnessCapsule.createReadableString(),
          block.getNum(),
          witnessCapsule.getTotalProduced());
    } finally {
      catTransaction.complete();
    }
  }

  public void updateMaintenanceState(boolean needMaint) {
    if (needMaint) {
      getDynamicPropertiesStore().saveStateFlag(1);
    } else {
      getDynamicPropertiesStore().saveStateFlag(0);
    }
  }

  public boolean lastHeadBlockIsMaintenance() {
    return getDynamicPropertiesStore().getStateFlag() == 1;
  }

  // To be added
  public long getSkipSlotInMaintenance() {
    return getDynamicPropertiesStore().getMaintenanceSkipSlots();
  }

  public AssetIssueStore getAssetIssueStore() {
    return assetIssueStore;
  }

  public void setAssetIssueStore(AssetIssueStore assetIssueStore) {
    this.assetIssueStore = assetIssueStore;
  }

  public void setBlockIndexStore(BlockIndexStore indexStore) {
    this.blockIndexStore = indexStore;
  }

  public void closeAllStore() {
    System.err.println("******** begin to close db ********");
    closeOneStore(accountStore);
    closeOneStore(blockStore);
    closeOneStore(blockIndexStore);
    closeOneStore(witnessStore);
    closeOneStore(witnessScheduleStore);
    closeOneStore(assetIssueStore);
    closeOneStore(dynamicPropertiesStore);
    closeOneStore(transactionStore);
    closeOneStore(utxoStore);
    System.err.println("******** end to close db ********");
  }

  private void closeOneStore(TronDatabase database) {
    System.err.println("******** begin to close " + database.getName() + " ********");
    try {
      database.close();
    } catch (Exception e) {
      System.err.println("faild to close  " + database.getName() + ". " + e);
    } finally {
      System.err.println("******** end to close " + database.getName() + " ********");
    }
  }
}<|MERGE_RESOLUTION|>--- conflicted
+++ resolved
@@ -42,12 +42,9 @@
 import org.tron.core.capsule.TransactionResultCapsule;
 import org.tron.core.capsule.WitnessCapsule;
 import org.tron.core.capsule.utils.BlockUtil;
-<<<<<<< HEAD
 import org.tron.core.config.Parameter;
 import org.tron.core.config.Parameter.CatTransactionStatus;
-=======
 import org.tron.core.config.Parameter.ChainConstant;
->>>>>>> 0d30d955
 import org.tron.core.config.args.Args;
 import org.tron.core.config.args.GenesisBlock;
 import org.tron.core.db.AbstractRevokingStore.Dialog;
@@ -528,22 +525,15 @@
   private synchronized void filterPendingTrx(List<TransactionCapsule> listTrx) {
   }
 
-<<<<<<< HEAD
-  /** save a block. */
-  public void pushBlock(final BlockCapsule block)
-      throws ValidateSignatureException, ContractValidateException,
-      ContractExeException, UnLinkedBlockException, ValidateScheduleException {
+  /**
+   * save a block.
+   */
+  public synchronized void pushBlock(final BlockCapsule block)
+      throws ValidateSignatureException, ContractValidateException, ContractExeException,
+      UnLinkedBlockException, ValidateScheduleException {
     com.dianping.cat.message.Transaction catTransaction = Cat.newTransaction("Exec", "PushBlock");
     catTransaction.setStatus(com.dianping.cat.message.Transaction.SUCCESS);
     Cat.logMetricForCount("PushBlockTotalCount");
-=======
-  /**
-   * save a block.
-   */
-  public synchronized void pushBlock(final BlockCapsule block)
-      throws ValidateSignatureException, ContractValidateException, ContractExeException,
-      UnLinkedBlockException, ValidateScheduleException {
->>>>>>> 0d30d955
 
     try (PendingManager pm = new PendingManager(this)) {
 
