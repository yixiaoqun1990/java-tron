--- conflicted
+++ resolved
@@ -521,11 +521,10 @@
   }
 
   void validateDup(TransactionCapsule transactionCapsule) throws DupTransactionException {
-    if (getTransactionStore().getUnchecked(transactionCapsule.getTransactionId().getBytes())
-        != null) {
-      logger.debug(ByteArray.toHexString(transactionCapsule.getTransactionId().getBytes()));
-      throw new DupTransactionException("dup trans");
-    }
+      if (getTransactionStore().getUnchecked(transactionCapsule.getTransactionId().getBytes()) != null) {
+        logger.debug(ByteArray.toHexString(transactionCapsule.getTransactionId().getBytes()));
+        throw new DupTransactionException("dup trans");
+      }
   }
 
   /**
@@ -534,7 +533,7 @@
   public boolean pushTransactions(final TransactionCapsule trx)
       throws ValidateSignatureException, ContractValidateException, ContractExeException,
       AccountResourceInsufficientException, DupTransactionException, TaposException,
-      TooBigTransactionException, TransactionExpirationException, ReceiptException, TransactionTraceException {
+      TooBigTransactionException, TransactionExpirationException {
 
     if (!trx.validateSignature()) {
       throw new ValidateSignatureException("trans sig validate failed");
@@ -623,7 +622,7 @@
   private void applyBlock(BlockCapsule block) throws ContractValidateException,
       ContractExeException, ValidateSignatureException, AccountResourceInsufficientException,
       TransactionExpirationException, TooBigTransactionException, DupTransactionException,
-      TaposException, ValidateScheduleException, ReceiptException, TransactionTraceException {
+      TaposException, ValidateScheduleException {
     processBlock(block);
     this.blockStore.put(block.getBlockId().getBytes(), block);
     this.blockIndexStore.put(block.getBlockId());
@@ -633,7 +632,7 @@
       throws ValidateSignatureException, ContractValidateException, ContractExeException,
       ValidateScheduleException, AccountResourceInsufficientException, TaposException,
       TooBigTransactionException, DupTransactionException, TransactionExpirationException,
-      NonCommonBlockException, ReceiptException, TransactionTraceException {
+      NonCommonBlockException {
     Pair<LinkedList<KhaosBlock>, LinkedList<KhaosBlock>> binaryTree;
     try {
       binaryTree =
@@ -730,8 +729,8 @@
       throws ValidateSignatureException, ContractValidateException, ContractExeException,
       UnLinkedBlockException, ValidateScheduleException, AccountResourceInsufficientException,
       TaposException, TooBigTransactionException, DupTransactionException, TransactionExpirationException,
-      BadNumberBlockException, BadBlockException, NonCommonBlockException, ReceiptException, TransactionTraceException {
-    try (PendingManager pm = new PendingManager(this)) {
+      BadNumberBlockException, BadBlockException, NonCommonBlockException {
+  try (PendingManager pm = new PendingManager(this)) {
 
       if (!block.generatedByMyself) {
         if (!block.validateSignature()) {
@@ -832,8 +831,7 @@
     for (int i = 1; i < slot; ++i) {
       if (!witnessController.getScheduledWitness(i).equals(block.getWitnessAddress())) {
         WitnessCapsule w =
-            this.witnessStore
-                .getUnchecked(StringUtil.createDbKey(witnessController.getScheduledWitness(i)));
+            this.witnessStore.getUnchecked(StringUtil.createDbKey(witnessController.getScheduledWitness(i)));
         w.setTotalMissed(w.getTotalMissed() + 1);
         this.witnessStore.put(w.createDbKey(), w);
         logger.info(
@@ -943,7 +941,7 @@
   public boolean processTransaction(final TransactionCapsule trxCap, Block block)
       throws ValidateSignatureException, ContractValidateException, ContractExeException,
       AccountResourceInsufficientException, TransactionExpirationException, TooBigTransactionException,
-      DupTransactionException, TaposException, ReceiptException, TransactionTraceException {
+      DupTransactionException, TaposException {
 
     if (trxCap == null) {
       return false;
@@ -985,13 +983,8 @@
     if (runtime.getResult().getException() != null) {
       throw new RuntimeException("Runtime exe failed!");
     }
-<<<<<<< HEAD
     // todo judge result in runtime same as block,trx,recipt
 
-=======
-    // todo judge result in runtime same as block, trx, recept
-    // todo 一个账户只能一个合约账户
->>>>>>> b075133b
     transactionStore.put(trxCap.getTransactionId().getBytes(), trxCap);
     TransactionInfoCapsule transactionInfoCapsule = new TransactionInfoCapsule();
     transactionInfoCapsule.setId(trxCap.getTransactionId().getBytes());
