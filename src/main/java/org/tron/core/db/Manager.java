package org.tron.core.db;

import static org.tron.core.config.Parameter.ChainConstant.SOLIDIFIED_THRESHOLD;
import static org.tron.core.config.Parameter.ChainConstant.WITNESS_PAY_PER_BLOCK;
import static org.tron.protos.Protocol.Transaction.Contract.ContractType.TransferAssetContract;
import static org.tron.protos.Protocol.Transaction.Contract.ContractType.TransferContract;

import com.carrotsearch.sizeof.RamUsageEstimator;
import com.google.common.collect.Lists;
import com.google.protobuf.ByteString;
import java.util.Collections;
import java.util.Iterator;
import java.util.LinkedList;
import java.util.List;
import java.util.Set;
import java.util.stream.Collectors;
import javafx.util.Pair;
import lombok.Getter;
import lombok.Setter;
import lombok.extern.slf4j.Slf4j;
import org.apache.commons.collections4.CollectionUtils;
import org.springframework.beans.factory.annotation.Autowired;
import org.springframework.stereotype.Component;
import org.tron.common.crypto.ECKey;
import org.tron.common.overlay.discover.Node;
import org.tron.common.utils.DialogOptional;
import org.tron.common.utils.Sha256Hash;
import org.tron.common.utils.StringUtil;
import org.tron.common.utils.Time;
import org.tron.core.actuator.Actuator;
import org.tron.core.actuator.ActuatorFactory;
import org.tron.core.capsule.AccountCapsule;
import org.tron.core.capsule.BlockCapsule;
import org.tron.core.capsule.BlockCapsule.BlockId;
import org.tron.core.capsule.TransactionCapsule;
import org.tron.core.capsule.TransactionResultCapsule;
import org.tron.core.capsule.WitnessCapsule;
import org.tron.core.capsule.utils.BlockUtil;
import org.tron.core.config.args.Args;
import org.tron.core.config.args.GenesisBlock;
import org.tron.core.db.AbstractRevokingStore.Dialog;
import org.tron.core.exception.BadItemException;
import org.tron.core.exception.BalanceInsufficientException;
import org.tron.core.exception.ContractExeException;
import org.tron.core.exception.ContractValidateException;
import org.tron.core.exception.HeaderNotFound;
import org.tron.core.exception.HighFreqException;
import org.tron.core.exception.ItemNotFoundException;
import org.tron.core.exception.RevokingStoreIllegalStateException;
import org.tron.core.exception.UnLinkedBlockException;
import org.tron.core.exception.ValidateScheduleException;
import org.tron.core.exception.ValidateSignatureException;
import org.tron.core.witness.WitnessController;
import org.tron.protos.Protocol.AccountType;
import org.tron.protos.Protocol.Transaction;

@Slf4j
@Component
public class Manager {

  private static final long BLOCK_INTERVAL_SEC = 1;
  public static final int MAX_ACTIVE_WITNESS_NUM = 21;
  private static final long TRXS_SIZE = 2_000_000; // < 2MiB
  public static final long LOOP_INTERVAL = 5000L; // ms,produce block period, must be divisible by 60. millisecond


  // db store
  private AccountStore accountStore;
  private TransactionStore transactionStore;
  private BlockStore blockStore;
  private UtxoStore utxoStore;
  private WitnessStore witnessStore;
  private AssetIssueStore assetIssueStore;
  private DynamicPropertiesStore dynamicPropertiesStore;
  private BlockIndexStore blockIndexStore;
  private WitnessScheduleStore witnessScheduleStore;

  @Autowired
  private PeersStore peersStore;
  private BlockCapsule genesisBlock;


  private KhaosDatabase khaosDb;
  private RevokingDatabase revokingStore;

  @Getter
  private DialogOptional dialog = DialogOptional.instance();

  @Getter
  @Setter
  private boolean isSyncMode;

  @Getter
  @Setter
  private String netType;

  @Getter
  @Setter
  private WitnessController witnessController;


  public WitnessStore getWitnessStore() {
    return this.witnessStore;
  }

  private void setWitnessStore(final WitnessStore witnessStore) {
    this.witnessStore = witnessStore;
  }

  public DynamicPropertiesStore getDynamicPropertiesStore() {
    return this.dynamicPropertiesStore;
  }

  public void setDynamicPropertiesStore(final DynamicPropertiesStore dynamicPropertiesStore) {
    this.dynamicPropertiesStore = dynamicPropertiesStore;
  }

  public WitnessScheduleStore getWitnessScheduleStore() {
    return this.witnessScheduleStore;
  }

  public void setWitnessScheduleStore(final WitnessScheduleStore witnessScheduleStore) {
    this.witnessScheduleStore = witnessScheduleStore;
  }

  public List<TransactionCapsule> getPendingTransactions() {
    return this.pendingTransactions;
  }

  public List<TransactionCapsule> getPoppedTransactions() {
    return this.popedTransactions;
  }


  // transactions cache
  private List<TransactionCapsule> pendingTransactions;

  // transactions popped
  private List<TransactionCapsule> popedTransactions = Collections
      .synchronizedList(Lists.newArrayList());


  //for test only
  public List<ByteString> getWitnesses() {
    return witnessController.getActiveWitnesses();
  }

  //for test only
  public void addWitness(final ByteString address) {
    List<ByteString> witnessAddresses = witnessController.getActiveWitnesses();
    witnessAddresses.add(address);
    witnessController.setActiveWitnesses(witnessAddresses);
  }

  public BlockCapsule getHead() throws HeaderNotFound {
    try {
      return getBlockStore().get(getDynamicPropertiesStore().getLatestBlockHeaderHash().getBytes());
    } catch (ItemNotFoundException e) {
      logger.info(e.getMessage());
      throw new HeaderNotFound(e.getMessage());
    } catch (BadItemException e) {
      throw new HeaderNotFound(e.getMessage());
    }
  }


  public BlockId getHeadBlockId() {
    return new BlockId(getDynamicPropertiesStore().getLatestBlockHeaderHash(),
        getDynamicPropertiesStore().getLatestBlockHeaderNumber());
  }


  public long getHeadBlockNum() {
    return getDynamicPropertiesStore().getLatestBlockHeaderNumber();
  }


  public long getHeadBlockTimeStamp() {
    return getDynamicPropertiesStore().getLatestBlockHeaderTimestamp();
  }

  public PeersStore getPeersStore() {
    return peersStore;
  }

  public void setPeersStore(PeersStore peersStore) {
    this.peersStore = peersStore;
  }

  public Node getHomeNode() {
    final Args args = Args.getInstance();
    Set<Node> nodes = this.peersStore.get("home".getBytes());
    if (nodes.size() > 0) {
      return nodes.stream().findFirst().get();
    } else {
      Node node = new Node(new ECKey().getNodeId(), args.getNodeExternalIp(),
          args.getNodeListenPort());
      nodes.add(node);
      this.peersStore.put("home".getBytes(), nodes);
      return node;
    }
  }

  public void clearAndWriteNeighbours(Set<Node> nodes) {
    this.peersStore.put("neighbours".getBytes(), nodes);
  }

  public Set<Node> readNeighbours() {
    return this.peersStore.get("neighbours".getBytes());
  }

  // fot test only
  public void destory() {
    AccountStore.destroy();
    TransactionStore.destroy();
    BlockStore.destroy();
    WitnessStore.destory();
    AssetIssueStore.destroy();
    DynamicPropertiesStore.destroy();
    WitnessScheduleStore.destroy();
    BlockIndexStore.destroy();
  }

  /**
   * all db should be init here.
   */
  public void init() {
    revokingStore = RevokingStore.getInstance();
    revokingStore.disable();
    this.setAccountStore(AccountStore.create("account"));
    this.setTransactionStore(TransactionStore.create("trans"));
    this.setBlockStore(BlockStore.create("block"));
    this.setUtxoStore(UtxoStore.create("utxo"));
    this.setWitnessStore(WitnessStore.create("witness"));
    this.setAssetIssueStore(AssetIssueStore.create("asset-issue"));
    this.setDynamicPropertiesStore(DynamicPropertiesStore.create("properties"));
    this.setWitnessScheduleStore(WitnessScheduleStore.create("witness_schedule"));
    this.setWitnessController(WitnessController.createInstance(this));
    this.setBlockIndexStore(BlockIndexStore.create("block-index"));
    this.khaosDb = new KhaosDatabase("block" + "_KDB");
    this.pendingTransactions = Collections.synchronizedList(Lists.newArrayList());
    this.initGenesis();
    try {
      this.khaosDb.start(getBlockById(getDynamicPropertiesStore().getLatestBlockHeaderHash()));
    } catch (ItemNotFoundException e) {
      logger.error("Can not find Dynamic highest block from DB! \nnumber={} \nhash={}",
          getDynamicPropertiesStore().getLatestBlockHeaderNumber(),
          getDynamicPropertiesStore().getLatestBlockHeaderHash());
      logger.error("Please delete database directory({}) and restart",
          Args.getInstance().getOutputDirectory());
      System.exit(1);
    } catch (BadItemException e) {
      e.printStackTrace();
      logger.error("DB data broken!");
      logger.error("Please delete database directory({}) and restart",
          Args.getInstance().getOutputDirectory());
      System.exit(1);
    }
    revokingStore.enable();
  }

  public BlockId getGenesisBlockId() {
    return this.genesisBlock.getBlockId();
  }

  public BlockCapsule getGenesisBlock() {
    return genesisBlock;
  }


  /**
   * init genesis block.
   */
  public void initGenesis() {
    this.genesisBlock = BlockUtil.newGenesisBlockCapsule();
    if (this.containBlock(this.genesisBlock.getBlockId())) {
      Args.getInstance().setChainId(this.genesisBlock.getBlockId().toString());
    } else {
      if (this.hasBlocks()) {
        logger.error("genesis block modify, please delete database directory({}) and restart",
            Args.getInstance().getOutputDirectory());
        System.exit(1);
      } else {
        logger.info("create genesis block");
        Args.getInstance().setChainId(this.genesisBlock.getBlockId().toString());
        //this.pushBlock(this.genesisBlock);
        blockStore.put(this.genesisBlock.getBlockId().getBytes(), this.genesisBlock);
        this.blockIndexStore.put(this.genesisBlock.getBlockId());

        logger.info("save block: " + this.genesisBlock);
        // init DynamicPropertiesStore
        this.dynamicPropertiesStore.saveLatestBlockHeaderNumber(0);
        this.dynamicPropertiesStore.saveLatestBlockHeaderHash(
            this.genesisBlock.getBlockId().getByteString());
        this.dynamicPropertiesStore.saveLatestBlockHeaderTimestamp(
            this.genesisBlock.getTimeStamp());
        this.initAccount();
        this.initWitness();
        this.witnessController.initWits();
        this.khaosDb.start(genesisBlock);
      }
    }
  }

  /**
   * save account into database.
   */
  public void initAccount() {
    final Args args = Args.getInstance();
    final GenesisBlock genesisBlockArg = args.getGenesisBlock();
    genesisBlockArg.getAssets().forEach(account -> {
      account.setAccountType("Normal");//to be set in conf
      final AccountCapsule accountCapsule = new AccountCapsule(account.getAccountName(),
          ByteString.copyFrom(account.getAddress()),
          account.getAccountType(),
          account.getBalance());
      this.accountStore.put(account.getAddress(), accountCapsule);
    });
  }

  /**
   * save witnesses into database.
   */
  private void initWitness() {
    final Args args = Args.getInstance();
    final GenesisBlock genesisBlockArg = args.getGenesisBlock();
    genesisBlockArg.getWitnesses().forEach(key -> {
      byte[] keyAddress = key.getAddress();
      ByteString address = ByteString.copyFrom(keyAddress);

      if (!this.accountStore.has(keyAddress)) {
        final AccountCapsule accountCapsule = new AccountCapsule(
            ByteString.EMPTY, address, AccountType.AssetIssue, 0L);
        this.accountStore.put(keyAddress, accountCapsule);
      }

      final WitnessCapsule witnessCapsule = new WitnessCapsule(
          address, key.getVoteCount(), key.getUrl());
      witnessCapsule.setIsJobs(true);
      this.witnessStore.put(keyAddress, witnessCapsule);
    });

  }

  public AccountStore getAccountStore() {
    return this.accountStore;
  }

  /**
   * judge balance.
   */
  public void adjustBalance(byte[] accountAddress, long amount)
      throws BalanceInsufficientException {
    AccountCapsule account = getAccountStore().get(accountAddress);
    long balance = account.getBalance();
    if (amount == 0) {
      return;
    }

    if (amount < 0 && balance < -amount) {
      throw new BalanceInsufficientException(accountAddress + " Insufficient");
    }
    account.setBalance(balance + amount);
    this.getAccountStore().put(account.getAddress().toByteArray(), account);
  }


  /**
   * push transaction into db.
   */
  public synchronized boolean pushTransactions(final TransactionCapsule trx)
      throws ValidateSignatureException, ContractValidateException,
      ContractExeException, HighFreqException {
    logger.info("push transaction");
    if (!trx.validateSignature()) {
      throw new ValidateSignatureException("trans sig validate failed");
    }

    validateFreq(trx);

    if (!dialog.valid()) {
      dialog.setValue(revokingStore.buildDialog());
    }

    try (
        RevokingStore.Dialog tmpDialog = revokingStore.buildDialog()) {
      processTransaction(trx);
      pendingTransactions.add(trx);
      tmpDialog.merge();
    } catch (RevokingStoreIllegalStateException e) {
      logger.debug(e.getMessage(), e);
    }
    return true;
  }

  private void validateFreq(TransactionCapsule trx) throws HighFreqException {
    List<org.tron.protos.Protocol.Transaction.Contract> contracts = trx.getInstance().getRawData()
        .getContractList();
    for (Transaction.Contract contract : contracts) {
      if (contract.getType() == TransferContract
          || contract.getType() == TransferAssetContract) {
        byte[] address = TransactionCapsule.getOwner(contract);
        AccountCapsule accountCapsule = this.getAccountStore().get(address);
        long balance = accountCapsule.getBalance();
        long latestOperationTime = accountCapsule.getLatestOperationTime();
        if (latestOperationTime != 0) {
          doValidateFreq(balance, 0, latestOperationTime);
        }
        accountCapsule.setLatestOperationTime(Time.getCurrentMillis());
<<<<<<< HEAD
        this.getAccountStore().put(accountCapsule.createDbKey(),accountCapsule);
=======
        this.getAccountStore().put(accountCapsule.createDbKey(), accountCapsule);
>>>>>>> 252a6966
      }
    }
  }

  private void doValidateFreq(long balance, int transNumber, long latestOperationTime)
      throws HighFreqException {
    long now = Time.getCurrentMillis();
    // todo: avoid ddos, design more smoothly formula later.
    if (balance < 1000000 * 1000) {
      if (now - latestOperationTime < 5 * 60 * 1000) {
        throw new HighFreqException("try later");
      }
    }
  }

  /**
   * when switch fork need erase blocks on fork branch.
   */
  public void eraseBlock() throws BadItemException, ItemNotFoundException {
    dialog.reset();
    BlockCapsule oldHeadBlock = getBlockStore()
        .get(getDynamicPropertiesStore().getLatestBlockHeaderHash().getBytes());
    try {
      revokingStore.pop();
    } catch (RevokingStoreIllegalStateException e) {
      logger.debug(e.getMessage(), e);
    }
    logger.info("erase block:" + oldHeadBlock);
    khaosDb.pop();
    popedTransactions.addAll(oldHeadBlock.getTransactions());
  }

  private void applyBlock(BlockCapsule block)
      throws ContractValidateException, ContractExeException, ValidateSignatureException {
    processBlock(block);
    this.blockStore.put(block.getBlockId().getBytes(), block);
    this.blockIndexStore.put(block.getBlockId());
  }

  private void switchFork(BlockCapsule newHead) {
    Pair<LinkedList<BlockCapsule>, LinkedList<BlockCapsule>> binaryTree = khaosDb
        .getBranch(newHead.getBlockId(), getDynamicPropertiesStore().getLatestBlockHeaderHash());

    if (CollectionUtils.isNotEmpty(binaryTree.getValue())) {
      while (!getDynamicPropertiesStore().getLatestBlockHeaderHash().equals(
          binaryTree.getValue().peekLast().getParentHash())) {
        try {
          eraseBlock();
        } catch (BadItemException e) {
          logger.info(e.getMessage());
        } catch (ItemNotFoundException e) {
          logger.info(e.getMessage());
        }
      }
    }

    if (CollectionUtils.isNotEmpty(binaryTree.getKey())) {
      LinkedList<BlockCapsule> branch = binaryTree.getKey();
      Collections.reverse(branch);
      branch.forEach(item -> {
        // todo  process the exception carefully later
        try (Dialog tmpDialog = revokingStore.buildDialog()) {
          applyBlock(item);
          tmpDialog.commit();
        } catch (ValidateSignatureException e) {
          logger.debug(e.getMessage(), e);
        } catch (ContractValidateException e) {
          logger.debug(e.getMessage(), e);
        } catch (ContractExeException e) {
          logger.debug(e.getMessage(), e);
        } catch (RevokingStoreIllegalStateException e) {
          logger.debug(e.getMessage(), e);
        }
      });
      return;
    }
  }

  //TODO: if error need to rollback.

  private synchronized void filterPendingTrx(List<TransactionCapsule> listTrx) {

  }


  /**
   * save a block.
   */
  public void pushBlock(final BlockCapsule block)
      throws ValidateSignatureException, ContractValidateException,
      ContractExeException, UnLinkedBlockException, ValidateScheduleException {

    try (PendingManager pm = new PendingManager(this)) {

      if (!block.generatedByMyself) {
        if (!block.validateSignature()) {
          logger.info("The siganature is not validated.");
          //TODO: throw exception here.
          return;
        }

        if (!block.calcMerkleRoot().equals(block.getMerkleRoot())) {
          logger.info("The merkler root doesn't match, Calc result is " + block.calcMerkleRoot()
              + " , the headers is " + block.getMerkleRoot());
          // TODO:throw exception here.
          return;
        }
      }

      // checkWitness
      if (!witnessController.validateWitnessSchedule(block)) {
        throw new ValidateScheduleException("validateWitnessSchedule error");
      }

      BlockCapsule newBlock = this.khaosDb.push(block);

      //DB don't need lower block
      if (getDynamicPropertiesStore().getLatestBlockHeaderHash() == null) {
        if (newBlock.getNum() != 0) {
          return;
        }
      } else {
        if (newBlock.getNum() <= getDynamicPropertiesStore().getLatestBlockHeaderNumber()) {
          return;
        }
        //switch fork
        if (!newBlock.getParentHash()
            .equals(getDynamicPropertiesStore().getLatestBlockHeaderHash())) {
          logger.warn("switch fork! new head num = {}, blockid = {}", newBlock.getNum(),
              newBlock.getBlockId());

          logger.error("******** before switchFork ******* push block: " + block
              + ", new block:" + newBlock
              + ", dynamic head num: " + dynamicPropertiesStore.getLatestBlockHeaderNumber()
              + ", dynamic head hash: " + dynamicPropertiesStore.getLatestBlockHeaderHash()
              + ", dynamic head timestamp: " + dynamicPropertiesStore
              .getLatestBlockHeaderTimestamp()
              + ", khaosDb head: " + khaosDb.getHead()
              + ", khaosDb miniStore size: " + khaosDb.getMiniStore().size()
              + ", khaosDb unlinkMiniStore size: " + khaosDb.getMiniUnlinkedStore().size()
          );

          switchFork(newBlock);
          logger.info("save block: " + newBlock);

          logger.error("******** after switchFork ******* push block: " + block
              + ", new block:" + newBlock
              + ", dynamic head num: " + dynamicPropertiesStore.getLatestBlockHeaderNumber()
              + ", dynamic head hash: " + dynamicPropertiesStore.getLatestBlockHeaderHash()
              + ", dynamic head timestamp: " + dynamicPropertiesStore
              .getLatestBlockHeaderTimestamp()
              + ", khaosDb head: " + khaosDb.getHead()
              + ", khaosDb miniStore size: " + khaosDb.getMiniStore().size()
              + ", khaosDb unlinkMiniStore size: " + khaosDb.getMiniUnlinkedStore().size()
          );

          return;
        }
        try (Dialog tmpDialog = revokingStore.buildDialog()) {
          applyBlock(newBlock);
          tmpDialog.commit();
        } catch (RevokingStoreIllegalStateException e) {
          logger.debug(e.getMessage(), e);
        }
      }
      logger.info("save block: " + newBlock);
    }
  }

  public void updateDynamicProperties(BlockCapsule block) {
    long slot = 1;
    if (block.getNum() != 1) {
      slot = witnessController.getSlotAtTime(block.getTimeStamp());
    }
    for (int i = 1; i < slot; ++i) {
      if (!witnessController.getScheduledWitness(i).equals(block.getWitnessAddress())) {
        WitnessCapsule w = this.witnessStore
            .get(StringUtil.createDbKey(witnessController.getScheduledWitness(i)));
        w.setTotalMissed(w.getTotalMissed() + 1);
        this.witnessStore.put(w.createDbKey(), w);
        logger.info("{} miss a block. totalMissed = {}",
            w.createReadableString(), w.getTotalMissed());
      }
      this.dynamicPropertiesStore.applyBlock(false);
    }
    this.dynamicPropertiesStore.applyBlock(true);

    if (slot <= 0) {
      logger.warn("missedBlocks [" + slot + "] is illegal");
    }

    logger.info("update head, num = {}", block.getNum());
    this.dynamicPropertiesStore
        .saveLatestBlockHeaderHash(block.getBlockId().getByteString());
    this.dynamicPropertiesStore.saveLatestBlockHeaderNumber(block.getNum());
    this.dynamicPropertiesStore.saveLatestBlockHeaderTimestamp(block.getTimeStamp());

    ((AbstractRevokingStore) revokingStore).setMaxSize((int) (
        dynamicPropertiesStore.getLatestBlockHeaderNumber()
            - dynamicPropertiesStore.getLatestSolidifiedBlockNum() + 1)
    );
  }

  /**
   * Get the fork branch.
   */
  public LinkedList<BlockId> getBlockChainHashesOnFork(final BlockId forkBlockHash) {
    final Pair<LinkedList<BlockCapsule>, LinkedList<BlockCapsule>> branch =
        this.khaosDb.getBranch(
            getDynamicPropertiesStore().getLatestBlockHeaderHash(),
            forkBlockHash);

    LinkedList<BlockId> result = branch.getValue().stream()
        .map(blockCapsule -> blockCapsule.getBlockId())
        .collect(Collectors.toCollection(LinkedList::new));
    result.add(branch.getValue().peekLast().getParentBlockId());
    return result;
  }

  /**
   * judge id.
   *
   * @param blockHash blockHash
   */
  public boolean containBlock(final Sha256Hash blockHash) {
    try {
      return this.khaosDb.containBlock(blockHash)
          || blockStore.get(blockHash.getBytes()) != null;
    } catch (ItemNotFoundException e) {
      return false;
    } catch (BadItemException e) {
      return false;
    }

  }

  public boolean containBlockInMainChain(BlockId blockId) {
    try {
      return blockStore.get(blockId.getBytes()) != null;
    } catch (ItemNotFoundException e) {
      return false;
    } catch (BadItemException e) {
      return false;
    }
  }

  public void setBlockReference(TransactionCapsule trans) {
    byte[] headHash = getDynamicPropertiesStore().getLatestBlockHeaderHash().getBytes();
    long headNum = getDynamicPropertiesStore().getLatestBlockHeaderNumber();
    trans.setReference(headNum, headHash);
  }

  /**
   * Get a BlockCapsule by id.
   */

  public BlockCapsule getBlockById(final Sha256Hash hash)
      throws BadItemException, ItemNotFoundException {
    return this.khaosDb.containBlock(hash) ? this.khaosDb.getBlock(hash)
        : blockStore.get(hash.getBytes());
  }

  /**
   * Delete a block.
   */
  @Deprecated
  public void deleteBlock(final Sha256Hash blockHash)
      throws BadItemException, ItemNotFoundException {
    final BlockCapsule block = this.getBlockById(blockHash);
    this.khaosDb.removeBlk(blockHash);
    blockStore.delete(blockHash.getBytes());
  }

  /**
   * judge has blocks.
   */
  public boolean hasBlocks() {
    return blockStore.dbSource.allKeys().size() > 0 || this.khaosDb.hasData();
  }

  /**
   * Process transaction.
   */
  public boolean processTransaction(final TransactionCapsule trxCap)
      throws ValidateSignatureException, ContractValidateException, ContractExeException {

    TransactionResultCapsule transRet;
    if (trxCap == null || !trxCap.validateSignature()) {
      return false;
    }
    final List<Actuator> actuatorList = ActuatorFactory.createActuator(trxCap, this);
    TransactionResultCapsule ret = new TransactionResultCapsule();

    for (Actuator act : actuatorList) {
      act.validate();
      act.execute(ret);
      trxCap.setResult(ret);
    }
    transactionStore.put(trxCap.getTransactionId().getBytes(), trxCap);
    return true;
  }

  /**
   * Get the block id from the number.
   */
  public BlockId getBlockIdByNum(final long num)
      throws ItemNotFoundException {
    return this.blockIndexStore.get(num);
  }

  public BlockCapsule getBlockByNum(final long num)
      throws ItemNotFoundException, BadItemException {
    return getBlockById(getBlockIdByNum(num));
  }

  /**
   * Generate a block.
   */
  public synchronized BlockCapsule generateBlock(final WitnessCapsule witnessCapsule,
      final long when, final byte[] privateKey)
      throws ValidateSignatureException, ContractValidateException,
      ContractExeException, UnLinkedBlockException, ValidateScheduleException {

    final long timestamp = this.dynamicPropertiesStore.getLatestBlockHeaderTimestamp();
    final long number = this.dynamicPropertiesStore.getLatestBlockHeaderNumber();
    final Sha256Hash preHash = this.dynamicPropertiesStore.getLatestBlockHeaderHash();

    // judge create block time
    if (when < timestamp) {
      throw new IllegalArgumentException("generate block timestamp is invalid.");
    }

    long currentTrxSize = 0;
    long postponedTrxCount = 0;

    final BlockCapsule blockCapsule = new BlockCapsule(number + 1, preHash, when,
        witnessCapsule.getAddress());

    dialog.reset();
    dialog.setValue(revokingStore.buildDialog());

    Iterator iterator = pendingTransactions.iterator();
    while (iterator.hasNext()) {
      TransactionCapsule trx = (TransactionCapsule) iterator.next();
      currentTrxSize += RamUsageEstimator.sizeOf(trx);
      // judge block size
      if (currentTrxSize > TRXS_SIZE) {
        postponedTrxCount++;
        continue;
      }
      // apply transaction
      try (Dialog tmpDialog = revokingStore.buildDialog()) {
        processTransaction(trx);
        tmpDialog.merge();
        // push into block
        blockCapsule.addTransaction(trx);
        iterator.remove();
      } catch (ContractExeException e) {
        logger.info("contract not processed during execute");
        logger.debug(e.getMessage(), e);
      } catch (ContractValidateException e) {
        logger.info("contract not processed during validate");
        logger.debug(e.getMessage(), e);
      } catch (RevokingStoreIllegalStateException e) {
        logger.debug(e.getMessage(), e);
      }
    }

    dialog.reset();

    if (postponedTrxCount > 0) {
      logger.info("{} transactions over the block size limit", postponedTrxCount);
    }

    logger.info(
        "postponedTrxCount[" + postponedTrxCount + "],TrxLeft[" + pendingTransactions.size() + "]");

    blockCapsule.setMerkleRoot();
    blockCapsule.sign(privateKey);
    blockCapsule.generatedByMyself = true;
    this.pushBlock(blockCapsule);
    return blockCapsule;
  }

  private void setAccountStore(final AccountStore accountStore) {
    this.accountStore = accountStore;
  }

  public TransactionStore getTransactionStore() {
    return this.transactionStore;
  }

  private void setTransactionStore(final TransactionStore transactionStore) {
    this.transactionStore = transactionStore;
  }

  public BlockStore getBlockStore() {
    return this.blockStore;
  }

  private void setBlockStore(final BlockStore blockStore) {
    this.blockStore = blockStore;
  }

  public UtxoStore getUtxoStore() {
    return this.utxoStore;
  }

  private void setUtxoStore(final UtxoStore utxoStore) {
    this.utxoStore = utxoStore;
  }

  /**
   * process block.
   */
  public void processBlock(BlockCapsule block)
      throws ValidateSignatureException, ContractValidateException, ContractExeException {
    // todo set revoking db max size.
    this.updateDynamicProperties(block);
    this.updateSignedWitness(block);
    this.updateLatestSolidifiedBlock();

    for (TransactionCapsule transactionCapsule : block.getTransactions()) {
      processTransaction(transactionCapsule);
    }

    boolean needMaint = needMaintenance(block.getTimeStamp());
    if (needMaint) {
      if (block.getNum() == 1) {
        this.dynamicPropertiesStore.updateNextMaintenanceTime(block.getTimeStamp());
      } else {
        this.processMaintenance(block);
      }
    }
    updateMaintenanceState(needMaint);
    witnessController.updateWitnessSchedule();
  }

  /**
   * update the latest solidified block.
   */
  public void updateLatestSolidifiedBlock() {
    List<Long> numbers = witnessController.getActiveWitnesses().stream()
        .map(address -> witnessController.getWitnesseByAddress(address).getLatestBlockNum())
        .sorted()
        .collect(Collectors.toList());

    long size = witnessController.getActiveWitnesses().size();
    int solidifiedPosition = (int) (size * (1 - SOLIDIFIED_THRESHOLD));
    if (solidifiedPosition < 0) {
      logger.warn("updateLatestSolidifiedBlock error, solidifiedPosition:{},wits.size:{}",
          solidifiedPosition, size);
      return;
    }
    long latestSolidifiedBlockNum = numbers.get(solidifiedPosition);
    getDynamicPropertiesStore().saveLatestSolidifiedBlockNum(latestSolidifiedBlockNum);
    logger.info("update solid block, num = {}", latestSolidifiedBlockNum);
  }

  public long getSyncBeginNumber() {
    logger.info("headNumber:" + dynamicPropertiesStore.getLatestBlockHeaderNumber());
    logger.info("syncBeginNumber:"
        + (dynamicPropertiesStore.getLatestBlockHeaderNumber() - revokingStore.size()));
    logger.info("solidBlockNumber:" + dynamicPropertiesStore.getLatestSolidifiedBlockNum());
    return dynamicPropertiesStore.getLatestBlockHeaderNumber() - revokingStore.size();
  }

  /**
   * Determine if the current time is maintenance time.
   */
  public boolean needMaintenance(long blockTime) {
    return this.dynamicPropertiesStore.getNextMaintenanceTime() <= blockTime;
  }

  /**
   * Perform maintenance.
   */
  private void processMaintenance(BlockCapsule block) {
    witnessController.updateWitness();
    this.dynamicPropertiesStore.updateNextMaintenanceTime(block.getTimeStamp());
  }

  /**
   * @param block the block update signed witness.  set witness who signed block the 1. the latest
   * block num 2. pay the trx to witness. 3. the latest slot num.
   */

  public void updateSignedWitness(BlockCapsule block) {
    //TODO: add verification
    WitnessCapsule witnessCapsule = witnessStore
        .get(block.getInstance().getBlockHeader().getRawData().getWitnessAddress().toByteArray());
    witnessCapsule.setTotalProduced(witnessCapsule.getTotalProduced() + 1);
    witnessCapsule.setLatestBlockNum(block.getNum());
    witnessCapsule.setLatestSlotNum(witnessController.getAbSlotAtTime(block.getTimeStamp()));

    //Update memory witness status
    WitnessCapsule wit = witnessController.getWitnesseByAddress(block.getWitnessAddress());
    if (wit != null) {
      wit.setTotalProduced(witnessCapsule.getTotalProduced() + 1);
      wit.setLatestBlockNum(block.getNum());
      wit.setLatestSlotNum(witnessController.getAbSlotAtTime(block.getTimeStamp()));
    }

    this.getWitnessStore().put(witnessCapsule.getAddress().toByteArray(), witnessCapsule);

    AccountCapsule sun = accountStore.getSun();
    try {
      adjustBalance(sun.getAddress().toByteArray(), -WITNESS_PAY_PER_BLOCK);
    } catch (BalanceInsufficientException e) {
      logger.debug(e.getMessage(), e);
    }
    try {
      adjustBalance(witnessCapsule.getAddress().toByteArray(), WITNESS_PAY_PER_BLOCK);
    } catch (BalanceInsufficientException e) {
      logger.debug(e.getMessage(), e);
    }

    logger.debug("updateSignedWitness. witness address:{}, blockNum:{}, totalProduced:{}",
        witnessCapsule.createReadableString(), block.getNum(), witnessCapsule.getTotalProduced());

  }

  public void updateMaintenanceState(boolean needMaint) {
    if (needMaint) {
      getDynamicPropertiesStore().saveStateFlag(1);
    } else {
      getDynamicPropertiesStore().saveStateFlag(0);
    }
  }

  public boolean lastHeadBlockIsMaintenance() {
    return getDynamicPropertiesStore().getStateFlag() == 1;
  }

  // To be added
  public long getSkipSlotInMaintenance() {
    return getDynamicPropertiesStore().getMaintenanceSkipSlots();
  }

  public AssetIssueStore getAssetIssueStore() {
    return assetIssueStore;
  }

  public void setAssetIssueStore(AssetIssueStore assetIssueStore) {
    this.assetIssueStore = assetIssueStore;
  }

  public void setBlockIndexStore(BlockIndexStore indexStore) {
    this.blockIndexStore = indexStore;
  }

  public void closeAllStore() {
    System.err.println("******** begin to close db ********");
    closeOneStore(accountStore);
    closeOneStore(blockStore);
    closeOneStore(blockIndexStore);
    closeOneStore(witnessStore);
    closeOneStore(witnessScheduleStore);
    closeOneStore(assetIssueStore);
    closeOneStore(dynamicPropertiesStore);
    closeOneStore(transactionStore);
    closeOneStore(utxoStore);
    System.err.println("******** end to close db ********");
  }

  private void closeOneStore(TronDatabase database) {
    System.err.println("******** begin to close " + database.getName() + " ********");
    try {
      database.close();
    } catch (Exception e) {
      System.err.println("faild to close  " + database.getName() + ". " + e);
    } finally {
      System.err.println("******** end to close " + database.getName() + " ********");
    }
  }

}<|MERGE_RESOLUTION|>--- conflicted
+++ resolved
@@ -407,11 +407,7 @@
           doValidateFreq(balance, 0, latestOperationTime);
         }
         accountCapsule.setLatestOperationTime(Time.getCurrentMillis());
-<<<<<<< HEAD
-        this.getAccountStore().put(accountCapsule.createDbKey(),accountCapsule);
-=======
         this.getAccountStore().put(accountCapsule.createDbKey(), accountCapsule);
->>>>>>> 252a6966
       }
     }
   }
