package org.tron.core.db;

import com.carrotsearch.sizeof.RamUsageEstimator;
import com.google.common.collect.Lists;
import com.google.common.collect.Maps;
import com.google.protobuf.ByteString;
import java.util.ArrayList;
import java.util.Iterator;
import java.util.List;
import java.util.Map;
import java.util.stream.Collectors;
import javafx.util.Pair;
import org.apache.commons.collections4.CollectionUtils;
import org.apache.commons.lang3.ArrayUtils;
import org.slf4j.Logger;
import org.slf4j.LoggerFactory;
import org.tron.common.storage.leveldb.LevelDbDataSourceImpl;
import org.tron.common.utils.ByteArray;
import org.tron.core.Sha256Hash;
import org.tron.core.actuator.Actuator;
import org.tron.core.actuator.ActuatorFactory;
import org.tron.core.capsule.AccountCapsule;
import org.tron.core.capsule.BlockCapsule;
import org.tron.core.capsule.BlockCapsule.BlockId;
import org.tron.core.capsule.TransactionCapsule;
import org.tron.core.capsule.WitnessCapsule;
import org.tron.core.capsule.utils.BlockUtil;
import org.tron.core.config.args.Args;
import org.tron.core.config.args.GenesisBlock;
import org.tron.core.config.args.InitialWitness;
import org.tron.core.exception.BalanceInsufficientException;
import org.tron.core.exception.ContractExeException;
import org.tron.core.exception.ContractValidateException;
import org.tron.core.exception.ValidateSignatureException;

public class Manager {

  private static final Logger logger = LoggerFactory.getLogger("Manager");

  private static final long BLOCK_INTERVAL_SEC = 1;
  private static final int MAX_ACTIVE_WITNESS_NUM = 21;
  private static final long TRXS_SIZE = 2_000_000; // < 2MiB

  private AccountStore accountStore;
  private TransactionStore transactionStore;
  private BlockStore blockStore;
  private UtxoStore utxoStore;
  private WitnessStore witnessStore;
  private DynamicPropertiesStore dynamicPropertiesStore;
  private BlockCapsule genesisBlock;


  private LevelDbDataSourceImpl numHashCache;
  private KhaosDatabase khaosDb;
  private BlockCapsule head;

  public WitnessStore getWitnessStore() {
    return this.witnessStore;
  }

  private void setWitnessStore(final WitnessStore witnessStore) {
    this.witnessStore = witnessStore;
  }

  public DynamicPropertiesStore getDynamicPropertiesStore() {
    return this.dynamicPropertiesStore;
  }

  public void setDynamicPropertiesStore(final DynamicPropertiesStore dynamicPropertiesStore) {
    this.dynamicPropertiesStore = dynamicPropertiesStore;
  }

  public List<TransactionCapsule> getPendingTrxs() {
    return this.pendingTrxs;
  }


  // transaction cache
  private List<TransactionCapsule> pendingTrxs;

  private List<WitnessCapsule> wits = new ArrayList<>();

  // witness

  public List<WitnessCapsule> getWitnesses() {
    return this.wits;
  }

  public Sha256Hash getHeadBlockId() {
    return Sha256Hash.wrap(this.dynamicPropertiesStore.getLatestBlockHeaderHash());
  }

  public long getHeadBlockNum() {
    return head.getNum();
  }

  /**
   * TODO: should get this list from Database. get witnessCapsule List.
   */

  public void initialWitnessList() {
    final List<InitialWitness.ActiveWitness> activeWitnessList = Args.getInstance()
        .getInitialWitness()
        .getActiveWitnessList();
    activeWitnessList.forEach(activeWitness -> {
      this.wits.add(new WitnessCapsule(ByteString.copyFromUtf8(activeWitness.getPublicKey()),
          activeWitness.getUrl()));
    });
  }


  public void addWitness(final WitnessCapsule witnessCapsule) {
    this.wits.add(witnessCapsule);
  }

  public List<WitnessCapsule> getCurrentShuffledWitnesses() {
    return this.getWitnesses();
  }


  /**
   * get ScheduledWitness by slot.
   */
  public ByteString getScheduledWitness(final long slot) {
    final long currentSlot = this.blockStore.currentASlot() + slot;

    if (currentSlot < 0) {
      throw new RuntimeException("currentSlot should be positive.");
    }
    final List<WitnessCapsule> currentShuffledWitnesses = this.getShuffledWitnesses();
    if (CollectionUtils.isEmpty(currentShuffledWitnesses)) {
      throw new RuntimeException("ShuffledWitnesses is null.");
    }
    final int witnessIndex = (int) currentSlot % currentShuffledWitnesses.size();

    final ByteString scheduledWitness = currentShuffledWitnesses.get(witnessIndex).getAddress();
    //logger.info("scheduled_witness:" + scheduledWitness.toStringUtf8() + ",slot:" + currentSlot);

    return scheduledWitness;
  }

  public int calculateParticipationRate() {
    return 100 * this.dynamicPropertiesStore.getBlockFilledSlots().calculateFilledSlotsCount()
        / BlockFilledSlots.SLOT_NUMBER;
  }

  /**
   * get shuffled witnesses.
   */
  public List<WitnessCapsule> getShuffledWitnesses() {
    final List<WitnessCapsule> shuffleWits = this.getWitnesses();
    //Collections.shuffle(shuffleWits);
    return shuffleWits;
  }


  /**
   * all db should be init here.
   */
  public void init() {
    this.setAccountStore(AccountStore.create("account"));
    this.setTransactionStore(TransactionStore.create("trans"));
    this.setBlockStore(BlockStore.create("block"));
    this.setUtxoStore(UtxoStore.create("utxo"));
    this.setWitnessStore(WitnessStore.create("witness"));
    this.setDynamicPropertiesStore(DynamicPropertiesStore.create("properties"));

    this.numHashCache = new LevelDbDataSourceImpl(
        Args.getInstance().getOutputDirectory(), "block" + "_NUM_HASH");
    this.numHashCache.initDB();
    this.khaosDb = new KhaosDatabase("block" + "_KDB");

    this.pendingTrxs = new ArrayList<>();
    this.initGenesis();
    this.initHeadBlock(Sha256Hash.wrap(this.dynamicPropertiesStore.getLatestBlockHeaderHash()));
  }

  public BlockId getGenesisBlockId() {
    return genesisBlock.getBlockId();
  }

  /**
   * init genesis block.
   */
  public void initGenesis() {
    this.genesisBlock = BlockUtil.newGenesisBlockCapsule();
    if (this.containBlock(this.genesisBlock.getBlockId())) {
      Args.getInstance().setChainId(this.genesisBlock.getBlockId().toString());
    } else {
      if (this.hasBlocks()) {
        logger.error("genesis block modify, please delete database directory({}) and restart",
            Args.getInstance().getOutputDirectory());
        System.exit(1);
      } else {
        logger.info("create genesis block");
        Args.getInstance().setChainId(this.genesisBlock.getBlockId().toString());
        try {
          this.pushBlock(this.genesisBlock);
        } catch (ValidateSignatureException e) {
          e.printStackTrace();
        }
        this.dynamicPropertiesStore.saveLatestBlockHeaderNumber(0);
        this.dynamicPropertiesStore.saveLatestBlockHeaderHash(
            this.genesisBlock.getBlockId().getByteString());
        this.dynamicPropertiesStore.saveLatestBlockHeaderTimestamp(
            this.genesisBlock.getTimeStamp());
        this.initAccount();
      }
    }
  }

  /**
   * save account into database.
   */
  public void initAccount() {
    final Args args = Args.getInstance();
    final GenesisBlock genesisBlockArg = args.getGenesisBlock();
    genesisBlockArg.getAssets().forEach(account -> {
      final AccountCapsule accountCapsule = new AccountCapsule(account.getAccountName(),
          account.getAccountType(),
          ByteString.copyFrom(account.getAddressBytes()),
          account.getBalance());
      this.accountStore.put(account.getAddress().getBytes(), accountCapsule);
    });
  }

  public AccountStore getAccountStore() {
    return this.accountStore;
  }

  /**
   * judge balance.
   */
  public void adjustBalance(byte[] accountAddress, long amount)
      throws BalanceInsufficientException {
    AccountCapsule account = getAccountStore().get(accountAddress);
    long balance = account.getBalance();
    if (amount == 0) {
      return;
    }
<<<<<<< HEAD
    if (amount < 0 && balance < -amount) {
      throw new BalanceInsufficientException(account_address + " Insufficient");
=======
    if (amount < 0) {
      if (balance < -amount) {
        throw new BalanceInsufficientException(accountAddress + " Insufficient");
      }
>>>>>>> 4e043ed0
    }
    account.setBalance(balance + amount);
    getAccountStore().put(account.getAddress().toByteArray(), account);
  }

  /**
   * push transaction into db.
   */
  public boolean pushTransactions(TransactionCapsule trx)
      throws ValidateSignatureException, ContractValidateException, ContractExeException {
    logger.info("push transaction");
    if (!trx.validateSignature()) {
      throw new ValidateSignatureException("trans sig validate failed");
    }
    processTransaction(trx);
    pendingTrxs.add(trx);
    getTransactionStore().dbSource.putData(trx.getTransactionId().getBytes(), trx.getData());
    return true;
  }


  /**
   * save a block.
   */
  public void pushBlock(BlockCapsule block) throws ValidateSignatureException {
    khaosDb.push(block);
    //todo: check block's validity
    if (!block.generatedByMyself) {
      if (!block.validateSignature()) {
        logger.info("The siganature is not validated.");
        return;
      }

      if (!block.calcMerklerRoot().equals(block.getMerklerRoot())) {
        logger.info("The merkler root doesn't match, Calc result is " + block.calcMerklerRoot()
            + " , the headers is " + block.getMerklerRoot());
        return;
      }
      for (TransactionCapsule trx : block.getTransactions()) {
        processTransaction(trx);
      }
      //todo: In some case it need to switch the branch
    }
    getBlockStore().dbSource.putData(block.getBlockId().getBytes(), block.getData());
    logger.info("save block, Its ID is " + block.getBlockId() + ", Its num is " + block.getNum());
    numHashCache.putData(ByteArray.fromLong(block.getNum()), block.getBlockId().getBytes());
    head = khaosDb.getHead();
    // blockDbDataSource.putData(blockHash, blockData);
  }


  /**
   * Get the fork branch.
   */
  public ArrayList<BlockId> getBlockChainHashesOnFork(BlockId forkBlockHash) {
    Pair<ArrayList<BlockCapsule>, ArrayList<BlockCapsule>> branch =
        khaosDb.getBranch(head.getBlockId(), forkBlockHash);
    return branch.getValue().stream()
        .map(blockCapsule -> blockCapsule.getBlockId())
        .collect(Collectors.toCollection(ArrayList::new));
  }

  /**
   * judge id.
   *
   * @param blockHash blockHash
   */
  public boolean containBlock(final Sha256Hash blockHash) {
    //TODO: check it from levelDB
    return this.khaosDb.containBlock(blockHash)
        || this.getBlockStore().dbSource.getData(blockHash.getBytes()) != null;
  }

  /**
   * find a block packed data by id.
   */
  public byte[] findBlockByHash(final Sha256Hash hash) {
    return this.khaosDb.containBlock(hash) ? this.khaosDb.getBlock(hash).getData()
        : this.getBlockStore().dbSource.getData(hash.getBytes());
  }

  /**
   * Get a BlockCapsule by id.
   */
  public BlockCapsule getBlockByHash(final Sha256Hash hash) {
    return this.khaosDb.containBlock(hash) ? this.khaosDb.getBlock(hash)
        : new BlockCapsule(this.getBlockStore().dbSource.getData(hash.getBytes()));
  }

  /**
   * Delete a block.
   */
  public void deleteBlock(final Sha256Hash blockHash) {
    final BlockCapsule block = this.getBlockByHash(blockHash);
    this.khaosDb.removeBlk(blockHash);
    this.getBlockStore().dbSource.deleteData(blockHash.getBytes());
    this.numHashCache.deleteData(ByteArray.fromLong(block.getNum()));
    this.head = this.khaosDb.getHead();
  }

  /**
   * judge has blocks.
   */
  public boolean hasBlocks() {
    return this.getBlockStore().dbSource.allKeys().size() > 0 || this.khaosDb.hasData();
  }

  /**
   * Process transaction.
   */
  public boolean processTransaction(final TransactionCapsule trxCap) {

    if (trxCap == null || !trxCap.validateSignature()) {
      return false;
    }
    final List<Actuator> actuatorList = ActuatorFactory.createActuator(trxCap, this);
    assert actuatorList != null;
    actuatorList.forEach(Actuator::validate);
    actuatorList.forEach(Actuator::execute);
    return true;
  }

  /**
   * Get the block id from the number.
   */
  public BlockId getBlockIdByNum(final long num) {
    final byte[] hash = this.numHashCache.getData(ByteArray.fromLong(num));
    return ArrayUtils.isEmpty(hash)
        ? this.genesisBlock.getBlockId()
        : new BlockId(Sha256Hash.wrap(hash), num);
  }

  /**
   * Get number of block by the block id.
   */
  public long getBlockNumById(final Sha256Hash hash) {
    if (this.khaosDb.containBlock(hash)) {
      return this.khaosDb.getBlock(hash).getNum();
    }

    //TODO: optimize here
    final byte[] blockByte = this.getBlockStore().dbSource.getData(hash.getBytes());
    return ArrayUtils.isNotEmpty(blockByte) ? new BlockCapsule(blockByte).getNum() : 0;
  }

  public void initHeadBlock(final Sha256Hash id) {
    this.head = this.getBlockByHash(id);
  }

  /**
   * Generate a block.
   */
  public BlockCapsule generateBlock(final WitnessCapsule witnessCapsule,
      final long when, final byte[] privateKey) {

    final long timestamp = this.dynamicPropertiesStore.getLatestBlockHeaderTimestamp();

    final long number = this.dynamicPropertiesStore.getLatestBlockHeaderNumber();

    final ByteString preHash = this.dynamicPropertiesStore.getLatestBlockHeaderHash();

    // judge create block time
    if (when < timestamp) {
      throw new IllegalArgumentException("generate block timestamp is invalid.");
    }

    long currentTrxSize = 0;
    long postponedTrxCount = 0;

    final BlockCapsule blockCapsule = new BlockCapsule(number + 1, preHash, when,
        witnessCapsule.getAddress());

    Iterator iterator = pendingTrxs.iterator();
    while (iterator.hasNext()) {
      TransactionCapsule trx = (TransactionCapsule) iterator.next();
      currentTrxSize += RamUsageEstimator.sizeOf(trx);
      // judge block size
      if (currentTrxSize > TRXS_SIZE) {
        postponedTrxCount++;
        continue;
      }
      // apply transaction
      try {
        if (processTransaction(trx)) {
          // push into block
          blockCapsule.addTransaction(trx);
          iterator.remove();
        }
      } catch (ContractExeException | ContractValidateException e) {
        e.printStackTrace();
      }
    }

    if (postponedTrxCount > 0) {
      logger.info("{} transactions over the block size limit", postponedTrxCount);
    }

    blockCapsule.setMerklerRoot();
    blockCapsule.sign(privateKey);
    blockCapsule.generatedByMyself = true;
    this.pushBlock(blockCapsule);
    this.dynamicPropertiesStore
        .saveLatestBlockHeaderHash(blockCapsule.getBlockId().getByteString());
    this.dynamicPropertiesStore.saveLatestBlockHeaderNumber(blockCapsule.getNum());
    this.dynamicPropertiesStore.saveLatestBlockHeaderTimestamp(blockCapsule.getTimeStamp());
    return blockCapsule;
  }

  private void setAccountStore(final AccountStore accountStore) {
    this.accountStore = accountStore;
  }

  public TransactionStore getTransactionStore() {
    return this.transactionStore;
  }

  private void setTransactionStore(final TransactionStore transactionStore) {
    this.transactionStore = transactionStore;
  }

  public BlockStore getBlockStore() {
    return this.blockStore;
  }

  private void setBlockStore(final BlockStore blockStore) {
    this.blockStore = blockStore;
  }

  public UtxoStore getUtxoStore() {
    return this.utxoStore;
  }

  private void setUtxoStore(final UtxoStore utxoStore) {
    this.utxoStore = utxoStore;
  }

  /**
   * process block.
   */
  public void processBlock(BlockCapsule block) throws ValidateSignatureException {
    for (TransactionCapsule transactionCapsule : block.getTransactions()) {
      try {
        processTransaction(transactionCapsule);
      } catch (ContractExeException | ContractValidateException e) {
        e.printStackTrace();
      }
      this.updateDynamicProperties(block);

      if (this.dynamicPropertiesStore.getNextMaintenanceTime().getMillis() <= block
          .getTimeStamp()) {
        this.processMaintenance();
      }
    }
  }

  private void updateDynamicProperties(final BlockCapsule block) {

  }

  private void processMaintenance() {
    this.updateWitness();
    this.dynamicPropertiesStore.updateMaintenanceTime();
  }

  /**
   * update witness.
   */
  public void updateWitness() {
    final Map<ByteString, Long> countWitness = Maps.newHashMap();
    final List<AccountCapsule> accountList = this.accountStore.getAllAccounts();
    logger.info("there is account List size is {}", accountList.size());
    accountList.forEach(account -> {
      logger.info("there is account ,account address is {}", account.getAddress().toStringUtf8());
      account.getVotesList().forEach(vote -> {
        //TODO validate witness //active_witness
        ByteString voteAddress = vote.getVoteAddress();
        long voteCount = vote.getVoteCount();
        if (countWitness.containsKey(voteAddress)) {
          voteCount += countWitness.get(voteAddress);
        }
        countWitness.put(voteAddress, voteCount);
      });
    });
    final List<WitnessCapsule> witnessCapsuleList = Lists.newArrayList();
    logger.info("countWitnessMap size is {}", countWitness.keySet().size());
    countWitness.forEach((address, voteCount) -> {
      final WitnessCapsule witnessCapsule = this.witnessStore.getWitness(address);
      if (null == witnessCapsule) {
        logger.warn("winessSouece is null.address is {}", address);
        return;
      }
      witnessCapsule.setVoteCount(witnessCapsule.getVoteCount() + voteCount);
      witnessCapsuleList.add(witnessCapsule);
      this.witnessStore.putWitness(witnessCapsule);
      logger.info("address is {}  ,countVote is {}", witnessCapsule.getAddress().toStringUtf8(),
          witnessCapsule.getVoteCount());
    });
    witnessCapsuleList.sort((a, b) -> (int) (a.getVoteCount() - b.getVoteCount()));
    if (this.wits.size() > MAX_ACTIVE_WITNESS_NUM) {
      this.wits = witnessCapsuleList.subList(0, MAX_ACTIVE_WITNESS_NUM);
    }
  }
}<|MERGE_RESOLUTION|>--- conflicted
+++ resolved
@@ -238,15 +238,10 @@
     if (amount == 0) {
       return;
     }
-<<<<<<< HEAD
-    if (amount < 0 && balance < -amount) {
-      throw new BalanceInsufficientException(account_address + " Insufficient");
-=======
     if (amount < 0) {
       if (balance < -amount) {
         throw new BalanceInsufficientException(accountAddress + " Insufficient");
       }
->>>>>>> 4e043ed0
     }
     account.setBalance(balance + amount);
     getAccountStore().put(account.getAddress().toByteArray(), account);
@@ -435,7 +430,9 @@
           blockCapsule.addTransaction(trx);
           iterator.remove();
         }
-      } catch (ContractExeException | ContractValidateException e) {
+      } catch (ContractExeException e) {
+        e.printStackTrace();
+      } catch (ContractValidateException e) {
         e.printStackTrace();
       }
     }
@@ -490,7 +487,9 @@
     for (TransactionCapsule transactionCapsule : block.getTransactions()) {
       try {
         processTransaction(transactionCapsule);
-      } catch (ContractExeException | ContractValidateException e) {
+      } catch (ContractExeException e) {
+        e.printStackTrace();
+      } catch (ContractValidateException e) {
         e.printStackTrace();
       }
       this.updateDynamicProperties(block);
@@ -522,12 +521,12 @@
       logger.info("there is account ,account address is {}", account.getAddress().toStringUtf8());
       account.getVotesList().forEach(vote -> {
         //TODO validate witness //active_witness
-        ByteString voteAddress = vote.getVoteAddress();
-        long voteCount = vote.getVoteCount();
-        if (countWitness.containsKey(voteAddress)) {
-          voteCount += countWitness.get(voteAddress);
+        if (countWitness.containsKey(vote.getVoteAddress())) {
+          countWitness.put(vote.getVoteAddress(),
+              countWitness.get(vote.getVoteAddress()) + vote.getVoteCount());
+        } else {
+          countWitness.put(vote.getVoteAddress(), vote.getVoteCount());
         }
-        countWitness.put(voteAddress, voteCount);
       });
     });
     final List<WitnessCapsule> witnessCapsuleList = Lists.newArrayList();
@@ -544,7 +543,9 @@
       logger.info("address is {}  ,countVote is {}", witnessCapsule.getAddress().toStringUtf8(),
           witnessCapsule.getVoteCount());
     });
-    witnessCapsuleList.sort((a, b) -> (int) (a.getVoteCount() - b.getVoteCount()));
+    witnessCapsuleList.sort((a, b) -> {
+      return (int) (a.getVoteCount() - b.getVoteCount());
+    });
     if (this.wits.size() > MAX_ACTIVE_WITNESS_NUM) {
       this.wits = witnessCapsuleList.subList(0, MAX_ACTIVE_WITNESS_NUM);
     }
