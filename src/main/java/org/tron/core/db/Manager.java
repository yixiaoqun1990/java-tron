--- conflicted
+++ resolved
@@ -1115,22 +1115,20 @@
    * Generate a block.
    */
   public synchronized BlockCapsule generateBlock(
-      final WitnessCapsule witnessCapsule, final long when, final byte[] privateKey,Boolean lastHeadBlockIsMaintenanceBefore)
+      final WitnessCapsule witnessCapsule, final long when, final byte[] privateKey,
+      Boolean lastHeadBlockIsMaintenanceBefore)
       throws ValidateSignatureException, ContractValidateException, ContractExeException,
-
-      UnLinkedBlockException, ValidateScheduleException, AccountResourceInsufficientException, TransactionTraceException {
-
-<<<<<<< HEAD
-    lastHeadBlockIsMaintenance();
-=======
+      UnLinkedBlockException, ValidateScheduleException, AccountResourceInsufficientException,
+      TransactionTraceException {
+
     //check that the first block after the maintenance period has just been processed
     if(lastHeadBlockIsMaintenanceBefore && !lastHeadBlockIsMaintenance()){
         if (!witnessController.validateWitnessSchedule(witnessCapsule.getAddress(),when)) {
-            logger.info("It's not my turn,and the first block after the maintenance period has just been processed");
+            logger.info("It's not my turn, "
+                + "and the first block after the maintenance period has just been processed");
             return null;
         }
     }
->>>>>>> d006a0b4
 
     final long timestamp = this.dynamicPropertiesStore.getLatestBlockHeaderTimestamp();
     final long number = this.dynamicPropertiesStore.getLatestBlockHeaderNumber();
