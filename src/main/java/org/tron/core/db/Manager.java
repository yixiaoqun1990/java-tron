--- conflicted
+++ resolved
@@ -759,17 +759,11 @@
       throws ValidateSignatureException, ContractValidateException, ContractExeException {
     for (TransactionCapsule transactionCapsule : block.getTransactions()) {
       processTransaction(transactionCapsule);
-<<<<<<< HEAD
-    }
+    }
+
     this.updateSignedWitness(block);
 
     if (needMaintenance(block.getTimeStamp())) {
-=======
-      this.updateSignedWitness(block);
-    }
-    if (needMaintenance(block.getTimeStamp())) {
-
->>>>>>> 1b626817
       if (block.getNum() == 1) {
         this.dynamicPropertiesStore.updateNextMaintenanceTime(block.getTimeStamp());
       } else {
@@ -801,9 +795,7 @@
     //TODO: add verification
     WitnessCapsule witnessCapsule = witnessStore
         .get(block.getInstance().getBlockHeader().getRawData().getWitnessAddress().toByteArray());
-
-    long latestSlotNum =
-        dynamicPropertiesStore.current_aslot + getSlotAtTime(new DateTime(block.getTimeStamp()));
+    long latestSlotNum = 0;
     witnessCapsule.getInstance().toBuilder().setLatestBlockNum(block.getNum())
         .setLatestSlotNum(latestSlotNum)
         .build();
@@ -905,7 +897,8 @@
           });
         } else {
           logger.info(
-              "account" + account.createReadableString() + ",share[" + account.getShare() + "] > voteSum["
+              "account" + account.createReadableString() + ",share[" + account.getShare()
+                  + "] > voteSum["
                   + sum.get() + "]");
         }
       }
