--- conflicted
+++ resolved
@@ -837,7 +837,7 @@
     long size = witnessController.getWitnesses().size();
     int solidifiedPosition = (int) (size * (1 - SOLIDIFIED_THRESHOLD)) - 1;
     if (solidifiedPosition < 0) {
-      logger.warn("updateLatestSolidifiedBlock error,solidifiedPosition:{},wits.size:{}",
+      logger.warn("updateLNodatestSolidifiedBlock error,solidifiedPosition:{},wits.size:{}",
           solidifiedPosition, size);
       return;
     }
@@ -845,14 +845,11 @@
     long latestSolidifiedBlockNum = numbers.get(solidifiedPosition);
 
     getDynamicPropertiesStore().saveLatestSolidifiedBlockNum(latestSolidifiedBlockNum);
-<<<<<<< HEAD
     ((AbstractRevokingStore) revokingStore).setMaxSize((int) (
         dynamicPropertiesStore.getLatestBlockHeaderNumber()
             - dynamicPropertiesStore.getLatestSolidifiedBlockNum() + 1)
     );
     logger.info("update solid block, num = {}", latestSolidifiedBlockNum);
-=======
->>>>>>> 9a332ad4
   }
 
   public long getSyncBeginNumber() {
