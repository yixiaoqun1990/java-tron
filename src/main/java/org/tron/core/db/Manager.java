--- conflicted
+++ resolved
@@ -434,11 +434,7 @@
 
     //validateTapos(trx);
 
-<<<<<<< HEAD
-    validateFreq(trx);
-=======
     //validateFreq(trx);
->>>>>>> 1ef30a4d
 
     if (!dialog.valid()) {
       dialog.setValue(revokingStore.buildDialog());
@@ -1016,16 +1012,11 @@
         }
       }
       updateMaintenanceState(needMaint);
-      witnessController.updateWitnessSchedule();
+      //witnessController.updateWitnessSchedule();
     } finally {
       session.complete();
       JMonitor.countAndDuration("ProcessBlockTotalCount", session.getDurationInMillis());
     }
-<<<<<<< HEAD
-=======
-    updateMaintenanceState(needMaint);
-    //witnessController.updateWitnessSchedule();
->>>>>>> 1ef30a4d
   }
 
   public void updateRecentBlock(BlockCapsule block) {
@@ -1104,7 +1095,6 @@
     session.setStatus(Session.SUCCESS);
 
     try {
-<<<<<<< HEAD
       // TODO: add verification
       WitnessCapsule witnessCapsule =
           witnessStore.get(
@@ -1122,12 +1112,6 @@
       }
 
       this.getWitnessStore().put(witnessCapsule.getAddress().toByteArray(), witnessCapsule);
-=======
-      adjustAllowance(witnessCapsule.getAddress().toByteArray(), WITNESS_PAY_PER_BLOCK);
-    } catch (BalanceInsufficientException e) {
-      logger.debug(e.getMessage(), e);
-    }
->>>>>>> 1ef30a4d
 
       AccountCapsule sun = accountStore.getSun();
       try {
@@ -1136,7 +1120,7 @@
         logger.debug(e.getMessage(), e);
       }
       try {
-        adjustBalance(witnessCapsule.getAddress().toByteArray(), WITNESS_PAY_PER_BLOCK);
+        adjustAllowance(witnessCapsule.getAddress().toByteArray(), WITNESS_PAY_PER_BLOCK);
       } catch (BalanceInsufficientException e) {
         logger.debug(e.getMessage(), e);
       }
