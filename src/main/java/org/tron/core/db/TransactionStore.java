--- conflicted
+++ resolved
@@ -49,29 +49,7 @@
     return dbSource.getTotal();
   }
 
-<<<<<<< HEAD
-=======
-  private static TransactionStore instance;
 
-  public static void destroy() {
-    instance = null;
-  }
-
-  /**
-   * create Fun.
-   */
-  public static TransactionStore create(String dbName) {
-    if (instance == null) {
-      synchronized (AccountStore.class) {
-        if (instance == null) {
-          instance = new TransactionStore(dbName);
-        }
-      }
-    }
-    return instance;
-  }
-
->>>>>>> 0e64cd43
   /**
    * find a transaction  by it's id.
    */
