package org.tron.core.db;

import org.tron.core.capsule.TransactionCapsule;

public class TransactionStore extends TronDatabase<TransactionCapsule> {

  private TransactionStore(String dbName) {
    super(dbName);
  }

  @Override
<<<<<<< HEAD
  void putItem(byte[] key, Object item) {

  }

  @Override
  void deleteItem(byte[] key) {
=======
  public void put(byte[] key, TransactionCapsule item) {

  }


  @Override
  public void delete(byte[] key) {
>>>>>>> c34a9dd8

  }

  @Override
<<<<<<< HEAD
  public Object getItem(byte[] key) {
    return null;
  }

=======
  public TransactionCapsule get(byte[] key) {
    return null;
  }


  @Override
  public boolean has(byte[] key) {
    return false;
  }

>>>>>>> c34a9dd8
  private static TransactionStore instance;


  /**
   * create Fun.
   */
  public static TransactionStore create(String dbName) {
    if (instance == null) {
      synchronized (AccountStore.class) {
        if (instance == null) {
          instance = new TransactionStore(dbName);
        }
      }
    }
    return instance;
  }

  /**
   * find a transaction  by it's id.
   */
  public byte[] findTransactionByHash(byte[] trxHash) {
    return dbSource.getData(trxHash);
  }

}<|MERGE_RESOLUTION|>--- conflicted
+++ resolved
@@ -9,14 +9,6 @@
   }
 
   @Override
-<<<<<<< HEAD
-  void putItem(byte[] key, Object item) {
-
-  }
-
-  @Override
-  void deleteItem(byte[] key) {
-=======
   public void put(byte[] key, TransactionCapsule item) {
 
   }
@@ -24,17 +16,10 @@
 
   @Override
   public void delete(byte[] key) {
->>>>>>> c34a9dd8
 
   }
 
   @Override
-<<<<<<< HEAD
-  public Object getItem(byte[] key) {
-    return null;
-  }
-
-=======
   public TransactionCapsule get(byte[] key) {
     return null;
   }
@@ -45,7 +30,6 @@
     return false;
   }
 
->>>>>>> c34a9dd8
   private static TransactionStore instance;
 
 
