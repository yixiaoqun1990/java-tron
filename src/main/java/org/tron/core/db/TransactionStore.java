--- conflicted
+++ resolved
@@ -50,37 +50,6 @@
     return dbSource.getTotal();
   }
 
-<<<<<<< HEAD
-  private static TransactionStore instance;
-  
-
-  public static void destroy() {
-    instance = null;
-  }
-
-  /**
-   * create Fun.
-   */
-  public static TransactionStore create(String dbName) {
-    if (instance == null) {
-      synchronized (AccountStore.class) {
-        if (instance == null) {
-          instance = new TransactionStore(dbName);
-        }
-      }
-    }
-    return instance;
-  }
-
-  /**
-   * find a transaction  by it's id.
-   */
-  public byte[] findTransactionByHash(byte[] trxHash) {
-    return dbSource.getData(trxHash);
-  }
-=======
->>>>>>> 29dc091e
-
   @Override
   public Iterator<Entry<byte[], TransactionCapsule>> iterator() {
     return new TransactionIterator(dbSource.iterator());
