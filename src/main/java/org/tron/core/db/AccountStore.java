--- conflicted
+++ resolved
@@ -74,7 +74,6 @@
     super.put(key, item);
   }
 
-<<<<<<< HEAD
   @Override
   public void delete(byte[] key) {
     onDelete(key);
@@ -89,8 +88,6 @@
     }
   }
 
-=======
->>>>>>> 4e2baab8
   /**
    * get all accounts.
    */
