--- conflicted
+++ resolved
@@ -15,18 +15,6 @@
     super(dbName);
   }
 
-<<<<<<< HEAD
-  @Override
-  void putItem(byte[] key, AccountCapsule item) {
-
-  }
-
-  @Override
-  void deleteItem(byte[] key) {
-
-  }
-=======
->>>>>>> c34a9dd8
 
   private static AccountStore instance;
 
@@ -46,17 +34,6 @@
     return instance;
   }
 
-<<<<<<< HEAD
-  /**
-   * save account.
-   */
-  public void putAccount(ByteString address, AccountCapsule account) {
-    logger.info("address is {} ", address);
-
-    dbSource.putData(address.toByteArray(), account.getData());
-  }
-=======
->>>>>>> c34a9dd8
 
   @Override
   public void put(byte[] key, AccountCapsule item) {
@@ -64,8 +41,6 @@
     dbSource.putData(key, item.getData());
   }
 
-<<<<<<< HEAD
-=======
   @Override
   public void delete(byte[] key) {
 
@@ -76,7 +51,6 @@
     byte[] value = dbSource.getData(key);
     return ArrayUtils.isEmpty(value) ? null : new AccountCapsule(value);
   }
->>>>>>> c34a9dd8
 
   /**
    * isAccountExist fun.
@@ -84,16 +58,10 @@
    * @param key the address of Account
    */
   @Override
-<<<<<<< HEAD
-  public AccountCapsule getItem(byte[] key) {
-    byte[] value = dbSource.getData(key);
-    return ArrayUtils.isEmpty(value) ? null : new AccountCapsule(value);
-=======
   public boolean has(byte[] key) {
     byte[] account = dbSource.getData(key);
     logger.info("address is {},account is {}", key, account);
     return null != account;
->>>>>>> c34a9dd8
   }
 
   /**
@@ -114,11 +82,7 @@
    */
   public List<AccountCapsule> getAllAccounts() {
     return dbSource.allKeys().stream()
-<<<<<<< HEAD
-        .map(key -> getItem(key))
-=======
         .map(key -> get(key))
->>>>>>> c34a9dd8
         .collect(Collectors.toList());
   }
 }