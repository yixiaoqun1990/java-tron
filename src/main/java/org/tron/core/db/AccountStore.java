package org.tron.core.db;

import com.google.protobuf.ByteString;
import java.util.List;
import java.util.stream.Collectors;
import org.apache.commons.lang3.ArrayUtils;
import org.slf4j.Logger;
import org.slf4j.LoggerFactory;
import org.tron.common.utils.ByteArray;
import org.tron.core.capsule.AccountCapsule;

public class AccountStore extends TronDatabase<AccountCapsule> {

  private static final Logger logger = LoggerFactory.getLogger("AccountStore");
  private static AccountStore instance;


  private AccountStore(String dbName) {
    super(dbName);
  }

  /**
   * create fun.
   *
   * @param dbName the name of database
   */
  public static AccountStore create(String dbName) {
    if (instance == null) {
      synchronized (AccountStore.class) {
        if (instance == null) {
          instance = new AccountStore(dbName);
        }
      }
    }
    return instance;
  }


  @Override
  public void put(byte[] key, AccountCapsule item) {
<<<<<<< HEAD
    logger.info("address is {} ", ByteArray.toHexString(key));
=======
    logger.info("address is {} ", key);

    byte[] value = dbSource.getData(key);
    if (ArrayUtils.isNotEmpty(value)) {
      onModify(key, value);
    }

>>>>>>> ef93a0cb
    dbSource.putData(key, item.getData());

    if (ArrayUtils.isEmpty(value)) {
      onCreate(key);
    }
  }

  @Override
  public void delete(byte[] key) {
    // This should be called just before an object is removed.
    onDelete(key);
  }

  @Override
  public AccountCapsule get(byte[] key) {
    byte[] value = dbSource.getData(key);
    return ArrayUtils.isEmpty(value) ? null : new AccountCapsule(value);
  }

  /**
   * isAccountExist fun.
   *
   * @param key the address of Account
   */
  @Override
  public boolean has(byte[] key) {
    byte[] account = dbSource.getData(key);
    logger.info("address is {},account is {}", key, account);
    return null != account;
  }

  /**
   * createAccount fun.
   *
   * @param address the address of Account
   * @param account the data of Account
   */

  public boolean createAccount(byte[] address, AccountCapsule account) {
    dbSource.putData(address, account.getData());
    logger.info("address is {},account is {}", address, account);
    return true;
  }

  /**
   * get all accounts.
   */
  public List<AccountCapsule> getAllAccounts() {
    return dbSource.allKeys().stream()
        .map(key -> get(key))
        .collect(Collectors.toList());
  }
}<|MERGE_RESOLUTION|>--- conflicted
+++ resolved
@@ -38,9 +38,6 @@
 
   @Override
   public void put(byte[] key, AccountCapsule item) {
-<<<<<<< HEAD
-    logger.info("address is {} ", ByteArray.toHexString(key));
-=======
     logger.info("address is {} ", key);
 
     byte[] value = dbSource.getData(key);
@@ -48,7 +45,7 @@
       onModify(key, value);
     }
 
->>>>>>> ef93a0cb
+    logger.info("address is {} ", ByteArray.toHexString(key));
     dbSource.putData(key, item.getData());
 
     if (ArrayUtils.isEmpty(value)) {
