package org.tron.core.db;

import com.google.protobuf.ByteString;
import java.util.Arrays;
import java.util.Optional;
import java.util.stream.IntStream;
import lombok.extern.slf4j.Slf4j;
import org.joda.time.DateTime;
import org.springframework.beans.factory.annotation.Autowired;
import org.springframework.beans.factory.annotation.Value;
import org.springframework.stereotype.Component;
import org.tron.common.runtime.vm.PrecompiledContracts;
import org.tron.common.utils.ByteArray;
import org.tron.common.utils.Sha256Hash;
import org.tron.core.capsule.BytesCapsule;
import org.tron.core.config.Parameter;
import org.tron.core.config.Parameter.ChainConstant;
import org.tron.core.config.args.Args;

@Slf4j
@Component
public class DynamicPropertiesStore extends TronStoreWithRevoking<BytesCapsule> {

  private static final byte[] LATEST_BLOCK_HEADER_TIMESTAMP = "latest_block_header_timestamp"
      .getBytes();
  private static final byte[] LATEST_BLOCK_HEADER_NUMBER = "latest_block_header_number".getBytes();
  private static final byte[] LATEST_BLOCK_HEADER_HASH = "latest_block_header_hash".getBytes();
  private static final byte[] STATE_FLAG = "state_flag"
      .getBytes(); // 1 : is maintenance, 0 : is not maintenance
  private static final byte[] LATEST_SOLIDIFIED_BLOCK_NUM = "LATEST_SOLIDIFIED_BLOCK_NUM"
      .getBytes();

  private static final byte[] LATEST_PROPOSAL_NUM = "LATEST_PROPOSAL_NUM".getBytes();

  private static final byte[] BLOCK_FILLED_SLOTS = "BLOCK_FILLED_SLOTS".getBytes();

  private static final byte[] BLOCK_FILLED_SLOTS_INDEX = "BLOCK_FILLED_SLOTS_INDEX".getBytes();

  private static final byte[] NEXT_MAINTENANCE_TIME = "NEXT_MAINTENANCE_TIME".getBytes();

  private static final byte[] MAX_FROZEN_TIME = "MAX_FROZEN_TIME".getBytes();

  private static final byte[] MIN_FROZEN_TIME = "MIN_FROZEN_TIME".getBytes();

  private static final byte[] MAX_FROZEN_SUPPLY_NUMBER = "MAX_FROZEN_SUPPLY_NUMBER".getBytes();

  private static final byte[] MAX_FROZEN_SUPPLY_TIME = "MAX_FROZEN_SUPPLY_TIME".getBytes();

  private static final byte[] MIN_FROZEN_SUPPLY_TIME = "MIN_FROZEN_SUPPLY_TIME".getBytes();

  private static final byte[] WITNESS_ALLOWANCE_FROZEN_TIME = "WITNESS_ALLOWANCE_FROZEN_TIME"
      .getBytes();

  private static final byte[] MAINTENANCE_TIME_INTERVAL = "MAINTENANCE_TIME_INTERVAL".getBytes();

  private static final byte[] ACCOUNT_UPGRADE_COST = "ACCOUNT_UPGRADE_COST".getBytes();

  private static final byte[] WITNESS_PAY_PER_BLOCK = "WITNESS_PAY_PER_BLOCK".getBytes();

  private static final byte[] WITNESS_STANDBY_ALLOWANCE = "WITNESS_STANDBY_ALLOWANCE".getBytes();

  private static final byte[] ONE_DAY_NET_LIMIT = "ONE_DAY_NET_LIMIT".getBytes();

  //public free bandwidth
  private static final byte[] PUBLIC_NET_USAGE = "PUBLIC_NET_USAGE".getBytes();

  private static final byte[] PUBLIC_NET_LIMIT = "PUBLIC_NET_LIMIT".getBytes();

  private static final byte[] PUBLIC_NET_TIME = "PUBLIC_NET_TIME".getBytes();

  private static final byte[] FREE_NET_LIMIT = "FREE_NET_LIMIT".getBytes();

  private static final byte[] TOTAL_NET_WEIGHT = "TOTAL_NET_WEIGHT".getBytes();
  //ONE_DAY_NET_LIMIT - PUBLIC_NET_LIMIT
  private static final byte[] TOTAL_NET_LIMIT = "TOTAL_NET_LIMIT".getBytes();

  private static final byte[] TOTAL_CPU_WEIGHT = "TOTAL_CPU_WEIGHT".getBytes();

  private static final byte[] TOTAL_CPU_LIMIT = "TOTAL_CPU_LIMIT".getBytes();

  //abandon
  private static final byte[] CREATE_ACCOUNT_FEE = "CREATE_ACCOUNT_FEE".getBytes();

  private static final byte[] CREATE_NEW_ACCOUNT_FEE_IN_SYSTEM_CONTRACT = "CREATE_NEW_ACCOUNT_FEE_IN_SYSTEM_CONTRACT"
      .getBytes();

  private static final byte[] CREATE_NEW_ACCOUNT_BANDWIDTH_RATE = "CREATE_NEW_ACCOUNT_BANDWIDTH_RATE"
      .getBytes();

  private static final byte[] TRANSACTION_FEE = "TRANSACTION_FEE".getBytes(); // 1 byte

  private static final byte[] ASSET_ISSUE_FEE = "ASSET_ISSUE_FEE".getBytes();

  private static final byte[] TOTAL_TRANSACTION_COST = "TOTAL_TRANSACTION_COST".getBytes();

  private static final byte[] TOTAL_CREATE_ACCOUNT_COST = "TOTAL_CREATE_ACCOUNT_COST".getBytes();

  private static final byte[] TOTAL_CREATE_WITNESS_COST = "TOTAL_CREATE_WITNESS_FEE".getBytes();

  private static final byte[] TOTAL_STORAGE_POOL = "TOTAL_STORAGE_POOL".getBytes();

  private static final byte[] TOTAL_STORAGE_TAX = "TOTAL_STORAGE_TAX".getBytes();

  private static final byte[] TOTAL_STORAGE_RESERVED = "TOTAL_STORAGE_RESERVED".getBytes();

  private static final byte[] STORAGE_EXCHANGE_TAX_RATE = "STORAGE_EXCHANGE_TAX_RATE".getBytes();

  @Autowired
  private DynamicPropertiesStore(@Value("properties") String dbName) {
    super(dbName);

    try {
      this.getLatestBlockHeaderTimestamp();
    } catch (IllegalArgumentException e) {
      this.saveLatestBlockHeaderTimestamp(0);
    }

    try {
      this.getLatestBlockHeaderNumber();
    } catch (IllegalArgumentException e) {
      this.saveLatestBlockHeaderNumber(0);
    }

    try {
      this.getLatestBlockHeaderHash();
    } catch (IllegalArgumentException e) {
      this.saveLatestBlockHeaderHash(ByteString.copyFrom(ByteArray.fromHexString("00")));
    }

    try {
      this.getStateFlag();
    } catch (IllegalArgumentException e) {
      this.saveStateFlag(0);
    }

    try {
      this.getLatestSolidifiedBlockNum();
    } catch (IllegalArgumentException e) {
      this.saveLatestSolidifiedBlockNum(0);
    }

    try {
      this.getLatestProposalNum();
    } catch (IllegalArgumentException e) {
      this.saveLatestProposalNum(0);
    }

    try {
      this.getBlockFilledSlotsIndex();
    } catch (IllegalArgumentException e) {
      this.saveBlockFilledSlotsIndex(0);
    }

    try {
      this.getMaxFrozenTime();
    } catch (IllegalArgumentException e) {
      this.saveMaxFrozenTime(3);
    }

    try {
      this.getMinFrozenTime();
    } catch (IllegalArgumentException e) {
      this.saveMinFrozenTime(3);
    }

    try {
      this.getMaxFrozenSupplyNumber();
    } catch (IllegalArgumentException e) {
      this.saveMaxFrozenSupplyNumber(10);
    }

    try {
      this.getMaxFrozenSupplyTime();
    } catch (IllegalArgumentException e) {
      this.saveMaxFrozenSupplyTime(3652);
    }

    try {
      this.getMinFrozenSupplyTime();
    } catch (IllegalArgumentException e) {
      this.saveMinFrozenSupplyTime(1);
    }

    try {
      this.getWitnessAllowanceFrozenTime();
    } catch (IllegalArgumentException e) {
      this.saveWitnessAllowanceFrozenTime(1);
    }

    try {
      this.getWitnessPayPerBlock();
    } catch (IllegalArgumentException e) {
      this.saveWitnessPayPerBlock(32000000L);
    }

    try {
      this.getWitnessStandbyAllowance();
    } catch (IllegalArgumentException e) {
      this.saveWitnessStandbyAllowance(115_200_000_000L);
    }

    try {
      this.getMaintenanceTimeInterval();
    } catch (IllegalArgumentException e) {
      this.saveMaintenanceTimeInterval(Args.getInstance().getMaintenanceTimeInterval()); // 6 hours
    }

    try {
      this.getAccountUpgradeCost();
    } catch (IllegalArgumentException e) {
      this.saveAccountUpgradeCost(9_999_000_000L);
    }

    try {
      this.getPublicNetUsage();
    } catch (IllegalArgumentException e) {
      this.savePublicNetUsage(0L);
    }

    try {
      this.getOneDayNetLimit();
    } catch (IllegalArgumentException e) {
      this.saveOneDayNetLimit(57_600_000_000L);
    }

    try {
      this.getPublicNetLimit();
    } catch (IllegalArgumentException e) {
      this.savePublicNetLimit(14_400_000_000L);
    }

    try {
      this.getPublicNetTime();
    } catch (IllegalArgumentException e) {
      this.savePublicNetTime(0L);
    }

    try {
      this.getFreeNetLimit();
    } catch (IllegalArgumentException e) {
      this.saveFreeNetLimit(5000L);
    }

    try {
      this.getTotalNetWeight();
    } catch (IllegalArgumentException e) {
      this.saveTotalNetWeight(0L);
    }

    try {
      this.getTotalNetLimit();
    } catch (IllegalArgumentException e) {
      this.saveTotalNetLimit(43_200_000_000L);
    }

    try {
      this.getTotalCpuWeight();
    } catch (IllegalArgumentException e) {
      this.saveTotalCpuWeight(0L);
    }

    try {
      this.getTotalCpuLimit();
    } catch (IllegalArgumentException e) {
      this.saveTotalCpuLimit(32400_000_000L);
    }

    try {
      this.getCreateAccountFee();
    } catch (IllegalArgumentException e) {
      this.saveCreateAccountFee(100_000L); // 0.1TRX
    }

    try {
      this.getCreateNewAccountFeeInSystemContract();
    } catch (IllegalArgumentException e) {
      this.saveCreateNewAccountFeeInSystemContract(0L); //changed by committee later
    }

    try {
      this.getCreateNewAccountBandwidthRate();
    } catch (IllegalArgumentException e) {
      this.saveCreateNewAccountBandwidthRate(1L); //changed by committee later
    }

    try {
      this.getTransactionFee();
    } catch (IllegalArgumentException e) {
      this.saveTransactionFee(10L); // 10Drop/byte
    }

    try {
      this.getAssetIssueFee();
    } catch (IllegalArgumentException e) {
      this.saveAssetIssueFee(1024000000L);
    }

    try {
      this.getTotalTransactionCost();
    } catch (IllegalArgumentException e) {
      this.saveTotalTransactionCost(0L);
    }

    try {
      this.getTotalCreateWitnessCost();
    } catch (IllegalArgumentException e) {
      this.saveTotalCreateWitnessFee(0L);
    }

    try {
      this.getTotalCreateAccountCost();
    } catch (IllegalArgumentException e) {
      this.saveTotalCreateAccountFee(0L);
    }

    try {
      this.getTotalStoragePool();
    } catch (IllegalArgumentException e) {
      this.saveTotalStoragePool(100_000_000_000000L);
    }

    try {
      this.getTotalStorageTax();
    } catch (IllegalArgumentException e) {
      this.saveTotalStorageTax(0);
    }

    try {
      this.getTotalStorageReserved();
    } catch (IllegalArgumentException e) {
      this.saveTotalStorageReserved(128L * 1024 * 1024 * 1024); // 137438953472 bytes
    }

    try {
      this.getStorageExchangeTaxRate();
    } catch (IllegalArgumentException e) {
      this.saveStorageExchangeTaxRate(10);
    }

    try {
      this.getBlockFilledSlots();
    } catch (IllegalArgumentException e) {
      int[] blockFilledSlots = new int[getBlockFilledSlotsNumber()];
      Arrays.fill(blockFilledSlots, 1);
      this.saveBlockFilledSlots(blockFilledSlots);
    }

    try {
      this.getNextMaintenanceTime();
    } catch (IllegalArgumentException e) {
      this.saveNextMaintenanceTime(
          Long.parseLong(Args.getInstance().getGenesisBlock().getTimestamp()));
    }

  }

  public String intArrayToString(int[] a) {
    StringBuilder sb = new StringBuilder();
    for (int i : a) {
      sb.append(i);
    }
    return sb.toString();
  }

  public int[] stringToIntArray(String s) {
    int length = s.length();
    int[] result = new int[length];
    for (int i = 0; i < length; ++i) {
      result[i] = Integer.parseInt(s.substring(i, i + 1));
    }
    return result;
  }

  public void saveBlockFilledSlotsIndex(int blockFilledSlotsIndex) {
    logger.debug("blockFilledSlotsIndex:" + blockFilledSlotsIndex);
    this.put(BLOCK_FILLED_SLOTS_INDEX,
        new BytesCapsule(ByteArray.fromInt(blockFilledSlotsIndex)));
  }

  public int getBlockFilledSlotsIndex() {
    return Optional.ofNullable(getUnchecked(BLOCK_FILLED_SLOTS_INDEX))
        .map(BytesCapsule::getData)
        .map(ByteArray::toInt)
        .orElseThrow(
            () -> new IllegalArgumentException("not found BLOCK_FILLED_SLOTS_INDEX"));
  }

  public void saveMaxFrozenTime(int maxFrozenTime) {
    logger.debug("MAX_FROZEN_NUMBER:" + maxFrozenTime);
    this.put(MAX_FROZEN_TIME,
        new BytesCapsule(ByteArray.fromInt(maxFrozenTime)));
  }

  public int getMaxFrozenTime() {
    return Optional.ofNullable(getUnchecked(MAX_FROZEN_TIME))
        .map(BytesCapsule::getData)
        .map(ByteArray::toInt)
        .orElseThrow(
            () -> new IllegalArgumentException("not found MAX_FROZEN_TIME"));
  }

  public void saveMinFrozenTime(int minFrozenTime) {
    logger.debug("MIN_FROZEN_NUMBER:" + minFrozenTime);
    this.put(MIN_FROZEN_TIME,
        new BytesCapsule(ByteArray.fromInt(minFrozenTime)));
  }

  public int getMinFrozenTime() {
    return Optional.ofNullable(getUnchecked(MIN_FROZEN_TIME))
        .map(BytesCapsule::getData)
        .map(ByteArray::toInt)
        .orElseThrow(
            () -> new IllegalArgumentException("not found MIN_FROZEN_TIME"));
  }

  public void saveMaxFrozenSupplyNumber(int maxFrozenSupplyNumber) {
    logger.debug("MAX_FROZEN_SUPPLY_NUMBER:" + maxFrozenSupplyNumber);
    this.put(MAX_FROZEN_SUPPLY_NUMBER,
        new BytesCapsule(ByteArray.fromInt(maxFrozenSupplyNumber)));
  }

  public int getMaxFrozenSupplyNumber() {
    return Optional.ofNullable(getUnchecked(MAX_FROZEN_SUPPLY_NUMBER))
        .map(BytesCapsule::getData)
        .map(ByteArray::toInt)
        .orElseThrow(
            () -> new IllegalArgumentException("not found MAX_FROZEN_SUPPLY_NUMBER"));
  }

  public void saveMaxFrozenSupplyTime(int maxFrozenSupplyTime) {
    logger.debug("MAX_FROZEN_SUPPLY_NUMBER:" + maxFrozenSupplyTime);
    this.put(MAX_FROZEN_SUPPLY_TIME,
        new BytesCapsule(ByteArray.fromInt(maxFrozenSupplyTime)));
  }

  public int getMaxFrozenSupplyTime() {
    return Optional.ofNullable(getUnchecked(MAX_FROZEN_SUPPLY_TIME))
        .map(BytesCapsule::getData)
        .map(ByteArray::toInt)
        .orElseThrow(
            () -> new IllegalArgumentException("not found MAX_FROZEN_SUPPLY_TIME"));
  }

  public void saveMinFrozenSupplyTime(int minFrozenSupplyTime) {
    logger.debug("MIN_FROZEN_SUPPLY_NUMBER:" + minFrozenSupplyTime);
    this.put(MIN_FROZEN_SUPPLY_TIME,
        new BytesCapsule(ByteArray.fromInt(minFrozenSupplyTime)));
  }

  public int getMinFrozenSupplyTime() {
    return Optional.ofNullable(getUnchecked(MIN_FROZEN_SUPPLY_TIME))
        .map(BytesCapsule::getData)
        .map(ByteArray::toInt)
        .orElseThrow(
            () -> new IllegalArgumentException("not found MIN_FROZEN_SUPPLY_TIME"));
  }

  public void saveWitnessAllowanceFrozenTime(int witnessAllowanceFrozenTime) {
    logger.debug("WITNESS_ALLOWANCE_FROZEN_TIME:" + witnessAllowanceFrozenTime);
    this.put(WITNESS_ALLOWANCE_FROZEN_TIME,
        new BytesCapsule(ByteArray.fromInt(witnessAllowanceFrozenTime)));
  }

  public int getWitnessAllowanceFrozenTime() {
    return Optional.ofNullable(getUnchecked(WITNESS_ALLOWANCE_FROZEN_TIME))
        .map(BytesCapsule::getData)
        .map(ByteArray::toInt)
        .orElseThrow(
            () -> new IllegalArgumentException("not found WITNESS_ALLOWANCE_FROZEN_TIME"));
  }

  public void saveMaintenanceTimeInterval(long timeInterval) {
    logger.debug("MAINTENANCE_TIME_INTERVAL:" + timeInterval);
    this.put(MAINTENANCE_TIME_INTERVAL,
        new BytesCapsule(ByteArray.fromLong(timeInterval)));
  }

  public long getMaintenanceTimeInterval() {
    return Optional.ofNullable(getUnchecked(MAINTENANCE_TIME_INTERVAL))
        .map(BytesCapsule::getData)
        .map(ByteArray::toLong)
        .orElseThrow(
            () -> new IllegalArgumentException("not found MAINTENANCE_TIME_INTERVAL"));
  }

  public void saveAccountUpgradeCost(long accountUpgradeCost) {
    logger.debug("ACCOUNT_UPGRADE_COST:" + accountUpgradeCost);
    this.put(ACCOUNT_UPGRADE_COST,
        new BytesCapsule(ByteArray.fromLong(accountUpgradeCost)));
  }

  public long getAccountUpgradeCost() {
    return Optional.ofNullable(getUnchecked(ACCOUNT_UPGRADE_COST))
        .map(BytesCapsule::getData)
        .map(ByteArray::toLong)
        .orElseThrow(
            () -> new IllegalArgumentException("not found ACCOUNT_UPGRADE_COST"));
  }

  public void saveWitnessPayPerBlock(long pay) {
    logger.debug("WITNESS_PAY_PER_BLOCK:" + pay);
    this.put(WITNESS_PAY_PER_BLOCK,
        new BytesCapsule(ByteArray.fromLong(pay)));
  }

  public long getWitnessPayPerBlock() {
    return Optional.ofNullable(getUnchecked(WITNESS_PAY_PER_BLOCK))
        .map(BytesCapsule::getData)
        .map(ByteArray::toLong)
        .orElseThrow(
            () -> new IllegalArgumentException("not found WITNESS_PAY_PER_BLOCK"));
  }

  public void saveWitnessStandbyAllowance(long allowance) {
    logger.debug("WITNESS_STANDBY_ALLOWANCE:" + allowance);
    this.put(WITNESS_STANDBY_ALLOWANCE,
        new BytesCapsule(ByteArray.fromLong(allowance)));
  }

  public long getWitnessStandbyAllowance() {
    return Optional.ofNullable(getUnchecked(WITNESS_STANDBY_ALLOWANCE))
        .map(BytesCapsule::getData)
        .map(ByteArray::toLong)
        .orElseThrow(
            () -> new IllegalArgumentException("not found WITNESS_STANDBY_ALLOWANCE"));
  }

  public void saveOneDayNetLimit(long oneDayNetLimit) {
    this.put(ONE_DAY_NET_LIMIT,
        new BytesCapsule(ByteArray.fromLong(oneDayNetLimit)));
  }

  public long getOneDayNetLimit() {
    return Optional.ofNullable(getUnchecked(ONE_DAY_NET_LIMIT))
        .map(BytesCapsule::getData)
        .map(ByteArray::toLong)
        .orElseThrow(
            () -> new IllegalArgumentException("not found ONE_DAY_NET_LIMIT"));
  }

  public void savePublicNetUsage(long publicNetUsage) {
    this.put(PUBLIC_NET_USAGE,
        new BytesCapsule(ByteArray.fromLong(publicNetUsage)));
  }

  public long getPublicNetUsage() {
    return Optional.ofNullable(getUnchecked(PUBLIC_NET_USAGE))
        .map(BytesCapsule::getData)
        .map(ByteArray::toLong)
        .orElseThrow(
            () -> new IllegalArgumentException("not found PUBLIC_NET_USAGE"));
  }

  public void savePublicNetLimit(long publicNetLimit) {
    this.put(PUBLIC_NET_LIMIT,
        new BytesCapsule(ByteArray.fromLong(publicNetLimit)));
  }

  public long getPublicNetLimit() {
    return Optional.ofNullable(getUnchecked(PUBLIC_NET_LIMIT))
        .map(BytesCapsule::getData)
        .map(ByteArray::toLong)
        .orElseThrow(
            () -> new IllegalArgumentException("not found PUBLIC_NET_LIMIT"));
  }

  public void savePublicNetTime(long publicNetTime) {
    this.put(PUBLIC_NET_TIME,
        new BytesCapsule(ByteArray.fromLong(publicNetTime)));
  }

  public long getPublicNetTime() {
    return Optional.ofNullable(getUnchecked(PUBLIC_NET_TIME))
        .map(BytesCapsule::getData)
        .map(ByteArray::toLong)
        .orElseThrow(
            () -> new IllegalArgumentException("not found PUBLIC_NET_TIME"));
  }

  public void saveFreeNetLimit(long freeNetLimit) {
    this.put(FREE_NET_LIMIT,
        new BytesCapsule(ByteArray.fromLong(freeNetLimit)));
  }

  public long getFreeNetLimit() {
    return Optional.ofNullable(getUnchecked(FREE_NET_LIMIT))
        .map(BytesCapsule::getData)
        .map(ByteArray::toLong)
        .orElseThrow(
            () -> new IllegalArgumentException("not found FREE_NET_LIMIT"));
  }

  public void saveTotalNetWeight(long totalNetWeight) {
    this.put(TOTAL_NET_WEIGHT,
        new BytesCapsule(ByteArray.fromLong(totalNetWeight)));
  }

  public long getTotalNetWeight() {
    return Optional.ofNullable(getUnchecked(TOTAL_NET_WEIGHT))
        .map(BytesCapsule::getData)
        .map(ByteArray::toLong)
        .orElseThrow(
            () -> new IllegalArgumentException("not found TOTAL_NET_WEIGHT"));
  }

  public void saveTotalCpuWeight(long totalCpuWeight) {
    this.put(TOTAL_CPU_WEIGHT,
        new BytesCapsule(ByteArray.fromLong(totalCpuWeight)));
  }

  public long getTotalCpuWeight() {
    return Optional.ofNullable(this.dbSource.getData(TOTAL_CPU_WEIGHT))
        .map(ByteArray::toLong)
        .orElseThrow(
            () -> new IllegalArgumentException("not found TOTAL_CPU_WEIGHT"));
  }


  public void saveTotalNetLimit(long totalNetLimit) {
    this.put(TOTAL_NET_LIMIT,
        new BytesCapsule(ByteArray.fromLong(totalNetLimit)));
  }

  public long getTotalNetLimit() {
    return Optional.ofNullable(getUnchecked(TOTAL_NET_LIMIT))
        .map(BytesCapsule::getData)
        .map(ByteArray::toLong)
        .orElseThrow(
            () -> new IllegalArgumentException("not found TOTAL_NET_LIMIT"));
  }

<<<<<<< HEAD
=======
  public void saveTotalCpuLimit(long totalCpuLimit) {
    this.put(TOTAL_CPU_LIMIT,
        new BytesCapsule(ByteArray.fromLong(totalCpuLimit)));
  }

  public long getTotalCpuLimit() {
    return Optional.ofNullable(this.dbSource.getData(TOTAL_CPU_LIMIT))
        .map(ByteArray::toLong)
        .orElseThrow(
            () -> new IllegalArgumentException("not found TOTAL_CPU_LIMIT"));
  }
>>>>>>> eed54013

  public void saveCreateAccountFee(long fee) {
    this.put(CREATE_ACCOUNT_FEE,
        new BytesCapsule(ByteArray.fromLong(fee)));
  }

  public long getCreateAccountFee() {
    return Optional.ofNullable(getUnchecked(CREATE_ACCOUNT_FEE))
        .map(BytesCapsule::getData)
        .map(ByteArray::toLong)
        .orElseThrow(
            () -> new IllegalArgumentException("not found CREATE_ACCOUNT_FEE"));
  }


  public void saveCreateNewAccountFeeInSystemContract(long fee) {
    this.put(CREATE_NEW_ACCOUNT_FEE_IN_SYSTEM_CONTRACT,
        new BytesCapsule(ByteArray.fromLong(fee)));
  }

  public long getCreateNewAccountFeeInSystemContract() {
    return Optional.ofNullable(this.dbSource.getData(CREATE_NEW_ACCOUNT_FEE_IN_SYSTEM_CONTRACT))
        .map(ByteArray::toLong)
        .orElseThrow(
            () -> new IllegalArgumentException("not found CREATE_NEW_ACCOUNT_FEE_IN_SYSTEM_CONTRACT"));
  }

  public void saveCreateNewAccountBandwidthRate(long rate) {
    this.put(CREATE_NEW_ACCOUNT_BANDWIDTH_RATE,
        new BytesCapsule(ByteArray.fromLong(rate)));
  }

  public long getCreateNewAccountBandwidthRate() {
    return Optional.ofNullable(this.dbSource.getData(CREATE_NEW_ACCOUNT_BANDWIDTH_RATE))
        .map(ByteArray::toLong)
        .orElseThrow(
            () -> new IllegalArgumentException("not found CREATE_NsEW_ACCOUNT_BANDWIDTH_RATE2"));
  }

  public void saveTransactionFee(long fee) {
    this.put(TRANSACTION_FEE,
        new BytesCapsule(ByteArray.fromLong(fee)));
  }

  public long getTransactionFee() {
    return Optional.ofNullable(getUnchecked(TRANSACTION_FEE))
        .map(BytesCapsule::getData)
        .map(ByteArray::toLong)
        .orElseThrow(
            () -> new IllegalArgumentException("not found TRANSACTION_FEE"));
  }

  public void saveAssetIssueFee(long fee) {
    this.put(ASSET_ISSUE_FEE,
        new BytesCapsule(ByteArray.fromLong(fee)));
  }

  public long getAssetIssueFee() {
    return Optional.ofNullable(getUnchecked(ASSET_ISSUE_FEE))
        .map(BytesCapsule::getData)
        .map(ByteArray::toLong)
        .orElseThrow(
            () -> new IllegalArgumentException("not found ASSET_ISSUE_FEE"));
  }

  public void saveTotalTransactionCost(long value) {
    this.put(TOTAL_TRANSACTION_COST,
        new BytesCapsule(ByteArray.fromLong(value)));
  }

  public long getTotalTransactionCost() {
    return Optional.ofNullable(getUnchecked(TOTAL_TRANSACTION_COST))
        .map(BytesCapsule::getData)
        .map(ByteArray::toLong)
        .orElseThrow(
            () -> new IllegalArgumentException("not found TOTAL_TRANSACTION_COST"));
  }

  public void saveTotalCreateAccountFee(long value) {
    this.put(TOTAL_CREATE_ACCOUNT_COST,
        new BytesCapsule(ByteArray.fromLong(value)));
  }

  public long getTotalCreateAccountCost() {
    return Optional.ofNullable(getUnchecked(TOTAL_CREATE_ACCOUNT_COST))
        .map(BytesCapsule::getData)
        .map(ByteArray::toLong)
        .orElseThrow(
            () -> new IllegalArgumentException("not found TOTAL_CREATE_ACCOUNT_COST"));
  }

  public void saveTotalCreateWitnessFee(long value) {
    this.put(TOTAL_CREATE_WITNESS_COST,
        new BytesCapsule(ByteArray.fromLong(value)));
  }

  public long getTotalCreateWitnessCost() {
    return Optional.ofNullable(getUnchecked(TOTAL_CREATE_WITNESS_COST))
        .map(BytesCapsule::getData)
        .map(ByteArray::toLong)
        .orElseThrow(
            () -> new IllegalArgumentException("not found TOTAL_CREATE_WITNESS_COST"));
  }

  public void saveTotalStoragePool(long trx) {
    this.put(TOTAL_STORAGE_POOL,
        new BytesCapsule(ByteArray.fromLong(trx)));
  }

  public long getTotalStoragePool() {
    return Optional.ofNullable(this.dbSource.getData(TOTAL_STORAGE_POOL))
        .map(ByteArray::toLong)
        .orElseThrow(
            () -> new IllegalArgumentException("not found TOTAL_STORAGE_POOL"));
  }

  public void saveTotalStorageTax(long trx) {
    this.put(TOTAL_STORAGE_TAX,
        new BytesCapsule(ByteArray.fromLong(trx)));
  }

  public long getTotalStorageTax() {
    return Optional.ofNullable(this.dbSource.getData(TOTAL_STORAGE_TAX))
        .map(ByteArray::toLong)
        .orElseThrow(
            () -> new IllegalArgumentException("not found TOTAL_STORAGE_TAX"));
  }

  public void saveTotalStorageReserved(long bytes) {
    this.put(TOTAL_STORAGE_RESERVED,
        new BytesCapsule(ByteArray.fromLong(bytes)));
  }

  public long getTotalStorageReserved() {
    return Optional.ofNullable(this.dbSource.getData(TOTAL_STORAGE_RESERVED))
        .map(ByteArray::toLong)
        .orElseThrow(
            () -> new IllegalArgumentException("not found TOTAL_STORAGE_RESERVED"));
  }

  public void saveStorageExchangeTaxRate(long rate) {
    this.put(STORAGE_EXCHANGE_TAX_RATE,
        new BytesCapsule(ByteArray.fromLong(rate)));
  }

  public long getStorageExchangeTaxRate() {
    return Optional.ofNullable(this.dbSource.getData(STORAGE_EXCHANGE_TAX_RATE))
        .map(ByteArray::toLong)
        .orElseThrow(
            () -> new IllegalArgumentException("not found STORAGE_EXCHANGE_TAX_RATE"));
  }

  public void saveBlockFilledSlots(int[] blockFilledSlots) {
    logger.debug("blockFilledSlots:" + intArrayToString(blockFilledSlots));
    this.put(BLOCK_FILLED_SLOTS,
        new BytesCapsule(ByteArray.fromString(intArrayToString(blockFilledSlots))));
  }

  public int[] getBlockFilledSlots() {
    return Optional.ofNullable(getUnchecked(BLOCK_FILLED_SLOTS))
        .map(BytesCapsule::getData)
        .map(ByteArray::toStr)
        .map(this::stringToIntArray)
        .orElseThrow(
            () -> new IllegalArgumentException("not found latest SOLIDIFIED_BLOCK_NUM timestamp"));
  }

  public int getBlockFilledSlotsNumber() {
    return ChainConstant.BLOCK_FILLED_SLOTS_NUMBER;
  }

  public void applyBlock(boolean fillBlock) {
    int[] blockFilledSlots = getBlockFilledSlots();
    int blockFilledSlotsIndex = getBlockFilledSlotsIndex();
    blockFilledSlots[blockFilledSlotsIndex] = fillBlock ? 1 : 0;
    saveBlockFilledSlotsIndex((blockFilledSlotsIndex + 1) % getBlockFilledSlotsNumber());
    saveBlockFilledSlots(blockFilledSlots);
  }

  public int calculateFilledSlotsCount() {
    int[] blockFilledSlots = getBlockFilledSlots();
    return 100 * IntStream.of(blockFilledSlots).sum() / getBlockFilledSlotsNumber();
  }

  public void saveLatestSolidifiedBlockNum(long number) {
    this.put(LATEST_SOLIDIFIED_BLOCK_NUM, new BytesCapsule(ByteArray.fromLong(number)));
  }


  public long getLatestSolidifiedBlockNum() {
    return Optional.ofNullable(getUnchecked(LATEST_SOLIDIFIED_BLOCK_NUM))
        .map(BytesCapsule::getData)
        .map(ByteArray::toLong)
        .orElseThrow(
            () -> new IllegalArgumentException("not found latest SOLIDIFIED_BLOCK_NUM"));
  }

  public void saveLatestProposalNum(long number) {
    this.put(LATEST_PROPOSAL_NUM, new BytesCapsule(ByteArray.fromLong(number)));
  }

  public long getLatestProposalNum() {
    return Optional.ofNullable(getUnchecked(LATEST_PROPOSAL_NUM))
        .map(BytesCapsule::getData)
        .map(ByteArray::toLong)
        .orElseThrow(
            () -> new IllegalArgumentException("not found latest PROPOSAL_NUM"));
  }

  /**
   * get timestamp of creating global latest block.
   */
  public long getLatestBlockHeaderTimestamp() {
    return Optional.ofNullable(getUnchecked(LATEST_BLOCK_HEADER_TIMESTAMP))
        .map(BytesCapsule::getData)
        .map(ByteArray::toLong)
        .orElseThrow(() -> new IllegalArgumentException("not found latest block header timestamp"));
  }

  /**
   * get number of global latest block.
   */
  public long getLatestBlockHeaderNumber() {
    return Optional.ofNullable(getUnchecked(LATEST_BLOCK_HEADER_NUMBER))
        .map(BytesCapsule::getData)
        .map(ByteArray::toLong)
        .orElseThrow(() -> new IllegalArgumentException("not found latest block header number"));
  }

  public int getStateFlag() {
    return Optional.ofNullable(getUnchecked(STATE_FLAG))
        .map(BytesCapsule::getData)
        .map(ByteArray::toInt)
        .orElseThrow(() -> new IllegalArgumentException("not found maintenance flag"));
  }

  /**
   * get id of global latest block.
   */

  public Sha256Hash getLatestBlockHeaderHash() {
    byte[] blockHash = Optional.ofNullable(getUnchecked(LATEST_BLOCK_HEADER_HASH))
        .map(BytesCapsule::getData)
        .orElseThrow(() -> new IllegalArgumentException("not found block hash"));
    return Sha256Hash.wrap(blockHash);
  }

  /**
   * save timestamp of creating global latest block.
   */
  public void saveLatestBlockHeaderTimestamp(long t) {
    logger.info("update latest block header timestamp = {}", t);
    this.put(LATEST_BLOCK_HEADER_TIMESTAMP, new BytesCapsule(ByteArray.fromLong(t)));
  }

  /**
   * save number of global latest block.
   */
  public void saveLatestBlockHeaderNumber(long n) {
    logger.info("update latest block header number = {}", n);
    this.put(LATEST_BLOCK_HEADER_NUMBER, new BytesCapsule(ByteArray.fromLong(n)));
  }

  /**
   * save id of global latest block.
   */
  public void saveLatestBlockHeaderHash(ByteString h) {
    logger.info("update latest block header id = {}", ByteArray.toHexString(h.toByteArray()));
    this.put(LATEST_BLOCK_HEADER_HASH, new BytesCapsule(h.toByteArray()));
    if (revokingDB.getUnchecked(LATEST_BLOCK_HEADER_HASH).length == 32) {
    }
  }

  public void saveStateFlag(int n) {
    logger.info("update state flag = {}", n);
    this.put(STATE_FLAG, new BytesCapsule(ByteArray.fromInt(n)));
  }


  public long getNextMaintenanceTime() {
    return Optional.ofNullable(getUnchecked(NEXT_MAINTENANCE_TIME))
        .map(BytesCapsule::getData)
        .map(ByteArray::toLong)
        .orElseThrow(
            () -> new IllegalArgumentException("not found NEXT_MAINTENANCE_TIME"));
  }

  public long getMaintenanceSkipSlots() {
    return Parameter.ChainConstant.MAINTENANCE_SKIP_SLOTS;
  }

  public void saveNextMaintenanceTime(long nextMaintenanceTime) {
    this.put(NEXT_MAINTENANCE_TIME,
        new BytesCapsule(ByteArray.fromLong(nextMaintenanceTime)));
  }


  public void updateNextMaintenanceTime(long blockTime) {
    long maintenanceTimeInterval = getMaintenanceTimeInterval();

    long currentMaintenanceTime = getNextMaintenanceTime();
    long round = (blockTime - currentMaintenanceTime) / maintenanceTimeInterval;
    long nextMaintenanceTime = currentMaintenanceTime + (round + 1) * maintenanceTimeInterval;
    saveNextMaintenanceTime(nextMaintenanceTime);

    logger.info(
        "do update nextMaintenanceTime,currentMaintenanceTime:{}, blockTime:{},nextMaintenanceTime:{}",
        new DateTime(currentMaintenanceTime), new DateTime(blockTime),
        new DateTime(nextMaintenanceTime)
    );
  }

  //The unit is trx
  public void addTotalNetWeight(long amount) {
    long totalNetWeight = getTotalNetWeight();
    totalNetWeight += amount;
    saveTotalNetWeight(totalNetWeight);
  }

  //The unit is trx
  public void addTotalCpuWeight(long amount) {
    long totalCpuWeight = getTotalCpuWeight();
    totalCpuWeight += amount;
    saveTotalCpuWeight(totalCpuWeight);
  }

  public void addTotalCreateAccountCost(long fee) {
    long newValue = getTotalCreateAccountCost() + fee;
    saveTotalCreateAccountFee(newValue);
  }

  public void addTotalCreateWitnessCost(long fee) {
    long newValue = getTotalCreateWitnessCost() + fee;
    saveTotalCreateWitnessFee(newValue);
  }

  public void addTotalTransactionCost(long fee) {
    long newValue = getTotalTransactionCost() + fee;
    saveTotalTransactionCost(newValue);
  }
}<|MERGE_RESOLUTION|>--- conflicted
+++ resolved
@@ -609,7 +609,8 @@
   }
 
   public long getTotalCpuWeight() {
-    return Optional.ofNullable(this.dbSource.getData(TOTAL_CPU_WEIGHT))
+    return Optional.ofNullable(getUnchecked(TOTAL_CPU_WEIGHT))
+        .map(BytesCapsule::getData)
         .map(ByteArray::toLong)
         .orElseThrow(
             () -> new IllegalArgumentException("not found TOTAL_CPU_WEIGHT"));
@@ -629,20 +630,18 @@
             () -> new IllegalArgumentException("not found TOTAL_NET_LIMIT"));
   }
 
-<<<<<<< HEAD
-=======
   public void saveTotalCpuLimit(long totalCpuLimit) {
     this.put(TOTAL_CPU_LIMIT,
         new BytesCapsule(ByteArray.fromLong(totalCpuLimit)));
   }
 
   public long getTotalCpuLimit() {
-    return Optional.ofNullable(this.dbSource.getData(TOTAL_CPU_LIMIT))
+    return Optional.ofNullable(getUnchecked(TOTAL_CPU_LIMIT))
+        .map(BytesCapsule::getData)
         .map(ByteArray::toLong)
         .orElseThrow(
             () -> new IllegalArgumentException("not found TOTAL_CPU_LIMIT"));
   }
->>>>>>> eed54013
 
   public void saveCreateAccountFee(long fee) {
     this.put(CREATE_ACCOUNT_FEE,
@@ -664,7 +663,8 @@
   }
 
   public long getCreateNewAccountFeeInSystemContract() {
-    return Optional.ofNullable(this.dbSource.getData(CREATE_NEW_ACCOUNT_FEE_IN_SYSTEM_CONTRACT))
+    return Optional.ofNullable(getUnchecked(CREATE_NEW_ACCOUNT_FEE_IN_SYSTEM_CONTRACT))
+        .map(BytesCapsule::getData)
         .map(ByteArray::toLong)
         .orElseThrow(
             () -> new IllegalArgumentException("not found CREATE_NEW_ACCOUNT_FEE_IN_SYSTEM_CONTRACT"));
@@ -676,7 +676,8 @@
   }
 
   public long getCreateNewAccountBandwidthRate() {
-    return Optional.ofNullable(this.dbSource.getData(CREATE_NEW_ACCOUNT_BANDWIDTH_RATE))
+    return Optional.ofNullable(getUnchecked(CREATE_NEW_ACCOUNT_BANDWIDTH_RATE))
+        .map(BytesCapsule::getData)
         .map(ByteArray::toLong)
         .orElseThrow(
             () -> new IllegalArgumentException("not found CREATE_NsEW_ACCOUNT_BANDWIDTH_RATE2"));
@@ -753,7 +754,8 @@
   }
 
   public long getTotalStoragePool() {
-    return Optional.ofNullable(this.dbSource.getData(TOTAL_STORAGE_POOL))
+    return Optional.ofNullable(getUnchecked(TOTAL_STORAGE_POOL))
+        .map(BytesCapsule::getData)
         .map(ByteArray::toLong)
         .orElseThrow(
             () -> new IllegalArgumentException("not found TOTAL_STORAGE_POOL"));
@@ -765,7 +767,8 @@
   }
 
   public long getTotalStorageTax() {
-    return Optional.ofNullable(this.dbSource.getData(TOTAL_STORAGE_TAX))
+    return Optional.ofNullable(getUnchecked(TOTAL_STORAGE_TAX))
+        .map(BytesCapsule::getData)
         .map(ByteArray::toLong)
         .orElseThrow(
             () -> new IllegalArgumentException("not found TOTAL_STORAGE_TAX"));
@@ -777,7 +780,8 @@
   }
 
   public long getTotalStorageReserved() {
-    return Optional.ofNullable(this.dbSource.getData(TOTAL_STORAGE_RESERVED))
+    return Optional.ofNullable(getUnchecked(TOTAL_STORAGE_RESERVED))
+        .map(BytesCapsule::getData)
         .map(ByteArray::toLong)
         .orElseThrow(
             () -> new IllegalArgumentException("not found TOTAL_STORAGE_RESERVED"));
@@ -789,7 +793,8 @@
   }
 
   public long getStorageExchangeTaxRate() {
-    return Optional.ofNullable(this.dbSource.getData(STORAGE_EXCHANGE_TAX_RATE))
+    return Optional.ofNullable(getUnchecked(STORAGE_EXCHANGE_TAX_RATE))
+        .map(BytesCapsule::getData)
         .map(ByteArray::toLong)
         .orElseThrow(
             () -> new IllegalArgumentException("not found STORAGE_EXCHANGE_TAX_RATE"));
