package org.tron.core.db;

import com.google.protobuf.ByteString;
import java.util.Optional;
import java.util.Arrays;
import java.util.stream.IntStream;
import lombok.extern.slf4j.Slf4j;
import org.joda.time.DateTime;
import org.tron.common.utils.ByteArray;
import org.tron.common.utils.Sha256Hash;
import org.tron.core.capsule.BytesCapsule;
import org.tron.core.config.args.Args;

@Slf4j
public class DynamicPropertiesStore extends TronStoreWithRevoking<BytesCapsule> {

  private static final long MAINTENANCE_TIME_INTERVAL = 24 * 3600 * 1000;// (ms)
  private static final long MAINTENANCE_SKIP_SLOTS = 2;

  private static final byte[] LATEST_BLOCK_HEADER_TIMESTAMP = "latest_block_header_timestamp"
      .getBytes();
  private static final byte[] LATEST_BLOCK_HEADER_NUMBER = "latest_block_header_number".getBytes();
  private static final byte[] LATEST_BLOCK_HEADER_HASH = "latest_block_header_hash".getBytes();
  private static final byte[] STATE_FLAG = "state_flag"
      .getBytes(); // 1 : is maintenance, 0 : is not maintenance
  private static final byte[] LATEST_SOLIDIFIED_BLOCK_NUM = "LATEST_SOLIDIFIED_BLOCK_NUM"
      .getBytes();

  private static final byte[] BLOCK_FILLED_SLOTS = "BLOCK_FILLED_SLOTS".getBytes();

  private static final int BLOCK_FILLED_SLOTS_NUMBER = 128;

  private int blockFilledSlotsIndex = 0;

  private DateTime nextMaintenanceTime = new DateTime(
      Long.parseLong(Args.getInstance().getGenesisBlock().getTimestamp()));

  private DynamicPropertiesStore(String dbName) {
    super(dbName);
    try {
      this.getLatestBlockHeaderTimestamp();
    } catch (IllegalArgumentException e) {
      this.saveLatestBlockHeaderTimestamp(0);
    }

    try {
      this.getLatestBlockHeaderNumber();
    } catch (IllegalArgumentException e) {
      this.saveLatestBlockHeaderNumber(0);
    }

    try {
      this.getLatestBlockHeaderHash();
    } catch (IllegalArgumentException e) {
      this.saveLatestBlockHeaderHash(ByteString.copyFrom(ByteArray.fromHexString("00")));
    }

    try {
      this.getStateFlag();
    } catch (IllegalArgumentException e) {
      this.saveStateFlag(0);
    }

    try {
      this.getLatestSolidifiedBlockNum();
    } catch (IllegalArgumentException e) {
      this.saveLatestSolidifiedBlockNum(0);
    }

<<<<<<< HEAD
=======
    try {
      this.getBlockFilledSlots();
    } catch (IllegalArgumentException e) {
      int[] blockFilledSlots = new int[BLOCK_FILLED_SLOTS_NUMBER];
      Arrays.fill(blockFilledSlots, 1);
      this.saveBlockFilledSlots(blockFilledSlots);
    }


>>>>>>> 936c5236
  }


  @Override
  public void delete(byte[] key) {

  }

  @Override
  public BytesCapsule get(byte[] key) {
    return null;
  }

  @Override
  public boolean has(byte[] key) {
    return false;
  }

  private static DynamicPropertiesStore instance;

  public void destroy() {
    instance = null;
  }

  /**
   * create fun.
   *
   * @param dbName the name of database
   */

  public static DynamicPropertiesStore create(String dbName) {
    if (instance == null) {
      synchronized (DynamicPropertiesStore.class) {
        if (instance == null) {
          instance = new DynamicPropertiesStore(dbName);
        }
      }
    }
    return instance;
  }

  public String intArrayToString(int[] a) {
    StringBuilder sb = new StringBuilder();
    for(int i : a) {
      sb.append(i);
    }
    return sb.toString();
  }

  public int[] stringToIntArray(String s) {
    int length = s.length();
    int[] result = new int[length];
    for(int i = 0; i < length; ++i) {
      result[i] = Integer.parseInt(s.substring(i,i+1));
    }
    return result;
  }

  public void saveBlockFilledSlots(int[] blockFilledSlots) {
    logger.debug("blockFilledSlots:"+intArrayToString(blockFilledSlots));
    this.put(BLOCK_FILLED_SLOTS, new BytesCapsule(ByteArray.fromString(intArrayToString(blockFilledSlots))));
  }

  public int[] getBlockFilledSlots() {
    return Optional.ofNullable(this.dbSource.getData(BLOCK_FILLED_SLOTS))
        .map(ByteArray::toStr)
        .map(this::stringToIntArray)
        .orElseThrow(
            () -> new IllegalArgumentException("not found latest SOLIDIFIED_BLOCK_NUM timestamp"));
    //return ByteArray.toLong(this.dbSource.getData(this.SOLIDIFIED_THRESHOLD));
  }

  public void applyBlock(boolean fillBlock) {
    int [] blockFilledSlots = getBlockFilledSlots();
    blockFilledSlots[blockFilledSlotsIndex] = fillBlock ? 1 : 0;
    blockFilledSlotsIndex = (blockFilledSlotsIndex + 1) % BLOCK_FILLED_SLOTS_NUMBER;
    saveBlockFilledSlots(blockFilledSlots);
  }

  public int calculateFilledSlotsCount() {
    int[] blockFilledSlots = getBlockFilledSlots();
    return 100 * IntStream.of(blockFilledSlots).sum() / BLOCK_FILLED_SLOTS_NUMBER;
  }

  public void saveLatestSolidifiedBlockNum(long number) {
    this.put(LATEST_SOLIDIFIED_BLOCK_NUM, new BytesCapsule(ByteArray.fromLong(number)));
  }

  public long getLatestSolidifiedBlockNum() {
    return Optional.ofNullable(this.dbSource.getData(LATEST_SOLIDIFIED_BLOCK_NUM))
        .map(ByteArray::toLong)
        .orElseThrow(
            () -> new IllegalArgumentException("not found latest SOLIDIFIED_BLOCK_NUM timestamp"));
    //return ByteArray.toLong(this.dbSource.getData(this.SOLIDIFIED_THRESHOLD));
  }

  /**
   * get timestamp of creating global latest block.
   */
  public long getLatestBlockHeaderTimestamp() {
    return Optional.ofNullable(this.dbSource.getData(LATEST_BLOCK_HEADER_TIMESTAMP))
        .map(ByteArray::toLong)
        .orElseThrow(() -> new IllegalArgumentException("not found latest block header timestamp"));
  }

  /**
   * get number of global latest block.
   */
  public long getLatestBlockHeaderNumber() {
    return Optional.ofNullable(this.dbSource.getData(LATEST_BLOCK_HEADER_NUMBER))
        .map(ByteArray::toLong)
        .orElseThrow(() -> new IllegalArgumentException("not found latest block header number"));
  }

  public int getStateFlag() {
    return Optional.ofNullable(this.dbSource.getData(STATE_FLAG))
        .map(ByteArray::toInt)
        .orElseThrow(() -> new IllegalArgumentException("not found maintenance flag"));
  }

  /**
   * get id of global latest block.
   */

  public Sha256Hash getLatestBlockHeaderHash() {

    byte[] blockHash = Optional.ofNullable(this.dbSource.getData(LATEST_BLOCK_HEADER_HASH))
        .orElseThrow(() -> new IllegalArgumentException("not found block hash"));
    return Sha256Hash.wrap(blockHash);
  }

  /**
   * save timestamp of creating global latest block.
   */
  public void saveLatestBlockHeaderTimestamp(long t) {
    logger.info("update latest block header timestamp = {}", t);
    this.put(LATEST_BLOCK_HEADER_TIMESTAMP, new BytesCapsule(ByteArray.fromLong(t)));
  }

  /**
   * save number of global latest block.
   */
  public void saveLatestBlockHeaderNumber(long n) {
    logger.info("update latest block header number = {}", n);
    this.put(LATEST_BLOCK_HEADER_NUMBER, new BytesCapsule(ByteArray.fromLong(n)));
  }

  /**
   * save id of global latest block.
   */
  public void saveLatestBlockHeaderHash(ByteString h) {
    logger.info("update latest block header id = {}", ByteArray.toHexString(h.toByteArray()));
    this.put(LATEST_BLOCK_HEADER_HASH, new BytesCapsule(h.toByteArray()));
  }

  public void saveStateFlag(int n) {
    logger.info("update state flag = {}", n);
    this.put(STATE_FLAG, new BytesCapsule(ByteArray.fromInt(n)));
  }

<<<<<<< HEAD
  public BlockFilledSlots getBlockFilledSlots() {
    return blockFilledSlots;
  }
=======
>>>>>>> 936c5236

  public DateTime getNextMaintenanceTime() {
    return nextMaintenanceTime;
  }

  public long getMaintenanceSkipSlots() {
    return MAINTENANCE_SKIP_SLOTS;
  }

  private void setNextMaintenanceTime(DateTime nextMaintenanceTime) {
    this.nextMaintenanceTime = nextMaintenanceTime;
  }

  public void updateNextMaintenanceTime(long blockTime) {

    long maintenanceTimeInterval = MAINTENANCE_TIME_INTERVAL;
    DateTime currentMaintenanceTime = getNextMaintenanceTime();
    long round = (blockTime - currentMaintenanceTime.getMillis()) / maintenanceTimeInterval;
    DateTime nextMaintenanceTime = currentMaintenanceTime
        .plus((round + 1) * maintenanceTimeInterval);
    setNextMaintenanceTime(nextMaintenanceTime);

    logger.info(
        "do update nextMaintenanceTime,currentMaintenanceTime:{}, blockTime:{},nextMaintenanceTime:{}",
        new DateTime(currentMaintenanceTime), new DateTime(blockTime),
        new DateTime(nextMaintenanceTime)
    );
  }

}<|MERGE_RESOLUTION|>--- conflicted
+++ resolved
@@ -67,8 +67,7 @@
       this.saveLatestSolidifiedBlockNum(0);
     }
 
-<<<<<<< HEAD
-=======
+
     try {
       this.getBlockFilledSlots();
     } catch (IllegalArgumentException e) {
@@ -76,9 +75,6 @@
       Arrays.fill(blockFilledSlots, 1);
       this.saveBlockFilledSlots(blockFilledSlots);
     }
-
-
->>>>>>> 936c5236
   }
 
 
@@ -239,12 +235,11 @@
     this.put(STATE_FLAG, new BytesCapsule(ByteArray.fromInt(n)));
   }
 
-<<<<<<< HEAD
+
   public BlockFilledSlots getBlockFilledSlots() {
     return blockFilledSlots;
   }
-=======
->>>>>>> 936c5236
+
 
   public DateTime getNextMaintenanceTime() {
     return nextMaintenanceTime;
