--- conflicted
+++ resolved
@@ -112,12 +112,10 @@
 
   private static final byte[] STORAGE_EXCHANGE_TAX_RATE = "STORAGE_EXCHANGE_TAX_RATE".getBytes();
 
-<<<<<<< HEAD
   private static final byte[] FORK_CONTROLLER = "FORK_CONTROLLER".getBytes();
-=======
+
   //This value is only allowed to be 0, 1, -1
   private static final byte[] REMOVE_THE_POWER_OF_THE_GR = "REMOVE_THE_POWER_OF_THE_GR".getBytes();
->>>>>>> fcd6fecf
 
   //If the parameter is larger than 0, the contract is allowed to be created.
   private static final byte[] ALLOW_CREATION_OF_CONTRACTS = "ALLOW_CREATION_OF_CONTRACTS"
@@ -924,7 +922,7 @@
   }
 
   public boolean supportVM() {
-    return  getAllowCreationOfContracts() == 1L;
+    return getAllowCreationOfContracts() == 1L;
   }
 
   public void saveBlockFilledSlots(int[] blockFilledSlots) {
