--- conflicted
+++ resolved
@@ -1,17 +1,11 @@
 package org.tron.core.db;
 
-<<<<<<< HEAD
-import java.util.*;
-import java.util.stream.Stream;
-
-=======
 import java.util.ArrayList;
 import java.util.HashMap;
 import java.util.LinkedHashMap;
 import java.util.LinkedList;
 import java.util.List;
 import java.util.Map;
->>>>>>> 66d91824
 import javafx.util.Pair;
 import org.tron.common.utils.Sha256Hash;
 import org.tron.core.capsule.BlockCapsule;
@@ -77,8 +71,9 @@
       KhaosBlock block = this.hashKblkMap.get(hash);
       //Sha256Hash parentHash = Sha256Hash.ZERO_HASH;
       if (block != null) {
+        long num = block.num;
         //parentHash = block.getParentHash();
-        ArrayList<KhaosBlock> listBlk = numKblkMap.get(block.num);
+        ArrayList<KhaosBlock> listBlk = numKblkMap.get(num);
         if (listBlk != null) {
           listBlk.removeIf(b -> b.id == hash);
         }
@@ -147,20 +142,16 @@
    * check if the id is contained in the KhoasDB.
    */
   public Boolean containBlock(Sha256Hash hash) {
-    return miniStore.getByHash(hash) != null || miniUnlinkedStore.getByHash(hash) != null;
+    if (miniStore.getByHash(hash) != null) {
+      return true;
+    }
+    return miniUnlinkedStore.getByHash(hash) != null;
   }
 
   /**
    * Get the Block form KhoasDB, if it doesn't exist ,return null.
    */
   public BlockCapsule getBlock(Sha256Hash hash) {
-<<<<<<< HEAD
-    return Stream.of(miniStore.getByHash(hash), miniUnlinkedStore.getByHash(hash))
-            .filter(Objects::nonNull)
-            .map(khaosBlock -> khaosBlock.blk)
-            .findFirst()
-            .orElse(null);
-=======
     KhaosBlock block = miniStore.getByHash(hash);
     if (block != null) {
       return block.blk;
@@ -172,7 +163,6 @@
         return null;
       }
     }
->>>>>>> 66d91824
   }
 
   /**
@@ -221,19 +211,15 @@
    */
   public Pair<LinkedList<BlockCapsule>, LinkedList<BlockCapsule>> getBranch(BlockId block1,
       BlockId block2) {
-<<<<<<< HEAD
-    ArrayList<BlockCapsule> list1 = new ArrayList<>();
-    ArrayList<BlockCapsule> list2 = new ArrayList<>();
-=======
     LinkedList<BlockCapsule> list1 = new LinkedList<>();
     LinkedList<BlockCapsule> list2 = new LinkedList<>();
     Pair<LinkedList<BlockCapsule>, LinkedList<BlockCapsule>> ret = new Pair<>(list1, list2);
->>>>>>> 66d91824
     KhaosBlock kblk1 = miniStore.getByHash(block1);
     KhaosBlock kblk2 = miniStore.getByHash(block2);
 
     if (kblk1 != null && kblk2 != null) {
       do {
+
         if (kblk1.num > kblk2.num) {
           list1.add(kblk1.blk);
           kblk1 = kblk1.parent;
@@ -250,7 +236,7 @@
         kblk2 = kblk2.parent;
       } while (kblk1 != kblk2);
     }
-    return new Pair<>(list1, list2);
+    return ret;
   }
 
   public boolean hasData() {
