package org.tron.core.db;

import java.lang.ref.Reference;
import java.lang.ref.WeakReference;
import java.util.ArrayList;
import java.util.HashMap;
import java.util.LinkedHashMap;
import java.util.LinkedList;
import java.util.List;
import java.util.Map;
import java.util.Objects;
import java.util.stream.Stream;
import javafx.util.Pair;
import lombok.Getter;
import org.springframework.beans.factory.annotation.Autowired;
import org.springframework.beans.factory.annotation.Qualifier;
import org.springframework.stereotype.Component;
import org.tron.common.utils.JMonitor;
import org.tron.common.utils.JMonitor.Session;
import org.tron.common.utils.Sha256Hash;
import org.tron.core.capsule.BlockCapsule;
import org.tron.core.capsule.BlockCapsule.BlockId;
import org.tron.core.config.Parameter.CatTransactionStatus;
import org.tron.core.exception.UnLinkedBlockException;

@Component
public class KhaosDatabase extends TronDatabase {

  private class KhaosBlock {

    public Sha256Hash getParentHash() {
      return this.blk.getParentHash();
    }

    public KhaosBlock(BlockCapsule blk) {
      this.blk = blk;
      this.id = blk.getBlockId();
      this.num = blk.getNum();
    }

    BlockCapsule blk;
    Reference<KhaosBlock> parent = new WeakReference<>(null);
    BlockId id;
    Boolean invalid;
    long num;

    public KhaosBlock getParent() {
      return parent == null ? null : parent.get();
    }

    public void setParent(KhaosBlock parent) {
      this.parent = new WeakReference<>(parent);
    }

    @Override
    public boolean equals(Object o) {
      if (this == o) {
        return true;
      }
      if (o == null || getClass() != o.getClass()) {
        return false;
      }
      KhaosBlock that = (KhaosBlock) o;
      return Objects.equals(id, that.id);
    }

    @Override
    public int hashCode() {

      return Objects.hash(id);
    }
  }

  public class KhaosStore {

    private HashMap<BlockId, KhaosBlock> hashKblkMap = new HashMap<>();
    // private HashMap<Sha256Hash, KhaosBlock> parentHashKblkMap = new HashMap<>();
    private int maxCapcity = 1024;

    private LinkedHashMap<Long, ArrayList<KhaosBlock>> numKblkMap =
        new LinkedHashMap<Long, ArrayList<KhaosBlock>>() {

          @Override
          protected boolean removeEldestEntry(Map.Entry<Long, ArrayList<KhaosBlock>> entry) {
            if (entry.getKey() < Long.max(0L, head.num - maxCapcity)) {
              entry.getValue().forEach(b -> hashKblkMap.remove(b.id));
              return true;
            }
            return false;
          }
        };

    public void setMaxCapcity(int maxCapcity) {
      this.maxCapcity = maxCapcity;
    }

    public void insert(KhaosBlock block) {
      hashKblkMap.put(block.id, block);
      numKblkMap.computeIfAbsent(block.num, listBlk -> new ArrayList<>()).add(block);
    }

    public boolean remove(Sha256Hash hash) {
      KhaosBlock block = this.hashKblkMap.get(hash);
      // Sha256Hash parentHash = Sha256Hash.ZERO_HASH;
      if (block != null) {
        long num = block.num;
        // parentHash = block.getParentHash();
        ArrayList<KhaosBlock> listBlk = numKblkMap.get(num);
        if (listBlk != null) {
          listBlk.removeIf(b -> b.id.equals(hash));
        }
        this.hashKblkMap.remove(hash);
        return true;
      }
      return false;
    }

    public List<KhaosBlock> getBlockByNum(Long num) {
      return numKblkMap.get(num);
    }

    public KhaosBlock getByHash(Sha256Hash hash) {
      return hashKblkMap.get(hash);
    }

    public int size() {
      return hashKblkMap.size();
    }

  }

  private KhaosBlock head;

  @Getter
  private KhaosStore miniStore = new KhaosStore();

  @Getter
  private KhaosStore miniUnlinkedStore = new KhaosStore();

  @Autowired
  protected KhaosDatabase(@Qualifier("block_KDB") String dbName) {
    super(dbName);
  }

  @Override
  public void put(byte[] key, Object item) {
  }

  @Override
  public void delete(byte[] key) {
  }

  @Override
  public Object get(byte[] key) {
    return null;
  }

  @Override
  public boolean has(byte[] key) {
    return false;
  }

  void start(BlockCapsule blk) {
    this.head = new KhaosBlock(blk);
    miniStore.insert(this.head);
  }

  void setHead(KhaosBlock blk) {
    this.head = blk;
  }

  void removeBlk(Sha256Hash hash) {
    if (!miniStore.remove(hash)) {
      miniUnlinkedStore.remove(hash);
    }
  }

  /**
   * check if the id is contained in the KhoasDB.
   */
  public Boolean containBlock(Sha256Hash hash) {
    return miniStore.getByHash(hash) != null || miniUnlinkedStore.getByHash(hash) != null;
  }

  /**
   * Get the Block form KhoasDB, if it doesn't exist ,return null.
   */
  public BlockCapsule getBlock(Sha256Hash hash) {
    return Stream.of(miniStore.getByHash(hash), miniUnlinkedStore.getByHash(hash))
        .filter(Objects::nonNull)
        .map(block -> block.blk)
        .findFirst()
        .orElse(null);
  }

  /**
   * Push the block in the KhoasDB.
   */
  public BlockCapsule push(BlockCapsule blk) throws UnLinkedBlockException {
<<<<<<< HEAD
    Session session = JMonitor.newSession("Exec", "KhaosDatabasePush");
    session.setStatus(Session.SUCCESS);

    try {
      KhaosBlock block = new KhaosBlock(blk);
      if (head != null && block.getParentHash() != Sha256Hash.ZERO_HASH) {
        KhaosBlock kblock = miniStore.getByHash(block.getParentHash());
        if (kblock != null) {
          block.parent = kblock;
        } else {
          miniUnlinkedStore.insert(block);
          JMonitor.logMetricForCount("KhaosDatabasePushUnLinkedBlockCount");
          session.setStatus(CatTransactionStatus.UNLINKED_BLOCK);
          JMonitor.logEvent("Error", CatTransactionStatus.UNLINKED_BLOCK);
          throw new UnLinkedBlockException();
        }
=======
    KhaosBlock block = new KhaosBlock(blk);
    if (head != null && block.getParentHash() != Sha256Hash.ZERO_HASH) {
      KhaosBlock kblock = miniStore.getByHash(block.getParentHash());
      if (kblock != null) {
        block.setParent(kblock);
      } else {
        miniUnlinkedStore.insert(block);
        throw new UnLinkedBlockException();
>>>>>>> f802a1d6
      }

      miniStore.insert(block);

      if (head == null || block.num > head.num) {
        head = block;
      }
    } finally {
      session.complete();
      JMonitor.countAndDuration("KhaosDatabasePushTotalCount", session.getDurationInMillis());
    }

    return head.blk;
  }

  public BlockCapsule getHead() {
    return head.blk;
  }

  /**
   * pop the head block then remove it.
   */
  public boolean pop() {
    KhaosBlock prev = head.getParent();
    if (prev != null) {
      head = prev;
      return true;
    }
    return false;
  }

  public void setMaxSize(int maxSize) {
    miniUnlinkedStore.setMaxCapcity(maxSize);
    miniStore.setMaxCapcity(maxSize);
  }

  /**
   * Find two block's most recent common parent block.
   */
  public Pair<LinkedList<BlockCapsule>, LinkedList<BlockCapsule>> getBranch(
      Sha256Hash block1, Sha256Hash block2) {
    LinkedList<BlockCapsule> list1 = new LinkedList<>();
    LinkedList<BlockCapsule> list2 = new LinkedList<>();
    KhaosBlock kblk1 = miniStore.getByHash(block1);
    KhaosBlock kblk2 = miniStore.getByHash(block2);

    if (kblk1 != null && kblk2 != null) {
      while (!Objects.equals(kblk1, kblk2)) {
        if (kblk1.num > kblk2.num) {
          list1.add(kblk1.blk);
          kblk1 = kblk1.getParent();
        } else if (kblk1.num < kblk2.num) {
          list2.add(kblk2.blk);
          kblk2 = kblk2.getParent();
        } else {
          list1.add(kblk1.blk);
          list2.add(kblk2.blk);
          kblk1 = kblk1.getParent();
          kblk2 = kblk2.getParent();
        }
      }
    }

    return new Pair<>(list1, list2);
  }

  /**
   * Find two block's most recent common parent block.
   */
  @Deprecated
  public Pair<LinkedList<BlockCapsule>, LinkedList<BlockCapsule>> getBranch(
      BlockId block1, BlockId block2) {
    LinkedList<BlockCapsule> list1 = new LinkedList<>();
    LinkedList<BlockCapsule> list2 = new LinkedList<>();
    KhaosBlock kblk1 = miniStore.getByHash(block1);
    KhaosBlock kblk2 = miniStore.getByHash(block2);

    if (kblk1 != null && kblk2 != null) {
      while (!Objects.equals(kblk1, kblk2)) {
        if (kblk1.num > kblk2.num) {
          list1.add(kblk1.blk);
          kblk1 = kblk1.getParent();
        } else if (kblk1.num < kblk2.num) {
          list2.add(kblk2.blk);
          kblk2 = kblk2.getParent();
        } else {
          list1.add(kblk1.blk);
          list2.add(kblk2.blk);
          kblk1 = kblk1.getParent();
          kblk2 = kblk2.getParent();
        }
      }
    }

    return new Pair<>(list1, list2);
  }


  // only for unittest
  public BlockCapsule getParentBlock(Sha256Hash hash) {
    return Stream.of(miniStore.getByHash(hash), miniUnlinkedStore.getByHash(hash))
        .filter(Objects::nonNull)
        .map(KhaosBlock::getParent)
        .map(khaosBlock -> khaosBlock == null ? null : khaosBlock.blk)
        .filter(Objects::nonNull)
        .findFirst()
        .orElse(null);
  }

  public boolean hasData() {
    return !this.miniStore.hashKblkMap.isEmpty();
  }
}<|MERGE_RESOLUTION|>--- conflicted
+++ resolved
@@ -197,7 +197,6 @@
    * Push the block in the KhoasDB.
    */
   public BlockCapsule push(BlockCapsule blk) throws UnLinkedBlockException {
-<<<<<<< HEAD
     Session session = JMonitor.newSession("Exec", "KhaosDatabasePush");
     session.setStatus(Session.SUCCESS);
 
@@ -206,24 +205,11 @@
       if (head != null && block.getParentHash() != Sha256Hash.ZERO_HASH) {
         KhaosBlock kblock = miniStore.getByHash(block.getParentHash());
         if (kblock != null) {
-          block.parent = kblock;
+          block.setParent(kblock);
         } else {
           miniUnlinkedStore.insert(block);
-          JMonitor.logMetricForCount("KhaosDatabasePushUnLinkedBlockCount");
-          session.setStatus(CatTransactionStatus.UNLINKED_BLOCK);
-          JMonitor.logEvent("Error", CatTransactionStatus.UNLINKED_BLOCK);
           throw new UnLinkedBlockException();
         }
-=======
-    KhaosBlock block = new KhaosBlock(blk);
-    if (head != null && block.getParentHash() != Sha256Hash.ZERO_HASH) {
-      KhaosBlock kblock = miniStore.getByHash(block.getParentHash());
-      if (kblock != null) {
-        block.setParent(kblock);
-      } else {
-        miniUnlinkedStore.insert(block);
-        throw new UnLinkedBlockException();
->>>>>>> f802a1d6
       }
 
       miniStore.insert(block);
