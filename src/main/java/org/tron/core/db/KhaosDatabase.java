--- conflicted
+++ resolved
@@ -7,10 +7,7 @@
 import java.util.List;
 import java.util.Map;
 import java.util.Objects;
-<<<<<<< HEAD
 import java.util.stream.Stream;
-=======
->>>>>>> 80a50f23
 import javafx.util.Pair;
 import org.tron.common.utils.Sha256Hash;
 import org.tron.core.capsule.BlockCapsule;
@@ -241,10 +238,7 @@
         }
       }
     }
-<<<<<<< HEAD
-=======
-    
->>>>>>> 80a50f23
+
     return new Pair<>(list1, list2);
   }
 
