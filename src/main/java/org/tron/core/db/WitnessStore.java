package org.tron.core.db;

import com.google.protobuf.ByteString;
import java.util.List;
import java.util.stream.Collectors;
import org.apache.commons.lang3.ArrayUtils;
import org.slf4j.Logger;
import org.slf4j.LoggerFactory;
import org.tron.core.capsule.WitnessCapsule;

public class WitnessStore extends TronDatabase<WitnessCapsule> {

  private static final Logger logger = LoggerFactory.getLogger("WitnessStore");

  protected WitnessStore(String dbName) {
    super(dbName);
  }

  @Override
  public void put(byte[] key, WitnessCapsule item) {
    logger.info("voteAddress is {} ", item.getAddress());

    byte[] value = dbSource.getData(key);
    if (ArrayUtils.isNotEmpty(value)) {
      onModify(key, value);
    }

    dbSource.putData(key, item.getData());

    if (ArrayUtils.isEmpty(value)) {
      onCreate(key);
    }
  }

  @Override
  public void delete(byte[] key) {
    // This should be called just before an object is removed.
    onDelete(key);
    dbSource.deleteData(key);
  }

  @Override
  public WitnessCapsule get(byte[] key) {
    return null;
  }

  @Override
  public boolean has(byte[] key) {
    return false;
  }

  private static WitnessStore instance;

  /**
   * create fun.
   *
   * @param dbName the name of database
   */
  public static WitnessStore create(String dbName) {
    if (instance == null) {
      synchronized (UtxoStore.class) {
        if (instance == null) {
          instance = new WitnessStore(dbName);
        }
      }
    }
    return instance;
  }

  public WitnessCapsule getWitness(ByteString voteAddress) {
    logger.info("voteAddress is {} ", voteAddress);

    byte[] value = dbSource.getData(voteAddress.toByteArray());
    if (null == value) {
      return null;
    }
    return new WitnessCapsule(value);
  }

  public void putWitness(WitnessCapsule witnessCapsule) {
    put(witnessCapsule.getAddress().toByteArray(), witnessCapsule);
  }

  /**
   * get all witnesses.
   */
  public List<WitnessCapsule> getAllWitnesses() {
<<<<<<< HEAD
    return dbSource.allValues().stream().map(bytes ->
      new WitnessCapsule(bytes)
    ).collect(Collectors.toList());
=======
    return dbSource.allKeys().stream()
        .map(this::get)
        .collect(Collectors.toList());
>>>>>>> 93df4b18
  }

}<|MERGE_RESOLUTION|>--- conflicted
+++ resolved
@@ -85,15 +85,9 @@
    * get all witnesses.
    */
   public List<WitnessCapsule> getAllWitnesses() {
-<<<<<<< HEAD
     return dbSource.allValues().stream().map(bytes ->
       new WitnessCapsule(bytes)
     ).collect(Collectors.toList());
-=======
-    return dbSource.allKeys().stream()
-        .map(this::get)
-        .collect(Collectors.toList());
->>>>>>> 93df4b18
   }
 
 }