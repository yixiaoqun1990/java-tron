--- conflicted
+++ resolved
@@ -40,17 +40,8 @@
 
   @Override
   public WitnessCapsule get(byte[] key) {
-<<<<<<< HEAD
-
     byte[] value = dbSource.getData(key);
     return ArrayUtils.isEmpty(value) ? null : new WitnessCapsule(value);
-=======
-    byte[] value = dbSource.getData(key);
-    if (null == value) {
-      return null;
-    }
-    return new WitnessCapsule(value);
->>>>>>> 5864c9c8
   }
 
   @Override
