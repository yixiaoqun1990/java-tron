--- conflicted
+++ resolved
@@ -47,15 +47,6 @@
     return null != account;
   }
 
-<<<<<<< HEAD
-  private static WitnessStore instance;
-
-  public static void destroy() {
-    instance = null;
-  }
-
-=======
->>>>>>> 29dc091e
   @Override
   public void put(byte[] key, WitnessCapsule item) {
     super.put(key, item);
