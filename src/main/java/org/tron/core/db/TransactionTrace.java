--- conflicted
+++ resolved
@@ -159,12 +159,10 @@
   public void pay() {
     AccountCapsule accountCapsule = dbManager.getAccountStore()
         .get(TransactionCapsule.getOwner(trx.getInstance().getRawData().getContract(0)));
-<<<<<<< HEAD
-    receipt.payCpuBill(accountCapsule, cpuProcessor, dbManager.getWitnessController().getHeadSlot());
-=======
+
     receipt
         .payCpuBill(accountCapsule, cpuProcessor, dbManager.getWitnessController().getHeadSlot());
->>>>>>> c969b3e2
+
     receipt.payStorageBill(accountCapsule, storageMarket);
     dbManager.getAccountStore().put(accountCapsule.getAddress().toByteArray(), accountCapsule);
   }
@@ -174,37 +172,7 @@
    */
   public void checkBill() throws ReceiptException {
     if (trxType == TRX_CONTRACT_CREATION_TYPE || trxType == TRX_CONTRACT_CALL_TYPE) {
-<<<<<<< HEAD
-      ReceiptCapsule srReceipt = new ReceiptCapsule(this.trx.getInstance().getRet(0).getReceipt(),
-          this.trx.getTransactionId());
-
-      if (this.receipt.getStorageDelta() != srReceipt.getStorageDelta()) {
-        throw new ReceiptException(
-            "Check bill exception, storage delta or fee not equal, current storage delta: "
-                + this.receipt.getStorageDelta()
-                + ", target storage delta: "
-                + srReceipt.getStorageDelta());
-      }
-
-      long adjustedCpuUsage = Math.abs(this.receipt.getCpuUsage() - srReceipt.getCpuUsage());
-
-      double cpuUsagePercent = adjustedCpuUsage * 1.0 / srReceipt.getCpuUsage() * 100;
-
-      double percentRange = 30;
-      if (cpuUsagePercent > percentRange) {
-        throw new ReceiptException(
-            "Check bill exception, cpu usage or fee not equal(percent <="
-                + percentRange
-                + "%), current cpu usage: "
-                + this.receipt.getCpuUsage()
-                + ", target cpu usage: "
-                + srReceipt.getCpuUsage()
-                + ", cpu usage percent: "
-                + cpuUsagePercent);
-      }
-
-      this.receipt.setReceipt(ReceiptCapsule.copyReceipt(srReceipt));
-=======
+
       long adjustedCpuUsage = this.receipt.getCpuUsage();
       double cpuUsagePercent = 0;
       if (this.trx.getInstance().getRetCount() > 0) {
@@ -236,7 +204,7 @@
         }
         this.receipt.setReceipt(ReceiptCapsule.copyReceipt(srReceipt));
       }
->>>>>>> c969b3e2
+
     }
   }
 
