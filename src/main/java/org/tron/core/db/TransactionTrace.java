package org.tron.core.db;

import static org.tron.common.runtime.vm.program.InternalTransaction.TrxType.TRX_CONTRACT_CALL_TYPE;
import static org.tron.common.runtime.vm.program.InternalTransaction.TrxType.TRX_CONTRACT_CREATION_TYPE;
import static org.tron.common.runtime.vm.program.InternalTransaction.TrxType.TRX_PRECOMPILED_TYPE;

import java.math.BigInteger;
import org.spongycastle.util.encoders.Hex;
import org.tron.common.runtime.Runtime;
import org.tron.common.runtime.vm.program.InternalTransaction;
import org.tron.common.utils.Sha256Hash;
import org.tron.core.Constant;
import org.tron.core.capsule.AccountCapsule;
import org.tron.core.capsule.ContractCapsule;
import org.tron.core.capsule.ReceiptCapsule;
import org.tron.core.capsule.TransactionCapsule;
import org.tron.core.exception.ContractExeException;
import org.tron.core.exception.ContractValidateException;
import org.tron.core.exception.ReceiptException;
import org.tron.protos.Contract.CreateSmartContract;
import org.tron.protos.Contract.TriggerSmartContract;
import org.tron.protos.Protocol.SmartContract;
import org.tron.protos.Protocol.Transaction;
import org.tron.protos.Protocol.Transaction.Contract.ContractType;

public class TransactionTrace {

  private TransactionCapsule trx;

  private ReceiptCapsule receipt;

  private Manager dbManager;

  private CpuProcessor cpuProcessor;

  private StorageMarket storageMarket;

  AccountCapsule owner;

  private StorageMarket storageMarket;

  private InternalTransaction.TrxType trxType;

  public TransactionCapsule getTrx() {
    return trx;
  }

  public TransactionTrace(TransactionCapsule trx, Manager dbManager) {
    this.trx = trx;
    Transaction.Contract.ContractType contractType = this.trx.getInstance().getRawData()
        .getContract(0).getType();
    switch (contractType.getNumber()) {
      case ContractType.TriggerSmartContract_VALUE:
        trxType = TRX_CONTRACT_CALL_TYPE;
        break;
      case ContractType.CreateSmartContract_VALUE:
        trxType = TRX_CONTRACT_CREATION_TYPE;
        break;
      default:
        trxType = TRX_PRECOMPILED_TYPE;
    }

    //TODO: set bill owner
    receipt = new ReceiptCapsule(Sha256Hash.ZERO_HASH);
    this.dbManager = dbManager;
    this.owner = dbManager.getAccountStore()
        .get(TransactionCapsule.getOwner(trx.getInstance().getRawData().getContract(0)));
    this.receipt = new ReceiptCapsule(Sha256Hash.ZERO_HASH);
<<<<<<< HEAD
    this.storageMarket = new StorageMarket(dbManager);
=======

    this.cpuProcessor = new CpuProcessor(this.dbManager);
    this.storageMarket = new StorageMarket(this.dbManager);
>>>>>>> c6dfc38a
  }

  private void checkForSmartContract() {

    long maxCpuUsageInUs = trx.getInstance().getRawData().getMaxCpuUsage();
    long value;
    long limitInDrop = trx.getInstance().getRawData().getFeeLimit(); // in drop
    if (TRX_CONTRACT_CREATION_TYPE == trxType) {
      CreateSmartContract contract = ContractCapsule
          .getSmartContractFromTransaction(trx.getInstance());
      SmartContract smartContract = contract.getNewContract();
      // todo modify later
      value = new BigInteger(
          Hex.toHexString(smartContract.getCallValue().toByteArray()), 16).longValue();
    } else if (TRX_CONTRACT_CALL_TYPE == trxType) {
      TriggerSmartContract contract = ContractCapsule
          .getTriggerContractFromTransaction(trx.getInstance());
      // todo modify later
      value = new BigInteger(
          Hex.toHexString(contract.getCallValue().toByteArray()), 16).longValue();
    } else {
      return;
    }
    long balance = owner.getBalance();

    CpuProcessor cpuProcessor = new CpuProcessor(this.dbManager);
    long cpuInUsFromFreeze = cpuProcessor.getAccountLeftCpuInUsFromFreeze(owner);

    checkAccountInputLimitAndMaxWithinBalance(maxCpuUsageInUs, value,
        balance, limitInDrop, cpuInUsFromFreeze, Constant.DROP_PER_CPU_US);
  }

  private boolean checkAccountInputLimitAndMaxWithinBalance(long maxCpuUsageInUs, long value,
      long balance, long limitInDrop, long cpuInUsFromFreeze, long dropPerCpuUs) {

    if (balance < Math.addExact(limitInDrop, value)) {
      // throw
      return false;
    }
    long CpuInUsFromDrop = Math.floorDiv(limitInDrop, dropPerCpuUs);
    long cpuNeedDrop;
    if (CpuInUsFromDrop > cpuInUsFromFreeze) {
      // prior to use freeze, so not include "="
      cpuNeedDrop = maxCpuUsageInUs * dropPerCpuUs;
    } else {
      cpuNeedDrop = 0;
    }

    if (limitInDrop < cpuNeedDrop) {
      // throw
      return false;
    }

    return true;
  }

  //pre transaction check
  public void init() throws ContractValidateException {

    switch (trxType) {
      case TRX_PRECOMPILED_TYPE:
        break;
      case TRX_CONTRACT_CREATION_TYPE:
      case TRX_CONTRACT_CALL_TYPE:
        checkForSmartContract();
        break;
      default:
        break;
    }

  }

  //set bill
  public void setBill(long cpuUseage, long storageUseage) {
    receipt.setCpuUsage(cpuUseage);
    receipt.setStorageDelta(storageUseage);
  }


  private void checkStorage() {
    //TODO if not enough buy some storage auto
    receipt.buyStorage(0);
  }

  public void exec(Runtime runtime) throws ContractExeException, ContractValidateException {
    /**  VM execute  **/
    runtime.init();
    runtime.execute();
    runtime.go();
  }

  /**
   * pay actually bill(include CPU and storage).
   */
  public void pay() {
    receipt.payCpuBill(owner, cpuProcessor, dbManager.getWitnessController().getHeadSlot());
    receipt.payStorageBill(owner, storageMarket);
    dbManager.getAccountStore().put(owner.getAddress().toByteArray(), owner);
  }

  /**
   * checkBill checked if the receipt of the SR is equal to the receipt generated by the TVM.
   */
  public void checkBill() throws ReceiptException {
    ReceiptCapsule srReceipt = new ReceiptCapsule(this.trx.getInstance().getRet(0).getReceipt(),
        this.trx.getTransactionId());

    if (this.receipt.getStorageDelta() != srReceipt.getStorageDelta()) {
      throw new ReceiptException(
          "Check bill exception, storage delta or fee not equal, current storage delta: "
              + this.receipt.getStorageDelta()
              + ", target storage delta: "
              + srReceipt.getStorageDelta());
    }

    long adjustedCpuUsage = Math.abs(this.receipt.getCpuUsage() - this.receipt.getCpuUsage());

    double cpuUsagePercent = adjustedCpuUsage * 1.0 / srReceipt.getCpuUsage()  * 100;

    double percentRange = 30;
    if (cpuUsagePercent > percentRange) {
      throw new ReceiptException(
          "Check bill exception, cpu usage or fee not equal(percent <="
              + percentRange
              + "%), current cpu usage: "
              + this.receipt.getCpuUsage()
              + ", target cpu usage: "
              + srReceipt.getCpuUsage()
              + ", cpu usage percent: "
              + cpuUsagePercent);
    }

    this.receipt.setReceipt(ReceiptCapsule.copyReceipt(srReceipt));
  }

}<|MERGE_RESOLUTION|>--- conflicted
+++ resolved
@@ -37,8 +37,6 @@
 
   AccountCapsule owner;
 
-  private StorageMarket storageMarket;
-
   private InternalTransaction.TrxType trxType;
 
   public TransactionCapsule getTrx() {
@@ -66,18 +64,15 @@
     this.owner = dbManager.getAccountStore()
         .get(TransactionCapsule.getOwner(trx.getInstance().getRawData().getContract(0)));
     this.receipt = new ReceiptCapsule(Sha256Hash.ZERO_HASH);
-<<<<<<< HEAD
-    this.storageMarket = new StorageMarket(dbManager);
-=======
 
     this.cpuProcessor = new CpuProcessor(this.dbManager);
     this.storageMarket = new StorageMarket(this.dbManager);
->>>>>>> c6dfc38a
   }
 
   private void checkForSmartContract() {
 
     long maxCpuUsageInUs = trx.getInstance().getRawData().getMaxCpuUsage();
+    long maxStorageUsageInByte = trx.getInstance().getRawData().getMaxStorageUsage();
     long value;
     long limitInDrop = trx.getInstance().getRawData().getFeeLimit(); // in drop
     if (TRX_CONTRACT_CREATION_TYPE == trxType) {
@@ -190,7 +185,7 @@
 
     long adjustedCpuUsage = Math.abs(this.receipt.getCpuUsage() - this.receipt.getCpuUsage());
 
-    double cpuUsagePercent = adjustedCpuUsage * 1.0 / srReceipt.getCpuUsage()  * 100;
+    double cpuUsagePercent = adjustedCpuUsage * 1.0 / srReceipt.getCpuUsage() * 100;
 
     double percentRange = 30;
     if (cpuUsagePercent > percentRange) {
