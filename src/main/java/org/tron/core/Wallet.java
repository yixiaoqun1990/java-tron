--- conflicted
+++ resolved
@@ -896,13 +896,8 @@
       // TODO exception
       if (runtime.getResult().getException() != null) {
         RuntimeException e = runtime.getResult().getException();
-<<<<<<< HEAD
-        logger.info(e.getMessage());
+        logger.warn("Constant call has error {}", e.getMessage());
         throw e;
-=======
-        logger.warn("Constant call has error {} {}", e.getMessage(), e);
-        throw new RuntimeException(e.getMessage());
->>>>>>> b678739b
       }
 
       ProgramResult result = runtime.getResult();
