/*
 * Copyright (c) [2016] [ <ether.camp> ]
 * This file is part of the ethereumJ library.
 *
 * The ethereumJ library is free software: you can redistribute it and/or modify
 * it under the terms of the GNU Lesser General Public License as published by
 * the Free Software Foundation, either version 3 of the License, or
 * (at your option) any later version.
 *
 * The ethereumJ library is distributed in the hope that it will be useful,
 * but WITHOUT ANY WARRANTY; without even the implied warranty of
 * MERCHANTABILITY or FITNESS FOR A PARTICULAR PURPOSE. See the
 * GNU Lesser General Public License for more details.
 *
 * You should have received a copy of the GNU Lesser General Public License
 * along with the ethereumJ library. If not, see <http://www.gnu.org/licenses/>.
 */

package org.tron.core;

import com.google.protobuf.ByteString;
import java.util.List;
import java.util.Objects;
import lombok.Getter;
import lombok.extern.slf4j.Slf4j;
import org.apache.commons.lang3.StringUtils;
import org.springframework.beans.factory.annotation.Autowired;
import org.springframework.stereotype.Component;
import org.tron.api.GrpcAPI.AccountList;
import org.tron.api.GrpcAPI.AssetIssueList;
import org.tron.api.GrpcAPI.BlockList;
import org.tron.api.GrpcAPI.NumberMessage;
import org.tron.api.GrpcAPI.WitnessList;
import org.tron.common.crypto.ECKey;
import org.tron.common.crypto.Hash;
import org.tron.common.overlay.message.Message;
import org.tron.common.utils.Base58;
import org.tron.common.utils.ByteArray;
import org.tron.common.utils.Utils;
import org.tron.core.capsule.AccountCapsule;
import org.tron.core.capsule.AssetIssueCapsule;
import org.tron.core.capsule.TransactionCapsule;
import org.tron.core.capsule.WitnessCapsule;
import org.tron.core.db.AccountStore;
import org.tron.core.db.Manager;
import org.tron.core.exception.ContractExeException;
import org.tron.core.exception.ContractValidateException;
import org.tron.core.exception.DupTransactionException;
import org.tron.core.exception.HighFreqException;
import org.tron.core.exception.StoreException;
import org.tron.core.exception.TaposException;
import org.tron.core.exception.ValidateSignatureException;
import org.tron.core.net.message.TransactionMessage;
import org.tron.core.net.node.NodeImpl;
import org.tron.protos.Contract.AccountCreateContract;
import org.tron.protos.Contract.AssetIssueContract;
import org.tron.protos.Contract.ParticipateAssetIssueContract;
import org.tron.protos.Contract.TransferAssetContract;
import org.tron.protos.Contract.TransferContract;
import org.tron.protos.Contract.VoteWitnessContract;
import org.tron.protos.Contract.WitnessCreateContract;
import org.tron.protos.Contract.WitnessUpdateContract;
import org.tron.protos.Protocol.Account;
import org.tron.protos.Protocol.Block;
import org.tron.protos.Protocol.Transaction;


@Slf4j
@Component
public class Wallet {

  @Getter
  private final ECKey ecKey;
  @Autowired
  private NodeImpl p2pNode;
  @Autowired
  private Manager dbManager;
  private static String addressPreFixString = Constant.ADD_PRE_FIX_STRING_TESTNET;  //default testnet
  private static byte addressPreFixByte = Constant.ADD_PRE_FIX_BYTE_TESTNET;

  /**
   * Creates a new Wallet with a random ECKey.
   */
  public Wallet() {
    this.ecKey = new ECKey(Utils.getRandom());
  }

  /**
   * Creates a Wallet with an existing ECKey.
   */
  public Wallet(final ECKey ecKey) {
    this.ecKey = ecKey;
    logger.info("wallet address: {}", ByteArray.toHexString(this.ecKey.getAddress()));
  }

  public byte[] getAddress() {
    return ecKey.getAddress();
  }

  public static String getAddressPreFixString() {
    return addressPreFixString;
  }

  public static void setAddressPreFixString(String addressPreFixString) {
    Wallet.addressPreFixString = addressPreFixString;
  }

  public static byte getAddressPreFixByte() {
    return addressPreFixByte;
  }

  public static void setAddressPreFixByte(byte addressPreFixByte) {
    Wallet.addressPreFixByte = addressPreFixByte;
  }

  public static boolean addressValid(byte[] address) {
    if (address == null || address.length == 0) {
      logger.warn("Warning: Address is empty !!");
      return false;
    }
    if (address.length != Constant.ADDRESS_SIZE / 2) {
      logger.warn(
          "Warning: Address length need " + Constant.ADDRESS_SIZE + " but " + address.length
              + " !!");
      return false;
    }
    if (address[0] != addressPreFixByte) {
      logger.warn("Warning: Address need prefix with " + addressPreFixByte + " but "
          + address[0] + " !!");
      return false;
    }
    //Other rule;
    return true;
  }

  public static String encode58Check(byte[] input) {
    byte[] hash0 = Hash.sha256(input);
    byte[] hash1 = Hash.sha256(hash0);
    byte[] inputCheck = new byte[input.length + 4];
    System.arraycopy(input, 0, inputCheck, 0, input.length);
    System.arraycopy(hash1, 0, inputCheck, input.length, 4);
    return Base58.encode(inputCheck);
  }

  private static byte[] decode58Check(String input) {
    byte[] decodeCheck = Base58.decode(input);
    if (decodeCheck.length <= 4) {
      return null;
    }
    byte[] decodeData = new byte[decodeCheck.length - 4];
    System.arraycopy(decodeCheck, 0, decodeData, 0, decodeData.length);
    byte[] hash0 = Hash.sha256(decodeData);
    byte[] hash1 = Hash.sha256(hash0);
    if (hash1[0] == decodeCheck[decodeData.length] &&
        hash1[1] == decodeCheck[decodeData.length + 1] &&
        hash1[2] == decodeCheck[decodeData.length + 2] &&
        hash1[3] == decodeCheck[decodeData.length + 3]) {
      return decodeData;
    }
    return null;
  }

  public static byte[] decodeFromBase58Check(String addressBase58) {
    if (StringUtils.isEmpty(addressBase58)) {
      logger.warn("Warning: Address is empty !!");
      return null;
    }
    if (addressBase58.length() != Constant.BASE58CHECK_ADDRESS_SIZE) {
      logger.warn(
          "Warning: Base58 address length need " + Constant.BASE58CHECK_ADDRESS_SIZE + " but "
              + addressBase58.length()
              + " !!");
      return null;
    }
    byte[] address = decode58Check(addressBase58);
    if (!addressValid(address)) {
      return null;
    }
    return address;
  }


  public Account getBalance(Account account) {
    AccountStore accountStore = dbManager.getAccountStore();
    AccountCapsule accountCapsule = accountStore.get(account.getAddress().toByteArray());
    return accountCapsule == null ? null : accountCapsule.getInstance();
  }

  /**
   * Create a transaction.
   */
  /*public Transaction createTransaction(byte[] address, String to, long amount) {
    long balance = getBalance(address);
    return new TransactionCapsule(address, to, amount, balance, utxoStore).getInstance();
  } */

  /**
   * Create a transaction by contract.
   */
  public Transaction createTransaction(TransferContract contract) {
    AccountStore accountStore = dbManager.getAccountStore();
    return new TransactionCapsule(contract, accountStore).getInstance();
  }

  /**
   * Broadcast a transaction.
   */
  public boolean broadcastTransaction(Transaction signaturedTransaction) {
    TransactionCapsule trx = new TransactionCapsule(signaturedTransaction);
    try {
<<<<<<< HEAD

      Message message = new TransactionMessage(signaturedTransaction);
      dbManager.pushTransactions(trx);
      p2pNode.broadcast(message);
      return true;

=======
      dbManager.pushTransactions(trx);
      Message message = new TransactionMessage(signaturedTransaction);
      p2pNode.broadcast(message);
      return true;
>>>>>>> 30281813
    } catch (ValidateSignatureException e) {
      logger.debug(e.getMessage(), e);
    } catch (ContractValidateException e) {
      logger.debug(e.getMessage(), e);
    } catch (ContractExeException e) {
      logger.debug(e.getMessage(), e);
    } catch (HighFreqException e) {
      logger.debug("high freq", e);
    } catch (DupTransactionException e) {
      logger.debug("dup trans", e);
    } catch (TaposException e) {
      logger.debug("tapos error", e);
    }
    return false;
  }

  @Deprecated
  public Transaction createAccount(AccountCreateContract contract) {
    AccountStore accountStore = dbManager.getAccountStore();
    return new TransactionCapsule(contract, accountStore).getInstance();
  }

  @Deprecated
  public Transaction createTransaction(VoteWitnessContract voteWitnessContract) {
    return new TransactionCapsule(voteWitnessContract).getInstance();
  }

  @Deprecated
  public Transaction createTransaction(AssetIssueContract assetIssueContract) {
    return new TransactionCapsule(assetIssueContract).getInstance();
  }

  public Transaction createTransaction(WitnessCreateContract witnessCreateContract) {
    return new TransactionCapsule(witnessCreateContract).getInstance();
  }

  @Deprecated
  public Transaction createTransaction(WitnessUpdateContract witnessUpdateContract) {
    return new TransactionCapsule(witnessUpdateContract).getInstance();
  }

  public Block getNowBlock() {
    try {
      return dbManager.getHead().getInstance();
    } catch (StoreException e) {
      logger.info(e.getMessage());
      return null;
    }
  }

  public Block getBlockByNum(long blockNum) {
    try {
      return dbManager.getBlockByNum(blockNum).getInstance();
    } catch (StoreException e) {
      logger.info(e.getMessage());
      return null;
    }
  }

  public AccountList getAllAccounts() {
    AccountList.Builder builder = AccountList.newBuilder();
    List<AccountCapsule> accountCapsuleList =
        dbManager.getAccountStore().getAllAccounts();
    accountCapsuleList.forEach(accountCapsule -> builder.addAccounts(accountCapsule.getInstance()));
    return builder.build();
  }

  public WitnessList getWitnessList() {
    WitnessList.Builder builder = WitnessList.newBuilder();
    List<WitnessCapsule> witnessCapsuleList = dbManager.getWitnessStore().getAllWitnesses();
    witnessCapsuleList
        .forEach(witnessCapsule -> builder.addWitnesses(witnessCapsule.getInstance()));
    return builder.build();
  }

  public Transaction createTransaction(TransferAssetContract transferAssetContract) {
    return new TransactionCapsule(transferAssetContract).getInstance();
  }

  public Transaction createTransaction(
      ParticipateAssetIssueContract participateAssetIssueContract) {
    return new TransactionCapsule(participateAssetIssueContract).getInstance();
  }

  public AssetIssueList getAssetIssueList() {
    AssetIssueList.Builder builder = AssetIssueList.newBuilder();
    dbManager.getAssetIssueStore().getAllAssetIssues()
        .forEach(issueCapsule -> builder.addAssetIssue(issueCapsule.getInstance()));
    return builder.build();
  }

  public AssetIssueList getAssetIssueByAccount(ByteString accountAddress) {
    if (accountAddress == null || accountAddress.size() == 0) {
      return null;
    }
    List<AssetIssueCapsule> assetIssueCapsuleList = dbManager.getAssetIssueStore()
        .getAllAssetIssues();
    AssetIssueList.Builder builder = AssetIssueList.newBuilder();
    assetIssueCapsuleList.stream()
        .filter(assetIssueCapsule -> assetIssueCapsule.getOwnerAddress().equals(accountAddress))
        .forEach(issueCapsule -> {
          builder.addAssetIssue(issueCapsule.getInstance());
        });
    return builder.build();
  }

  public AssetIssueContract getAssetIssueByName(ByteString assetName) {
    if (assetName == null || assetName.size() == 0) {
      return null;
    }
    List<AssetIssueCapsule> assetIssueCapsuleList = dbManager.getAssetIssueStore()
        .getAllAssetIssues();
    for (AssetIssueCapsule assetIssueCapsule : assetIssueCapsuleList) {
      if (assetName.equals(assetIssueCapsule.getName())) {
        return assetIssueCapsule.getInstance();
      }
    }
    return null;
  }

  public NumberMessage totalTransaction() {
    NumberMessage.Builder builder = NumberMessage.newBuilder()
        .setNum(dbManager.getTransactionStore().getTotalTransactions());
    return builder.build();
  }

  public Block getBlockById(ByteString BlockId) {
    if (Objects.isNull(BlockId)) {
      return null;
    }
    Block blocke = null;
    try {
      blocke = dbManager.getBlockStore().get(BlockId.toByteArray()).getInstance();
    } catch (StoreException e) {
    }
    return blocke;
  }

  public BlockList getBlocksByLimitNext(long number, long limit) {
    if (limit <= 0) {
      return null;
    }
    BlockList.Builder blockListBuilder = BlockList.newBuilder();
    dbManager.getBlockStore().getLimitNumber(number, limit).forEach(
        blockCapsule -> blockListBuilder.addBlock(blockCapsule.getInstance()));
    return blockListBuilder.build();
  }

  public BlockList getBlockByLatestNum(long getNum) {
    BlockList.Builder blockListBuilder = BlockList.newBuilder();
    dbManager.getBlockStore().getBlockByLatestNum(getNum).forEach(
        blockCapsule -> blockListBuilder.addBlock(blockCapsule.getInstance()));
    return blockListBuilder.build();
  }

  public Transaction getTransactionById(ByteString transactionId) {
    if (Objects.isNull(transactionId)) {
      return null;
    }
    Transaction transaction = null;
    TransactionCapsule transactionCapsule = dbManager.getTransactionStore()
        .get(transactionId.toByteArray());
    if (Objects.nonNull(transactionCapsule)) {
      transaction = transactionCapsule.getInstance();
    }
    return transaction;
  }
}
<|MERGE_RESOLUTION|>--- conflicted
+++ resolved
@@ -1,391 +1,382 @@
-/*
- * Copyright (c) [2016] [ <ether.camp> ]
- * This file is part of the ethereumJ library.
- *
- * The ethereumJ library is free software: you can redistribute it and/or modify
- * it under the terms of the GNU Lesser General Public License as published by
- * the Free Software Foundation, either version 3 of the License, or
- * (at your option) any later version.
- *
- * The ethereumJ library is distributed in the hope that it will be useful,
- * but WITHOUT ANY WARRANTY; without even the implied warranty of
- * MERCHANTABILITY or FITNESS FOR A PARTICULAR PURPOSE. See the
- * GNU Lesser General Public License for more details.
- *
- * You should have received a copy of the GNU Lesser General Public License
- * along with the ethereumJ library. If not, see <http://www.gnu.org/licenses/>.
- */
-
-package org.tron.core;
-
-import com.google.protobuf.ByteString;
-import java.util.List;
-import java.util.Objects;
-import lombok.Getter;
-import lombok.extern.slf4j.Slf4j;
-import org.apache.commons.lang3.StringUtils;
-import org.springframework.beans.factory.annotation.Autowired;
-import org.springframework.stereotype.Component;
-import org.tron.api.GrpcAPI.AccountList;
-import org.tron.api.GrpcAPI.AssetIssueList;
-import org.tron.api.GrpcAPI.BlockList;
-import org.tron.api.GrpcAPI.NumberMessage;
-import org.tron.api.GrpcAPI.WitnessList;
-import org.tron.common.crypto.ECKey;
-import org.tron.common.crypto.Hash;
-import org.tron.common.overlay.message.Message;
-import org.tron.common.utils.Base58;
-import org.tron.common.utils.ByteArray;
-import org.tron.common.utils.Utils;
-import org.tron.core.capsule.AccountCapsule;
-import org.tron.core.capsule.AssetIssueCapsule;
-import org.tron.core.capsule.TransactionCapsule;
-import org.tron.core.capsule.WitnessCapsule;
-import org.tron.core.db.AccountStore;
-import org.tron.core.db.Manager;
-import org.tron.core.exception.ContractExeException;
-import org.tron.core.exception.ContractValidateException;
-import org.tron.core.exception.DupTransactionException;
-import org.tron.core.exception.HighFreqException;
-import org.tron.core.exception.StoreException;
-import org.tron.core.exception.TaposException;
-import org.tron.core.exception.ValidateSignatureException;
-import org.tron.core.net.message.TransactionMessage;
-import org.tron.core.net.node.NodeImpl;
-import org.tron.protos.Contract.AccountCreateContract;
-import org.tron.protos.Contract.AssetIssueContract;
-import org.tron.protos.Contract.ParticipateAssetIssueContract;
-import org.tron.protos.Contract.TransferAssetContract;
-import org.tron.protos.Contract.TransferContract;
-import org.tron.protos.Contract.VoteWitnessContract;
-import org.tron.protos.Contract.WitnessCreateContract;
-import org.tron.protos.Contract.WitnessUpdateContract;
-import org.tron.protos.Protocol.Account;
-import org.tron.protos.Protocol.Block;
-import org.tron.protos.Protocol.Transaction;
-
-
-@Slf4j
-@Component
-public class Wallet {
-
-  @Getter
-  private final ECKey ecKey;
-  @Autowired
-  private NodeImpl p2pNode;
-  @Autowired
-  private Manager dbManager;
-  private static String addressPreFixString = Constant.ADD_PRE_FIX_STRING_TESTNET;  //default testnet
-  private static byte addressPreFixByte = Constant.ADD_PRE_FIX_BYTE_TESTNET;
-
-  /**
-   * Creates a new Wallet with a random ECKey.
-   */
-  public Wallet() {
-    this.ecKey = new ECKey(Utils.getRandom());
-  }
-
-  /**
-   * Creates a Wallet with an existing ECKey.
-   */
-  public Wallet(final ECKey ecKey) {
-    this.ecKey = ecKey;
-    logger.info("wallet address: {}", ByteArray.toHexString(this.ecKey.getAddress()));
-  }
-
-  public byte[] getAddress() {
-    return ecKey.getAddress();
-  }
-
-  public static String getAddressPreFixString() {
-    return addressPreFixString;
-  }
-
-  public static void setAddressPreFixString(String addressPreFixString) {
-    Wallet.addressPreFixString = addressPreFixString;
-  }
-
-  public static byte getAddressPreFixByte() {
-    return addressPreFixByte;
-  }
-
-  public static void setAddressPreFixByte(byte addressPreFixByte) {
-    Wallet.addressPreFixByte = addressPreFixByte;
-  }
-
-  public static boolean addressValid(byte[] address) {
-    if (address == null || address.length == 0) {
-      logger.warn("Warning: Address is empty !!");
-      return false;
-    }
-    if (address.length != Constant.ADDRESS_SIZE / 2) {
-      logger.warn(
-          "Warning: Address length need " + Constant.ADDRESS_SIZE + " but " + address.length
-              + " !!");
-      return false;
-    }
-    if (address[0] != addressPreFixByte) {
-      logger.warn("Warning: Address need prefix with " + addressPreFixByte + " but "
-          + address[0] + " !!");
-      return false;
-    }
-    //Other rule;
-    return true;
-  }
-
-  public static String encode58Check(byte[] input) {
-    byte[] hash0 = Hash.sha256(input);
-    byte[] hash1 = Hash.sha256(hash0);
-    byte[] inputCheck = new byte[input.length + 4];
-    System.arraycopy(input, 0, inputCheck, 0, input.length);
-    System.arraycopy(hash1, 0, inputCheck, input.length, 4);
-    return Base58.encode(inputCheck);
-  }
-
-  private static byte[] decode58Check(String input) {
-    byte[] decodeCheck = Base58.decode(input);
-    if (decodeCheck.length <= 4) {
-      return null;
-    }
-    byte[] decodeData = new byte[decodeCheck.length - 4];
-    System.arraycopy(decodeCheck, 0, decodeData, 0, decodeData.length);
-    byte[] hash0 = Hash.sha256(decodeData);
-    byte[] hash1 = Hash.sha256(hash0);
-    if (hash1[0] == decodeCheck[decodeData.length] &&
-        hash1[1] == decodeCheck[decodeData.length + 1] &&
-        hash1[2] == decodeCheck[decodeData.length + 2] &&
-        hash1[3] == decodeCheck[decodeData.length + 3]) {
-      return decodeData;
-    }
-    return null;
-  }
-
-  public static byte[] decodeFromBase58Check(String addressBase58) {
-    if (StringUtils.isEmpty(addressBase58)) {
-      logger.warn("Warning: Address is empty !!");
-      return null;
-    }
-    if (addressBase58.length() != Constant.BASE58CHECK_ADDRESS_SIZE) {
-      logger.warn(
-          "Warning: Base58 address length need " + Constant.BASE58CHECK_ADDRESS_SIZE + " but "
-              + addressBase58.length()
-              + " !!");
-      return null;
-    }
-    byte[] address = decode58Check(addressBase58);
-    if (!addressValid(address)) {
-      return null;
-    }
-    return address;
-  }
-
-
-  public Account getBalance(Account account) {
-    AccountStore accountStore = dbManager.getAccountStore();
-    AccountCapsule accountCapsule = accountStore.get(account.getAddress().toByteArray());
-    return accountCapsule == null ? null : accountCapsule.getInstance();
-  }
-
-  /**
-   * Create a transaction.
-   */
-  /*public Transaction createTransaction(byte[] address, String to, long amount) {
-    long balance = getBalance(address);
-    return new TransactionCapsule(address, to, amount, balance, utxoStore).getInstance();
-  } */
-
-  /**
-   * Create a transaction by contract.
-   */
-  public Transaction createTransaction(TransferContract contract) {
-    AccountStore accountStore = dbManager.getAccountStore();
-    return new TransactionCapsule(contract, accountStore).getInstance();
-  }
-
-  /**
-   * Broadcast a transaction.
-   */
-  public boolean broadcastTransaction(Transaction signaturedTransaction) {
-    TransactionCapsule trx = new TransactionCapsule(signaturedTransaction);
-    try {
-<<<<<<< HEAD
-
-      Message message = new TransactionMessage(signaturedTransaction);
-      dbManager.pushTransactions(trx);
-      p2pNode.broadcast(message);
-      return true;
-
-=======
-      dbManager.pushTransactions(trx);
-      Message message = new TransactionMessage(signaturedTransaction);
-      p2pNode.broadcast(message);
-      return true;
->>>>>>> 30281813
-    } catch (ValidateSignatureException e) {
-      logger.debug(e.getMessage(), e);
-    } catch (ContractValidateException e) {
-      logger.debug(e.getMessage(), e);
-    } catch (ContractExeException e) {
-      logger.debug(e.getMessage(), e);
-    } catch (HighFreqException e) {
-      logger.debug("high freq", e);
-    } catch (DupTransactionException e) {
-      logger.debug("dup trans", e);
-    } catch (TaposException e) {
-      logger.debug("tapos error", e);
-    }
-    return false;
-  }
-
-  @Deprecated
-  public Transaction createAccount(AccountCreateContract contract) {
-    AccountStore accountStore = dbManager.getAccountStore();
-    return new TransactionCapsule(contract, accountStore).getInstance();
-  }
-
-  @Deprecated
-  public Transaction createTransaction(VoteWitnessContract voteWitnessContract) {
-    return new TransactionCapsule(voteWitnessContract).getInstance();
-  }
-
-  @Deprecated
-  public Transaction createTransaction(AssetIssueContract assetIssueContract) {
-    return new TransactionCapsule(assetIssueContract).getInstance();
-  }
-
-  public Transaction createTransaction(WitnessCreateContract witnessCreateContract) {
-    return new TransactionCapsule(witnessCreateContract).getInstance();
-  }
-
-  @Deprecated
-  public Transaction createTransaction(WitnessUpdateContract witnessUpdateContract) {
-    return new TransactionCapsule(witnessUpdateContract).getInstance();
-  }
-
-  public Block getNowBlock() {
-    try {
-      return dbManager.getHead().getInstance();
-    } catch (StoreException e) {
-      logger.info(e.getMessage());
-      return null;
-    }
-  }
-
-  public Block getBlockByNum(long blockNum) {
-    try {
-      return dbManager.getBlockByNum(blockNum).getInstance();
-    } catch (StoreException e) {
-      logger.info(e.getMessage());
-      return null;
-    }
-  }
-
-  public AccountList getAllAccounts() {
-    AccountList.Builder builder = AccountList.newBuilder();
-    List<AccountCapsule> accountCapsuleList =
-        dbManager.getAccountStore().getAllAccounts();
-    accountCapsuleList.forEach(accountCapsule -> builder.addAccounts(accountCapsule.getInstance()));
-    return builder.build();
-  }
-
-  public WitnessList getWitnessList() {
-    WitnessList.Builder builder = WitnessList.newBuilder();
-    List<WitnessCapsule> witnessCapsuleList = dbManager.getWitnessStore().getAllWitnesses();
-    witnessCapsuleList
-        .forEach(witnessCapsule -> builder.addWitnesses(witnessCapsule.getInstance()));
-    return builder.build();
-  }
-
-  public Transaction createTransaction(TransferAssetContract transferAssetContract) {
-    return new TransactionCapsule(transferAssetContract).getInstance();
-  }
-
-  public Transaction createTransaction(
-      ParticipateAssetIssueContract participateAssetIssueContract) {
-    return new TransactionCapsule(participateAssetIssueContract).getInstance();
-  }
-
-  public AssetIssueList getAssetIssueList() {
-    AssetIssueList.Builder builder = AssetIssueList.newBuilder();
-    dbManager.getAssetIssueStore().getAllAssetIssues()
-        .forEach(issueCapsule -> builder.addAssetIssue(issueCapsule.getInstance()));
-    return builder.build();
-  }
-
-  public AssetIssueList getAssetIssueByAccount(ByteString accountAddress) {
-    if (accountAddress == null || accountAddress.size() == 0) {
-      return null;
-    }
-    List<AssetIssueCapsule> assetIssueCapsuleList = dbManager.getAssetIssueStore()
-        .getAllAssetIssues();
-    AssetIssueList.Builder builder = AssetIssueList.newBuilder();
-    assetIssueCapsuleList.stream()
-        .filter(assetIssueCapsule -> assetIssueCapsule.getOwnerAddress().equals(accountAddress))
-        .forEach(issueCapsule -> {
-          builder.addAssetIssue(issueCapsule.getInstance());
-        });
-    return builder.build();
-  }
-
-  public AssetIssueContract getAssetIssueByName(ByteString assetName) {
-    if (assetName == null || assetName.size() == 0) {
-      return null;
-    }
-    List<AssetIssueCapsule> assetIssueCapsuleList = dbManager.getAssetIssueStore()
-        .getAllAssetIssues();
-    for (AssetIssueCapsule assetIssueCapsule : assetIssueCapsuleList) {
-      if (assetName.equals(assetIssueCapsule.getName())) {
-        return assetIssueCapsule.getInstance();
-      }
-    }
-    return null;
-  }
-
-  public NumberMessage totalTransaction() {
-    NumberMessage.Builder builder = NumberMessage.newBuilder()
-        .setNum(dbManager.getTransactionStore().getTotalTransactions());
-    return builder.build();
-  }
-
-  public Block getBlockById(ByteString BlockId) {
-    if (Objects.isNull(BlockId)) {
-      return null;
-    }
-    Block blocke = null;
-    try {
-      blocke = dbManager.getBlockStore().get(BlockId.toByteArray()).getInstance();
-    } catch (StoreException e) {
-    }
-    return blocke;
-  }
-
-  public BlockList getBlocksByLimitNext(long number, long limit) {
-    if (limit <= 0) {
-      return null;
-    }
-    BlockList.Builder blockListBuilder = BlockList.newBuilder();
-    dbManager.getBlockStore().getLimitNumber(number, limit).forEach(
-        blockCapsule -> blockListBuilder.addBlock(blockCapsule.getInstance()));
-    return blockListBuilder.build();
-  }
-
-  public BlockList getBlockByLatestNum(long getNum) {
-    BlockList.Builder blockListBuilder = BlockList.newBuilder();
-    dbManager.getBlockStore().getBlockByLatestNum(getNum).forEach(
-        blockCapsule -> blockListBuilder.addBlock(blockCapsule.getInstance()));
-    return blockListBuilder.build();
-  }
-
-  public Transaction getTransactionById(ByteString transactionId) {
-    if (Objects.isNull(transactionId)) {
-      return null;
-    }
-    Transaction transaction = null;
-    TransactionCapsule transactionCapsule = dbManager.getTransactionStore()
-        .get(transactionId.toByteArray());
-    if (Objects.nonNull(transactionCapsule)) {
-      transaction = transactionCapsule.getInstance();
-    }
-    return transaction;
-  }
-}
+/*
+ * Copyright (c) [2016] [ <ether.camp> ]
+ * This file is part of the ethereumJ library.
+ *
+ * The ethereumJ library is free software: you can redistribute it and/or modify
+ * it under the terms of the GNU Lesser General Public License as published by
+ * the Free Software Foundation, either version 3 of the License, or
+ * (at your option) any later version.
+ *
+ * The ethereumJ library is distributed in the hope that it will be useful,
+ * but WITHOUT ANY WARRANTY; without even the implied warranty of
+ * MERCHANTABILITY or FITNESS FOR A PARTICULAR PURPOSE. See the
+ * GNU Lesser General Public License for more details.
+ *
+ * You should have received a copy of the GNU Lesser General Public License
+ * along with the ethereumJ library. If not, see <http://www.gnu.org/licenses/>.
+ */
+
+package org.tron.core;
+
+import com.google.protobuf.ByteString;
+import java.util.List;
+import java.util.Objects;
+import lombok.Getter;
+import lombok.extern.slf4j.Slf4j;
+import org.apache.commons.lang3.StringUtils;
+import org.springframework.beans.factory.annotation.Autowired;
+import org.springframework.stereotype.Component;
+import org.tron.api.GrpcAPI.AccountList;
+import org.tron.api.GrpcAPI.AssetIssueList;
+import org.tron.api.GrpcAPI.BlockList;
+import org.tron.api.GrpcAPI.NumberMessage;
+import org.tron.api.GrpcAPI.WitnessList;
+import org.tron.common.crypto.ECKey;
+import org.tron.common.crypto.Hash;
+import org.tron.common.overlay.message.Message;
+import org.tron.common.utils.Base58;
+import org.tron.common.utils.ByteArray;
+import org.tron.common.utils.Utils;
+import org.tron.core.capsule.AccountCapsule;
+import org.tron.core.capsule.AssetIssueCapsule;
+import org.tron.core.capsule.TransactionCapsule;
+import org.tron.core.capsule.WitnessCapsule;
+import org.tron.core.db.AccountStore;
+import org.tron.core.db.Manager;
+import org.tron.core.exception.ContractExeException;
+import org.tron.core.exception.ContractValidateException;
+import org.tron.core.exception.DupTransactionException;
+import org.tron.core.exception.HighFreqException;
+import org.tron.core.exception.StoreException;
+import org.tron.core.exception.TaposException;
+import org.tron.core.exception.ValidateSignatureException;
+import org.tron.core.net.message.TransactionMessage;
+import org.tron.core.net.node.NodeImpl;
+import org.tron.protos.Contract.AccountCreateContract;
+import org.tron.protos.Contract.AssetIssueContract;
+import org.tron.protos.Contract.ParticipateAssetIssueContract;
+import org.tron.protos.Contract.TransferAssetContract;
+import org.tron.protos.Contract.TransferContract;
+import org.tron.protos.Contract.VoteWitnessContract;
+import org.tron.protos.Contract.WitnessCreateContract;
+import org.tron.protos.Contract.WitnessUpdateContract;
+import org.tron.protos.Protocol.Account;
+import org.tron.protos.Protocol.Block;
+import org.tron.protos.Protocol.Transaction;
+
+
+@Slf4j
+@Component
+public class Wallet {
+
+  @Getter
+  private final ECKey ecKey;
+  @Autowired
+  private NodeImpl p2pNode;
+  @Autowired
+  private Manager dbManager;
+  private static String addressPreFixString = Constant.ADD_PRE_FIX_STRING_TESTNET;  //default testnet
+  private static byte addressPreFixByte = Constant.ADD_PRE_FIX_BYTE_TESTNET;
+
+  /**
+   * Creates a new Wallet with a random ECKey.
+   */
+  public Wallet() {
+    this.ecKey = new ECKey(Utils.getRandom());
+  }
+
+  /**
+   * Creates a Wallet with an existing ECKey.
+   */
+  public Wallet(final ECKey ecKey) {
+    this.ecKey = ecKey;
+    logger.info("wallet address: {}", ByteArray.toHexString(this.ecKey.getAddress()));
+  }
+
+  public byte[] getAddress() {
+    return ecKey.getAddress();
+  }
+
+  public static String getAddressPreFixString() {
+    return addressPreFixString;
+  }
+
+  public static void setAddressPreFixString(String addressPreFixString) {
+    Wallet.addressPreFixString = addressPreFixString;
+  }
+
+  public static byte getAddressPreFixByte() {
+    return addressPreFixByte;
+  }
+
+  public static void setAddressPreFixByte(byte addressPreFixByte) {
+    Wallet.addressPreFixByte = addressPreFixByte;
+  }
+
+  public static boolean addressValid(byte[] address) {
+    if (address == null || address.length == 0) {
+      logger.warn("Warning: Address is empty !!");
+      return false;
+    }
+    if (address.length != Constant.ADDRESS_SIZE / 2) {
+      logger.warn(
+          "Warning: Address length need " + Constant.ADDRESS_SIZE + " but " + address.length
+              + " !!");
+      return false;
+    }
+    if (address[0] != addressPreFixByte) {
+      logger.warn("Warning: Address need prefix with " + addressPreFixByte + " but "
+          + address[0] + " !!");
+      return false;
+    }
+    //Other rule;
+    return true;
+  }
+
+  public static String encode58Check(byte[] input) {
+    byte[] hash0 = Hash.sha256(input);
+    byte[] hash1 = Hash.sha256(hash0);
+    byte[] inputCheck = new byte[input.length + 4];
+    System.arraycopy(input, 0, inputCheck, 0, input.length);
+    System.arraycopy(hash1, 0, inputCheck, input.length, 4);
+    return Base58.encode(inputCheck);
+  }
+
+  private static byte[] decode58Check(String input) {
+    byte[] decodeCheck = Base58.decode(input);
+    if (decodeCheck.length <= 4) {
+      return null;
+    }
+    byte[] decodeData = new byte[decodeCheck.length - 4];
+    System.arraycopy(decodeCheck, 0, decodeData, 0, decodeData.length);
+    byte[] hash0 = Hash.sha256(decodeData);
+    byte[] hash1 = Hash.sha256(hash0);
+    if (hash1[0] == decodeCheck[decodeData.length] &&
+        hash1[1] == decodeCheck[decodeData.length + 1] &&
+        hash1[2] == decodeCheck[decodeData.length + 2] &&
+        hash1[3] == decodeCheck[decodeData.length + 3]) {
+      return decodeData;
+    }
+    return null;
+  }
+
+  public static byte[] decodeFromBase58Check(String addressBase58) {
+    if (StringUtils.isEmpty(addressBase58)) {
+      logger.warn("Warning: Address is empty !!");
+      return null;
+    }
+    if (addressBase58.length() != Constant.BASE58CHECK_ADDRESS_SIZE) {
+      logger.warn(
+          "Warning: Base58 address length need " + Constant.BASE58CHECK_ADDRESS_SIZE + " but "
+              + addressBase58.length()
+              + " !!");
+      return null;
+    }
+    byte[] address = decode58Check(addressBase58);
+    if (!addressValid(address)) {
+      return null;
+    }
+    return address;
+  }
+
+
+  public Account getBalance(Account account) {
+    AccountStore accountStore = dbManager.getAccountStore();
+    AccountCapsule accountCapsule = accountStore.get(account.getAddress().toByteArray());
+    return accountCapsule == null ? null : accountCapsule.getInstance();
+  }
+
+  /**
+   * Create a transaction.
+   */
+  /*public Transaction createTransaction(byte[] address, String to, long amount) {
+    long balance = getBalance(address);
+    return new TransactionCapsule(address, to, amount, balance, utxoStore).getInstance();
+  } */
+
+  /**
+   * Create a transaction by contract.
+   */
+  public Transaction createTransaction(TransferContract contract) {
+    AccountStore accountStore = dbManager.getAccountStore();
+    return new TransactionCapsule(contract, accountStore).getInstance();
+  }
+
+  /**
+   * Broadcast a transaction.
+   */
+  public boolean broadcastTransaction(Transaction signaturedTransaction) {
+    TransactionCapsule trx = new TransactionCapsule(signaturedTransaction);
+    try {
+      Message message = new TransactionMessage(signaturedTransaction);
+      dbManager.pushTransactions(trx);
+      p2pNode.broadcast(message);
+      return true;
+    } catch (ValidateSignatureException e) {
+      logger.debug(e.getMessage(), e);
+    } catch (ContractValidateException e) {
+      logger.debug(e.getMessage(), e);
+    } catch (ContractExeException e) {
+      logger.debug(e.getMessage(), e);
+    } catch (HighFreqException e) {
+      logger.debug("high freq", e);
+    } catch (DupTransactionException e) {
+      logger.debug("dup trans", e);
+    } catch (TaposException e) {
+      logger.debug("tapos error", e);
+    }
+    return false;
+  }
+
+  @Deprecated
+  public Transaction createAccount(AccountCreateContract contract) {
+    AccountStore accountStore = dbManager.getAccountStore();
+    return new TransactionCapsule(contract, accountStore).getInstance();
+  }
+
+  @Deprecated
+  public Transaction createTransaction(VoteWitnessContract voteWitnessContract) {
+    return new TransactionCapsule(voteWitnessContract).getInstance();
+  }
+
+  @Deprecated
+  public Transaction createTransaction(AssetIssueContract assetIssueContract) {
+    return new TransactionCapsule(assetIssueContract).getInstance();
+  }
+
+  public Transaction createTransaction(WitnessCreateContract witnessCreateContract) {
+    return new TransactionCapsule(witnessCreateContract).getInstance();
+  }
+
+  @Deprecated
+  public Transaction createTransaction(WitnessUpdateContract witnessUpdateContract) {
+    return new TransactionCapsule(witnessUpdateContract).getInstance();
+  }
+
+  public Block getNowBlock() {
+    try {
+      return dbManager.getHead().getInstance();
+    } catch (StoreException e) {
+      logger.info(e.getMessage());
+      return null;
+    }
+  }
+
+  public Block getBlockByNum(long blockNum) {
+    try {
+      return dbManager.getBlockByNum(blockNum).getInstance();
+    } catch (StoreException e) {
+      logger.info(e.getMessage());
+      return null;
+    }
+  }
+
+  public AccountList getAllAccounts() {
+    AccountList.Builder builder = AccountList.newBuilder();
+    List<AccountCapsule> accountCapsuleList =
+        dbManager.getAccountStore().getAllAccounts();
+    accountCapsuleList.forEach(accountCapsule -> builder.addAccounts(accountCapsule.getInstance()));
+    return builder.build();
+  }
+
+  public WitnessList getWitnessList() {
+    WitnessList.Builder builder = WitnessList.newBuilder();
+    List<WitnessCapsule> witnessCapsuleList = dbManager.getWitnessStore().getAllWitnesses();
+    witnessCapsuleList
+        .forEach(witnessCapsule -> builder.addWitnesses(witnessCapsule.getInstance()));
+    return builder.build();
+  }
+
+  public Transaction createTransaction(TransferAssetContract transferAssetContract) {
+    return new TransactionCapsule(transferAssetContract).getInstance();
+  }
+
+  public Transaction createTransaction(
+      ParticipateAssetIssueContract participateAssetIssueContract) {
+    return new TransactionCapsule(participateAssetIssueContract).getInstance();
+  }
+
+  public AssetIssueList getAssetIssueList() {
+    AssetIssueList.Builder builder = AssetIssueList.newBuilder();
+    dbManager.getAssetIssueStore().getAllAssetIssues()
+        .forEach(issueCapsule -> builder.addAssetIssue(issueCapsule.getInstance()));
+    return builder.build();
+  }
+
+  public AssetIssueList getAssetIssueByAccount(ByteString accountAddress) {
+    if (accountAddress == null || accountAddress.size() == 0) {
+      return null;
+    }
+    List<AssetIssueCapsule> assetIssueCapsuleList = dbManager.getAssetIssueStore()
+        .getAllAssetIssues();
+    AssetIssueList.Builder builder = AssetIssueList.newBuilder();
+    assetIssueCapsuleList.stream()
+        .filter(assetIssueCapsule -> assetIssueCapsule.getOwnerAddress().equals(accountAddress))
+        .forEach(issueCapsule -> {
+          builder.addAssetIssue(issueCapsule.getInstance());
+        });
+    return builder.build();
+  }
+
+  public AssetIssueContract getAssetIssueByName(ByteString assetName) {
+    if (assetName == null || assetName.size() == 0) {
+      return null;
+    }
+    List<AssetIssueCapsule> assetIssueCapsuleList = dbManager.getAssetIssueStore()
+        .getAllAssetIssues();
+    for (AssetIssueCapsule assetIssueCapsule : assetIssueCapsuleList) {
+      if (assetName.equals(assetIssueCapsule.getName())) {
+        return assetIssueCapsule.getInstance();
+      }
+    }
+    return null;
+  }
+
+  public NumberMessage totalTransaction() {
+    NumberMessage.Builder builder = NumberMessage.newBuilder()
+        .setNum(dbManager.getTransactionStore().getTotalTransactions());
+    return builder.build();
+  }
+
+  public Block getBlockById(ByteString BlockId) {
+    if (Objects.isNull(BlockId)) {
+      return null;
+    }
+    Block blocke = null;
+    try {
+      blocke = dbManager.getBlockStore().get(BlockId.toByteArray()).getInstance();
+    } catch (StoreException e) {
+    }
+    return blocke;
+  }
+
+  public BlockList getBlocksByLimitNext(long number, long limit) {
+    if (limit <= 0) {
+      return null;
+    }
+    BlockList.Builder blockListBuilder = BlockList.newBuilder();
+    dbManager.getBlockStore().getLimitNumber(number, limit).forEach(
+        blockCapsule -> blockListBuilder.addBlock(blockCapsule.getInstance()));
+    return blockListBuilder.build();
+  }
+
+  public BlockList getBlockByLatestNum(long getNum) {
+    BlockList.Builder blockListBuilder = BlockList.newBuilder();
+    dbManager.getBlockStore().getBlockByLatestNum(getNum).forEach(
+        blockCapsule -> blockListBuilder.addBlock(blockCapsule.getInstance()));
+    return blockListBuilder.build();
+  }
+
+  public Transaction getTransactionById(ByteString transactionId) {
+    if (Objects.isNull(transactionId)) {
+      return null;
+    }
+    Transaction transaction = null;
+    TransactionCapsule transactionCapsule = dbManager.getTransactionStore()
+        .get(transactionId.toByteArray());
+    if (Objects.nonNull(transactionCapsule)) {
+      transaction = transactionCapsule.getInstance();
+    }
+    return transaction;
+  }
+}