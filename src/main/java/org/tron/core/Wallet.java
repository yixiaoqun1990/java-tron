--- conflicted
+++ resolved
@@ -700,16 +700,10 @@
     long freeNetLimit = dbManager.getDynamicPropertiesStore().getFreeNetLimit();
     long totalNetLimit = dbManager.getDynamicPropertiesStore().getTotalNetLimit();
     long totalNetWeight = dbManager.getDynamicPropertiesStore().getTotalNetWeight();
-<<<<<<< HEAD
-    long cpuLimit = cpuProcessor.calculateGlobalCpuLimit(accountCapsule.getAllFrozenBalanceForCpu());
-    long totalCpuLimit = dbManager.getDynamicPropertiesStore().getTotalCpuLimit();
-    long totalCpuWeight = dbManager.getDynamicPropertiesStore().getTotalCpuWeight();
-=======
     long energyLimit = energyProcessor
         .calculateGlobalEnergyLimit(accountCapsule.getEnergyFrozenBalance());
     long totalEnergyLimit = dbManager.getDynamicPropertiesStore().getTotalEnergyLimit();
     long totalEnergyWeight = dbManager.getDynamicPropertiesStore().getTotalEnergyWeight();
->>>>>>> f02a0a94
 
     long storageLimit = accountCapsule.getAccountResource().getStorageLimit();
     long storageUsage = accountCapsule.getAccountResource().getStorageUsage();
