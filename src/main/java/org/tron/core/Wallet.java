--- conflicted
+++ resolved
@@ -20,7 +20,6 @@
 
 import com.google.common.primitives.Longs;
 import com.google.protobuf.ByteString;
-import java.math.BigInteger;
 import java.util.Arrays;
 import java.util.HashMap;
 import java.util.List;
@@ -230,8 +229,7 @@
 
   }
 
-  public static byte[] generateContractAddress(byte[] ownerAddress,byte[] txRawDataHash) {
-
+  public static byte[] generateContractAddress(byte[] ownerAddress, byte[] txRawDataHash) {
 
     byte[] combined = new byte[txRawDataHash.length + ownerAddress.length];
     System.arraycopy(txRawDataHash, 0, combined, 0, txRawDataHash.length);
@@ -241,7 +239,7 @@
 
   }
 
-  public static byte[] generateContractAddress(byte[] transactionRootId, long nonce){
+  public static byte[] generateContractAddress(byte[] transactionRootId, long nonce) {
     byte[] nonceBytes = Longs.toByteArray(nonce);
     byte[] combined = new byte[transactionRootId.length + nonceBytes.length];
     System.arraycopy(transactionRootId, 0, combined, 0, transactionRootId.length);
@@ -407,15 +405,11 @@
         dbManager.getTransactionIdCache().put(trx.getTransactionId(), true);
       }
 
-<<<<<<< HEAD
       if (dbManager.getForkController().forkOrNot(trx)) {
-        dbManager.pushTransactions(trx);
+        dbManager.pushTransaction(trx);
         p2pNode.broadcast(message);
       }
-=======
-      dbManager.pushTransaction(trx);
-      p2pNode.broadcast(message);
->>>>>>> fcd6fecf
+
       return builder.setResult(true).setCode(response_code.SUCCESS).build();
     } catch (ValidateSignatureException e) {
       logger.info(e.getMessage());
