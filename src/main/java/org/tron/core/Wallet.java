--- conflicted
+++ resolved
@@ -766,12 +766,9 @@
 
         ProgramResult result = runtime.getResult();
         TransactionResultCapsule ret = new TransactionResultCapsule();
-<<<<<<< HEAD
-        ret.setConstantResult(result.getHReturn());
-=======
+
         builder.addConstantResult(ByteString.copyFrom(result.getHReturn()));
         //ret.setConstantResult(result.getHReturn());
->>>>>>> c969b3e2
         ret.setStatus(0, code.SUCCESS);
         trxCap.setResult(ret);
         return trxCap.getInstance();
