/*
 * Copyright (c) [2016] [ <ether.camp> ]
 * This file is part of the ethereumJ library.
 *
 * The ethereumJ library is free software: you can redistribute it and/or modify
 * it under the terms of the GNU Lesser General Public License as published by
 * the Free Software Foundation, either version 3 of the License, or
 * (at your option) any later version.
 *
 * The ethereumJ library is distributed in the hope that it will be useful,
 * but WITHOUT ANY WARRANTY; without even the implied warranty of
 * MERCHANTABILITY or FITNESS FOR A PARTICULAR PURPOSE. See the
 * GNU Lesser General Public License for more details.
 *
 * You should have received a copy of the GNU Lesser General Public License
 * along with the ethereumJ library. If not, see <http://www.gnu.org/licenses/>.
 */

package org.tron.core;

import java.util.ArrayList;
import lombok.Getter;
import lombok.extern.slf4j.Slf4j;
import org.tron.api.GrpcAPI.AccountList;
import org.tron.api.GrpcAPI.AssetIssueList;
import org.tron.api.GrpcAPI.WitnessList;
import org.tron.common.application.Application;
import org.tron.common.crypto.ECKey;
import org.tron.common.utils.ByteArray;
import org.tron.common.utils.Sha256Hash;
import org.tron.common.utils.Utils;
import org.tron.core.capsule.AccountCapsule;
import org.tron.core.capsule.TransactionCapsule;
import org.tron.core.db.AccountStore;
import org.tron.core.db.BlockStore;
import org.tron.core.db.Manager;
import org.tron.core.db.UtxoStore;
import org.tron.core.exception.ContractExeException;
import org.tron.core.exception.ContractValidateException;
import org.tron.core.exception.ValidateSignatureException;
import org.tron.core.net.message.Message;
import org.tron.core.net.message.TransactionMessage;
import org.tron.core.net.node.Node;
import org.tron.protos.Contract.AccountCreateContract;
import org.tron.protos.Contract.AssetIssueContract;
import org.tron.protos.Contract.ParticipateAssetIssueContract;
import org.tron.protos.Contract.TransferAssetContract;
import org.tron.protos.Contract.TransferContract;
import org.tron.protos.Contract.VoteWitnessContract;
import org.tron.protos.Contract.WitnessCreateContract;
import org.tron.protos.Contract.WitnessUpdateContract;
import org.tron.protos.Protocol.Account;
import org.tron.protos.Protocol.Block;
import org.tron.protos.Protocol.TXOutput;
import org.tron.protos.Protocol.Transaction;

@Slf4j
public class Wallet {
  private BlockStore db;
  @Getter private final ECKey ecKey;
  @Getter private UtxoStore utxoStore;
  private Application app;
  private Node p2pnode;
  private Manager dbManager;

  /**
   * Creates a new Wallet with a random ECKey.
   */
  public Wallet() {
    this.ecKey = new ECKey(Utils.getRandom());
  }

  /**
   * constructor.
   */
  public Wallet(Application app) {
    this.app = app;
    this.p2pnode = app.getP2pNode();
    this.db = app.getBlockStoreS();
    utxoStore = app.getDbManager().getUtxoStore();
    dbManager = app.getDbManager();
    this.ecKey = new ECKey(Utils.getRandom());
  }

  /**
   * Creates a Wallet with an existing ECKey.
   */
  public Wallet(final ECKey ecKey) {
    this.ecKey = ecKey;
    logger.info("wallet address: {}", ByteArray.toHexString(this.ecKey.getAddress()));
  }

  public byte[] getAddress() {
    return ecKey.getAddress();
  }

  /**
   * Get balance by address.
   */
  public long getBalance(byte[] address) {
    ArrayList<TXOutput> utxos = utxoStore.findUtxo(address);
    long balance = 0;

    for (TXOutput txOutput : utxos) {
      balance += txOutput.getValue();
    }

    logger.info("balance = {}", balance);
    return balance;
  }

  public Account getBalance(Account account) {
    AccountStore accountStore = dbManager.getAccountStore();
    AccountCapsule accountCapsule = accountStore.get(account.getAddress().toByteArray());
    return accountCapsule == null ? null : accountCapsule.getInstance();
  }

  /**
   * Create a transaction.
   */
  public Transaction createTransaction(byte[] address, String to, long amount) {
    long balance = getBalance(address);
    return new TransactionCapsule(address, to, amount, balance, utxoStore).getInstance();
  }

  /**
   * Create a transaction by contract.
   */
  public Transaction createTransaction(TransferContract contract) {
    AccountStore accountStore = dbManager.getAccountStore();
    return new TransactionCapsule(contract, accountStore).getInstance();
  }

  /**
   * Broadcast a transaction.
   */
  public boolean broadcastTransaction(Transaction signaturedTransaction) {
    TransactionCapsule trx = new TransactionCapsule(signaturedTransaction);
    try {
      if (trx.validateSignature()) {
        Message message = new TransactionMessage(signaturedTransaction);
        dbManager.pushTransactions(trx);
        p2pnode.broadcast(message);
        return true;
      }
    } catch (ValidateSignatureException e) {
      e.printStackTrace();
    } catch (ContractValidateException e) {
      e.printStackTrace();
    } catch (ContractExeException e) {
      e.printStackTrace();
    } catch (Exception e) {
      e.printStackTrace();
    }
    return false;
  }

  public Transaction createAccount(AccountCreateContract contract) {
    AccountStore accountStore = dbManager.getAccountStore();
    return new TransactionCapsule(contract, accountStore).getInstance();
  }

  public Transaction createTransaction(VoteWitnessContract voteWitnessContract) {
    return new TransactionCapsule(voteWitnessContract).getInstance();
  }

  public Transaction createTransaction(AssetIssueContract assetIssueContract) {
    return new TransactionCapsule(assetIssueContract).getInstance();
  }

  public Transaction createTransaction(WitnessCreateContract witnessCreateContract) {
    return new TransactionCapsule(witnessCreateContract).getInstance();
  }

  public Transaction createTransaction(WitnessUpdateContract witnessUpdateContract) {
    return new TransactionCapsule(witnessUpdateContract).getInstance();
  }

  public Block getNowBlock() {
    Sha256Hash headBlockId = dbManager.getHeadBlockId();
    return dbManager.getBlockById(headBlockId).getInstance();
  }

  public Block getBlockByNum(long blockNum) {
    Sha256Hash headBlockId = dbManager.getBlockIdByNum(blockNum);
    return dbManager.getBlockById(headBlockId).getInstance();
  }

  public AccountList getAllAccounts() {
    AccountList.Builder builder = AccountList.newBuilder();
    dbManager.getAccountStore().getAllAccounts()
            .forEach(accountCapsule -> builder.addAccounts(accountCapsule.getInstance()));
    return builder.build();
  }

  public WitnessList getWitnessList() {
    WitnessList.Builder builder = WitnessList.newBuilder();
    dbManager.getWitnessStore().getAllWitnesses()
            .forEach(witnessCapsule -> builder.addWitnesses(witnessCapsule.getInstance()));
    return builder.build();
  }

  public Transaction createTransaction(TransferAssetContract transferAssetContract) {
    return new TransactionCapsule(transferAssetContract).getInstance();
  }

  public Transaction createTransaction(
      ParticipateAssetIssueContract participateAssetIssueContract) {
    return new TransactionCapsule(participateAssetIssueContract).getInstance();
  }

  public AssetIssueList getAssetIssueList() {
    AssetIssueList.Builder builder = AssetIssueList.newBuilder();
    dbManager.getAssetIssueStore().getAllAssetIssues()
            .forEach(issueCapsule -> builder.addAssetIssue(issueCapsule.getInstance()));
    return builder.build();
  }
<<<<<<< HEAD

  public AssetIssueList getAssetIssueByAccount(ByteString accountAddress) {
    AssetIssueList.Builder builder = AssetIssueList.newBuilder();
    dbManager.getAssetIssueStore().getAllAssetIssues()
            .stream()
            .filter(assetIssueCapsule -> assetIssueCapsule.getOwnerAddress().equals(accountAddress))
            .forEach(assetIssueCapsule -> builder.addAssetIssue(assetIssueCapsule.getInstance()));
    return builder.build();
  }
=======
>>>>>>> 45c17d6f
}
<|MERGE_RESOLUTION|>--- conflicted
+++ resolved
@@ -1,230 +1,218 @@
-/*
- * Copyright (c) [2016] [ <ether.camp> ]
- * This file is part of the ethereumJ library.
- *
- * The ethereumJ library is free software: you can redistribute it and/or modify
- * it under the terms of the GNU Lesser General Public License as published by
- * the Free Software Foundation, either version 3 of the License, or
- * (at your option) any later version.
- *
- * The ethereumJ library is distributed in the hope that it will be useful,
- * but WITHOUT ANY WARRANTY; without even the implied warranty of
- * MERCHANTABILITY or FITNESS FOR A PARTICULAR PURPOSE. See the
- * GNU Lesser General Public License for more details.
- *
- * You should have received a copy of the GNU Lesser General Public License
- * along with the ethereumJ library. If not, see <http://www.gnu.org/licenses/>.
- */
-
-package org.tron.core;
-
-import java.util.ArrayList;
-import lombok.Getter;
-import lombok.extern.slf4j.Slf4j;
-import org.tron.api.GrpcAPI.AccountList;
-import org.tron.api.GrpcAPI.AssetIssueList;
-import org.tron.api.GrpcAPI.WitnessList;
-import org.tron.common.application.Application;
-import org.tron.common.crypto.ECKey;
-import org.tron.common.utils.ByteArray;
-import org.tron.common.utils.Sha256Hash;
-import org.tron.common.utils.Utils;
-import org.tron.core.capsule.AccountCapsule;
-import org.tron.core.capsule.TransactionCapsule;
-import org.tron.core.db.AccountStore;
-import org.tron.core.db.BlockStore;
-import org.tron.core.db.Manager;
-import org.tron.core.db.UtxoStore;
-import org.tron.core.exception.ContractExeException;
-import org.tron.core.exception.ContractValidateException;
-import org.tron.core.exception.ValidateSignatureException;
-import org.tron.core.net.message.Message;
-import org.tron.core.net.message.TransactionMessage;
-import org.tron.core.net.node.Node;
-import org.tron.protos.Contract.AccountCreateContract;
-import org.tron.protos.Contract.AssetIssueContract;
-import org.tron.protos.Contract.ParticipateAssetIssueContract;
-import org.tron.protos.Contract.TransferAssetContract;
-import org.tron.protos.Contract.TransferContract;
-import org.tron.protos.Contract.VoteWitnessContract;
-import org.tron.protos.Contract.WitnessCreateContract;
-import org.tron.protos.Contract.WitnessUpdateContract;
-import org.tron.protos.Protocol.Account;
-import org.tron.protos.Protocol.Block;
-import org.tron.protos.Protocol.TXOutput;
-import org.tron.protos.Protocol.Transaction;
-
-@Slf4j
-public class Wallet {
-  private BlockStore db;
-  @Getter private final ECKey ecKey;
-  @Getter private UtxoStore utxoStore;
-  private Application app;
-  private Node p2pnode;
-  private Manager dbManager;
-
-  /**
-   * Creates a new Wallet with a random ECKey.
-   */
-  public Wallet() {
-    this.ecKey = new ECKey(Utils.getRandom());
-  }
-
-  /**
-   * constructor.
-   */
-  public Wallet(Application app) {
-    this.app = app;
-    this.p2pnode = app.getP2pNode();
-    this.db = app.getBlockStoreS();
-    utxoStore = app.getDbManager().getUtxoStore();
-    dbManager = app.getDbManager();
-    this.ecKey = new ECKey(Utils.getRandom());
-  }
-
-  /**
-   * Creates a Wallet with an existing ECKey.
-   */
-  public Wallet(final ECKey ecKey) {
-    this.ecKey = ecKey;
-    logger.info("wallet address: {}", ByteArray.toHexString(this.ecKey.getAddress()));
-  }
-
-  public byte[] getAddress() {
-    return ecKey.getAddress();
-  }
-
-  /**
-   * Get balance by address.
-   */
-  public long getBalance(byte[] address) {
-    ArrayList<TXOutput> utxos = utxoStore.findUtxo(address);
-    long balance = 0;
-
-    for (TXOutput txOutput : utxos) {
-      balance += txOutput.getValue();
-    }
-
-    logger.info("balance = {}", balance);
-    return balance;
-  }
-
-  public Account getBalance(Account account) {
-    AccountStore accountStore = dbManager.getAccountStore();
-    AccountCapsule accountCapsule = accountStore.get(account.getAddress().toByteArray());
-    return accountCapsule == null ? null : accountCapsule.getInstance();
-  }
-
-  /**
-   * Create a transaction.
-   */
-  public Transaction createTransaction(byte[] address, String to, long amount) {
-    long balance = getBalance(address);
-    return new TransactionCapsule(address, to, amount, balance, utxoStore).getInstance();
-  }
-
-  /**
-   * Create a transaction by contract.
-   */
-  public Transaction createTransaction(TransferContract contract) {
-    AccountStore accountStore = dbManager.getAccountStore();
-    return new TransactionCapsule(contract, accountStore).getInstance();
-  }
-
-  /**
-   * Broadcast a transaction.
-   */
-  public boolean broadcastTransaction(Transaction signaturedTransaction) {
-    TransactionCapsule trx = new TransactionCapsule(signaturedTransaction);
-    try {
-      if (trx.validateSignature()) {
-        Message message = new TransactionMessage(signaturedTransaction);
-        dbManager.pushTransactions(trx);
-        p2pnode.broadcast(message);
-        return true;
-      }
-    } catch (ValidateSignatureException e) {
-      e.printStackTrace();
-    } catch (ContractValidateException e) {
-      e.printStackTrace();
-    } catch (ContractExeException e) {
-      e.printStackTrace();
-    } catch (Exception e) {
-      e.printStackTrace();
-    }
-    return false;
-  }
-
-  public Transaction createAccount(AccountCreateContract contract) {
-    AccountStore accountStore = dbManager.getAccountStore();
-    return new TransactionCapsule(contract, accountStore).getInstance();
-  }
-
-  public Transaction createTransaction(VoteWitnessContract voteWitnessContract) {
-    return new TransactionCapsule(voteWitnessContract).getInstance();
-  }
-
-  public Transaction createTransaction(AssetIssueContract assetIssueContract) {
-    return new TransactionCapsule(assetIssueContract).getInstance();
-  }
-
-  public Transaction createTransaction(WitnessCreateContract witnessCreateContract) {
-    return new TransactionCapsule(witnessCreateContract).getInstance();
-  }
-
-  public Transaction createTransaction(WitnessUpdateContract witnessUpdateContract) {
-    return new TransactionCapsule(witnessUpdateContract).getInstance();
-  }
-
-  public Block getNowBlock() {
-    Sha256Hash headBlockId = dbManager.getHeadBlockId();
-    return dbManager.getBlockById(headBlockId).getInstance();
-  }
-
-  public Block getBlockByNum(long blockNum) {
-    Sha256Hash headBlockId = dbManager.getBlockIdByNum(blockNum);
-    return dbManager.getBlockById(headBlockId).getInstance();
-  }
-
-  public AccountList getAllAccounts() {
-    AccountList.Builder builder = AccountList.newBuilder();
-    dbManager.getAccountStore().getAllAccounts()
-            .forEach(accountCapsule -> builder.addAccounts(accountCapsule.getInstance()));
-    return builder.build();
-  }
-
-  public WitnessList getWitnessList() {
-    WitnessList.Builder builder = WitnessList.newBuilder();
-    dbManager.getWitnessStore().getAllWitnesses()
-            .forEach(witnessCapsule -> builder.addWitnesses(witnessCapsule.getInstance()));
-    return builder.build();
-  }
-
-  public Transaction createTransaction(TransferAssetContract transferAssetContract) {
-    return new TransactionCapsule(transferAssetContract).getInstance();
-  }
-
-  public Transaction createTransaction(
-      ParticipateAssetIssueContract participateAssetIssueContract) {
-    return new TransactionCapsule(participateAssetIssueContract).getInstance();
-  }
-
-  public AssetIssueList getAssetIssueList() {
-    AssetIssueList.Builder builder = AssetIssueList.newBuilder();
-    dbManager.getAssetIssueStore().getAllAssetIssues()
-            .forEach(issueCapsule -> builder.addAssetIssue(issueCapsule.getInstance()));
-    return builder.build();
-  }
-<<<<<<< HEAD
-
-  public AssetIssueList getAssetIssueByAccount(ByteString accountAddress) {
-    AssetIssueList.Builder builder = AssetIssueList.newBuilder();
-    dbManager.getAssetIssueStore().getAllAssetIssues()
-            .stream()
-            .filter(assetIssueCapsule -> assetIssueCapsule.getOwnerAddress().equals(accountAddress))
-            .forEach(assetIssueCapsule -> builder.addAssetIssue(assetIssueCapsule.getInstance()));
-    return builder.build();
-  }
-=======
->>>>>>> 45c17d6f
-}
+/*
+ * Copyright (c) [2016] [ <ether.camp> ]
+ * This file is part of the ethereumJ library.
+ *
+ * The ethereumJ library is free software: you can redistribute it and/or modify
+ * it under the terms of the GNU Lesser General Public License as published by
+ * the Free Software Foundation, either version 3 of the License, or
+ * (at your option) any later version.
+ *
+ * The ethereumJ library is distributed in the hope that it will be useful,
+ * but WITHOUT ANY WARRANTY; without even the implied warranty of
+ * MERCHANTABILITY or FITNESS FOR A PARTICULAR PURPOSE. See the
+ * GNU Lesser General Public License for more details.
+ *
+ * You should have received a copy of the GNU Lesser General Public License
+ * along with the ethereumJ library. If not, see <http://www.gnu.org/licenses/>.
+ */
+
+package org.tron.core;
+
+import java.util.ArrayList;
+import lombok.Getter;
+import lombok.extern.slf4j.Slf4j;
+import org.tron.api.GrpcAPI.AccountList;
+import org.tron.api.GrpcAPI.AssetIssueList;
+import org.tron.api.GrpcAPI.WitnessList;
+import org.tron.common.application.Application;
+import org.tron.common.crypto.ECKey;
+import org.tron.common.utils.ByteArray;
+import org.tron.common.utils.Sha256Hash;
+import org.tron.common.utils.Utils;
+import org.tron.core.capsule.AccountCapsule;
+import org.tron.core.capsule.TransactionCapsule;
+import org.tron.core.db.AccountStore;
+import org.tron.core.db.BlockStore;
+import org.tron.core.db.Manager;
+import org.tron.core.db.UtxoStore;
+import org.tron.core.exception.ContractExeException;
+import org.tron.core.exception.ContractValidateException;
+import org.tron.core.exception.ValidateSignatureException;
+import org.tron.core.net.message.Message;
+import org.tron.core.net.message.TransactionMessage;
+import org.tron.core.net.node.Node;
+import org.tron.protos.Contract.AccountCreateContract;
+import org.tron.protos.Contract.AssetIssueContract;
+import org.tron.protos.Contract.ParticipateAssetIssueContract;
+import org.tron.protos.Contract.TransferAssetContract;
+import org.tron.protos.Contract.TransferContract;
+import org.tron.protos.Contract.VoteWitnessContract;
+import org.tron.protos.Contract.WitnessCreateContract;
+import org.tron.protos.Contract.WitnessUpdateContract;
+import org.tron.protos.Protocol.Account;
+import org.tron.protos.Protocol.Block;
+import org.tron.protos.Protocol.TXOutput;
+import org.tron.protos.Protocol.Transaction;
+
+@Slf4j
+public class Wallet {
+  private BlockStore db;
+  @Getter private final ECKey ecKey;
+  @Getter private UtxoStore utxoStore;
+  private Application app;
+  private Node p2pnode;
+  private Manager dbManager;
+
+  /**
+   * Creates a new Wallet with a random ECKey.
+   */
+  public Wallet() {
+    this.ecKey = new ECKey(Utils.getRandom());
+  }
+
+  /**
+   * constructor.
+   */
+  public Wallet(Application app) {
+    this.app = app;
+    this.p2pnode = app.getP2pNode();
+    this.db = app.getBlockStoreS();
+    utxoStore = app.getDbManager().getUtxoStore();
+    dbManager = app.getDbManager();
+    this.ecKey = new ECKey(Utils.getRandom());
+  }
+
+  /**
+   * Creates a Wallet with an existing ECKey.
+   */
+  public Wallet(final ECKey ecKey) {
+    this.ecKey = ecKey;
+    logger.info("wallet address: {}", ByteArray.toHexString(this.ecKey.getAddress()));
+  }
+
+  public byte[] getAddress() {
+    return ecKey.getAddress();
+  }
+
+  /**
+   * Get balance by address.
+   */
+  public long getBalance(byte[] address) {
+    ArrayList<TXOutput> utxos = utxoStore.findUtxo(address);
+    long balance = 0;
+
+    for (TXOutput txOutput : utxos) {
+      balance += txOutput.getValue();
+    }
+
+    logger.info("balance = {}", balance);
+    return balance;
+  }
+
+  public Account getBalance(Account account) {
+    AccountStore accountStore = dbManager.getAccountStore();
+    AccountCapsule accountCapsule = accountStore.get(account.getAddress().toByteArray());
+    return accountCapsule == null ? null : accountCapsule.getInstance();
+  }
+
+  /**
+   * Create a transaction.
+   */
+  public Transaction createTransaction(byte[] address, String to, long amount) {
+    long balance = getBalance(address);
+    return new TransactionCapsule(address, to, amount, balance, utxoStore).getInstance();
+  }
+
+  /**
+   * Create a transaction by contract.
+   */
+  public Transaction createTransaction(TransferContract contract) {
+    AccountStore accountStore = dbManager.getAccountStore();
+    return new TransactionCapsule(contract, accountStore).getInstance();
+  }
+
+  /**
+   * Broadcast a transaction.
+   */
+  public boolean broadcastTransaction(Transaction signaturedTransaction) {
+    TransactionCapsule trx = new TransactionCapsule(signaturedTransaction);
+    try {
+      if (trx.validateSignature()) {
+        Message message = new TransactionMessage(signaturedTransaction);
+        dbManager.pushTransactions(trx);
+        p2pnode.broadcast(message);
+        return true;
+      }
+    } catch (ValidateSignatureException e) {
+      e.printStackTrace();
+    } catch (ContractValidateException e) {
+      e.printStackTrace();
+    } catch (ContractExeException e) {
+      e.printStackTrace();
+    } catch (Exception e) {
+      e.printStackTrace();
+    }
+    return false;
+  }
+
+  public Transaction createAccount(AccountCreateContract contract) {
+    AccountStore accountStore = dbManager.getAccountStore();
+    return new TransactionCapsule(contract, accountStore).getInstance();
+  }
+
+  public Transaction createTransaction(VoteWitnessContract voteWitnessContract) {
+    return new TransactionCapsule(voteWitnessContract).getInstance();
+  }
+
+  public Transaction createTransaction(AssetIssueContract assetIssueContract) {
+    return new TransactionCapsule(assetIssueContract).getInstance();
+  }
+
+  public Transaction createTransaction(WitnessCreateContract witnessCreateContract) {
+    return new TransactionCapsule(witnessCreateContract).getInstance();
+  }
+
+  public Transaction createTransaction(WitnessUpdateContract witnessUpdateContract) {
+    return new TransactionCapsule(witnessUpdateContract).getInstance();
+  }
+
+  public Block getNowBlock() {
+    Sha256Hash headBlockId = dbManager.getHeadBlockId();
+    return dbManager.getBlockById(headBlockId).getInstance();
+  }
+
+  public Block getBlockByNum(long blockNum) {
+    Sha256Hash headBlockId = dbManager.getBlockIdByNum(blockNum);
+    return dbManager.getBlockById(headBlockId).getInstance();
+  }
+
+  public AccountList getAllAccounts() {
+    AccountList.Builder builder = AccountList.newBuilder();
+    dbManager.getAccountStore().getAllAccounts()
+            .forEach(accountCapsule -> builder.addAccounts(accountCapsule.getInstance()));
+    return builder.build();
+  }
+
+  public WitnessList getWitnessList() {
+    WitnessList.Builder builder = WitnessList.newBuilder();
+    dbManager.getWitnessStore().getAllWitnesses()
+            .forEach(witnessCapsule -> builder.addWitnesses(witnessCapsule.getInstance()));
+    return builder.build();
+  }
+
+  public Transaction createTransaction(TransferAssetContract transferAssetContract) {
+    return new TransactionCapsule(transferAssetContract).getInstance();
+  }
+
+  public Transaction createTransaction(
+      ParticipateAssetIssueContract participateAssetIssueContract) {
+    return new TransactionCapsule(participateAssetIssueContract).getInstance();
+  }
+
+  public AssetIssueList getAssetIssueList() {
+    AssetIssueList.Builder builder = AssetIssueList.newBuilder();
+    dbManager.getAssetIssueStore().getAllAssetIssues()
+            .forEach(issueCapsule -> builder.addAssetIssue(issueCapsule.getInstance()));
+    return builder.build();
+  }
+}