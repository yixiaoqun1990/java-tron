/*
 * Copyright (c) [2016] [ <ether.camp> ]
 * This file is part of the ethereumJ library.
 *
 * The ethereumJ library is free software: you can redistribute it and/or modify
 * it under the terms of the GNU Lesser General Public License as published by
 * the Free Software Foundation, either version 3 of the License, or
 * (at your option) any later version.
 *
 * The ethereumJ library is distributed in the hope that it will be useful,
 * but WITHOUT ANY WARRANTY; without even the implied warranty of
 * MERCHANTABILITY or FITNESS FOR A PARTICULAR PURPOSE. See the
 * GNU Lesser General Public License for more details.
 *
 * You should have received a copy of the GNU Lesser General Public License
 * along with the ethereumJ library. If not, see <http://www.gnu.org/licenses/>.
 */

package org.tron.core;

import com.google.common.primitives.Longs;
import com.google.protobuf.ByteString;
import java.util.Arrays;
import java.util.HashMap;
import java.util.List;
import java.util.Map;
import java.util.Objects;
import lombok.Getter;
import lombok.extern.slf4j.Slf4j;
import org.apache.commons.lang3.ArrayUtils;
import org.apache.commons.lang3.StringUtils;
import org.springframework.beans.factory.annotation.Autowired;
import org.springframework.stereotype.Component;
import org.springframework.util.CollectionUtils;
import org.tron.api.GrpcAPI;
import org.tron.api.GrpcAPI.AccountNetMessage;
import org.tron.api.GrpcAPI.AccountResourceMessage;
import org.tron.api.GrpcAPI.Address;
import org.tron.api.GrpcAPI.AssetIssueList;
import org.tron.api.GrpcAPI.BlockList;
import org.tron.api.GrpcAPI.ExchangeList;
import org.tron.api.GrpcAPI.Node;
import org.tron.api.GrpcAPI.NodeList;
import org.tron.api.GrpcAPI.NumberMessage;
import org.tron.api.GrpcAPI.ProposalList;
import org.tron.api.GrpcAPI.Return;
import org.tron.api.GrpcAPI.Return.response_code;
import org.tron.api.GrpcAPI.TransactionExtention.Builder;
import org.tron.api.GrpcAPI.WitnessList;
import org.tron.common.crypto.ECKey;
import org.tron.common.crypto.Hash;
import org.tron.common.overlay.discover.node.NodeHandler;
import org.tron.common.overlay.discover.node.NodeManager;
import org.tron.common.overlay.message.Message;
import org.tron.common.runtime.Runtime;
import org.tron.common.runtime.vm.program.ProgramResult;
import org.tron.common.runtime.vm.program.invoke.ProgramInvokeFactoryImpl;
import org.tron.common.storage.DepositImpl;
import org.tron.common.utils.Base58;
import org.tron.common.utils.ByteArray;
import org.tron.common.utils.Sha256Hash;
import org.tron.common.utils.Utils;
import org.tron.core.actuator.Actuator;
import org.tron.core.actuator.ActuatorFactory;
import org.tron.core.capsule.AccountCapsule;
import org.tron.core.capsule.AssetIssueCapsule;
import org.tron.core.capsule.BlockCapsule;
import org.tron.core.capsule.ContractCapsule;
import org.tron.core.capsule.ExchangeCapsule;
import org.tron.core.capsule.ProposalCapsule;
import org.tron.core.capsule.TransactionCapsule;
import org.tron.core.capsule.TransactionResultCapsule;
import org.tron.core.capsule.WitnessCapsule;
import org.tron.core.config.Parameter.ChainConstant;
import org.tron.core.config.Parameter.ChainParameters;
import org.tron.core.config.args.Args;
import org.tron.core.db.AccountIdIndexStore;
import org.tron.core.db.AccountStore;
import org.tron.core.db.BandwidthProcessor;
import org.tron.core.db.ContractStore;
import org.tron.core.db.DynamicPropertiesStore;
import org.tron.core.db.EnergyProcessor;
import org.tron.core.db.Manager;
import org.tron.core.db.PendingManager;
import org.tron.core.exception.AccountResourceInsufficientException;
import org.tron.core.exception.ContractExeException;
import org.tron.core.exception.ContractValidateException;
import org.tron.core.exception.DupTransactionException;
import org.tron.core.exception.HeaderNotFound;
import org.tron.core.exception.StoreException;
import org.tron.core.exception.TaposException;
import org.tron.core.exception.TooBigTransactionException;
import org.tron.core.exception.TransactionExpirationException;
import org.tron.core.exception.ValidateSignatureException;
import org.tron.core.net.message.TransactionMessage;
import org.tron.core.net.node.NodeImpl;
import org.tron.protos.Contract.AssetIssueContract;
import org.tron.protos.Contract.CreateSmartContract;
import org.tron.protos.Contract.TransferContract;
import org.tron.protos.Contract.TriggerSmartContract;
import org.tron.protos.Protocol;
import org.tron.protos.Protocol.Account;
import org.tron.protos.Protocol.Block;
import org.tron.protos.Protocol.Exchange;
import org.tron.protos.Protocol.Proposal;
import org.tron.protos.Protocol.SmartContract;
import org.tron.protos.Protocol.SmartContract.ABI;
import org.tron.protos.Protocol.SmartContract.ABI.Entry.StateMutabilityType;
import org.tron.protos.Protocol.Transaction;
import org.tron.protos.Protocol.Transaction.Contract.ContractType;
import org.tron.protos.Protocol.Transaction.Result.code;
import org.tron.protos.Protocol.TransactionSign;

@Slf4j
@Component
public class Wallet {

  @Getter
  private final ECKey ecKey;
  @Autowired
  private NodeImpl p2pNode;
  @Autowired
  private Manager dbManager;
  @Autowired
  private NodeManager nodeManager;
  private static String addressPreFixString = Constant.ADD_PRE_FIX_STRING_TESTNET;  //default testnet
  private static byte addressPreFixByte = Constant.ADD_PRE_FIX_BYTE_TESTNET;

  /**
   * Creates a new Wallet with a random ECKey.
   */
  public Wallet() {
    this.ecKey = new ECKey(Utils.getRandom());
  }

  /**
   * Creates a Wallet with an existing ECKey.
   */
  public Wallet(final ECKey ecKey) {
    this.ecKey = ecKey;
    logger.info("wallet address: {}", ByteArray.toHexString(this.ecKey.getAddress()));
  }

  public static boolean isConstant(ABI abi, TriggerSmartContract triggerSmartContract)
      throws ContractValidateException {
    try {
      boolean constant = isConstant(abi, getSelector(triggerSmartContract.getData().toByteArray()));
      if (constant) {
        if (!Args.getInstance().isSupportConstant()) {
          throw new ContractValidateException("this node don't support constant");
        }
      }
      return constant;
    } catch (ContractValidateException e) {
      throw e;
    } catch (Exception e) {
      return false;
    }
  }

  public byte[] getAddress() {
    return ecKey.getAddress();
  }

  public static String getAddressPreFixString() {
    return addressPreFixString;
  }

  public static void setAddressPreFixString(String addressPreFixString) {
    Wallet.addressPreFixString = addressPreFixString;
  }

  public static byte getAddressPreFixByte() {
    return addressPreFixByte;
  }

  public static void setAddressPreFixByte(byte addressPreFixByte) {
    Wallet.addressPreFixByte = addressPreFixByte;
  }

  public static boolean addressValid(byte[] address) {
    if (ArrayUtils.isEmpty(address)) {
      logger.warn("Warning: Address is empty !!");
      return false;
    }
    if (address.length != Constant.ADDRESS_SIZE / 2) {
      logger.warn(
          "Warning: Address length need " + Constant.ADDRESS_SIZE + " but " + address.length
              + " !!");
      return false;
    }
    if (address[0] != addressPreFixByte) {
      logger.warn("Warning: Address need prefix with " + addressPreFixByte + " but "
          + address[0] + " !!");
      return false;
    }
    //Other rule;
    return true;
  }

  public static String encode58Check(byte[] input) {
    byte[] hash0 = Sha256Hash.hash(input);
    byte[] hash1 = Sha256Hash.hash(hash0);
    byte[] inputCheck = new byte[input.length + 4];
    System.arraycopy(input, 0, inputCheck, 0, input.length);
    System.arraycopy(hash1, 0, inputCheck, input.length, 4);
    return Base58.encode(inputCheck);
  }

  private static byte[] decode58Check(String input) {
    byte[] decodeCheck = Base58.decode(input);
    if (decodeCheck.length <= 4) {
      return null;
    }
    byte[] decodeData = new byte[decodeCheck.length - 4];
    System.arraycopy(decodeCheck, 0, decodeData, 0, decodeData.length);
    byte[] hash0 = Sha256Hash.hash(decodeData);
    byte[] hash1 = Sha256Hash.hash(hash0);
    if (hash1[0] == decodeCheck[decodeData.length] &&
        hash1[1] == decodeCheck[decodeData.length + 1] &&
        hash1[2] == decodeCheck[decodeData.length + 2] &&
        hash1[3] == decodeCheck[decodeData.length + 3]) {
      return decodeData;
    }
    return null;
  }

  public static byte[] generateContractAddress(Transaction trx) {

    CreateSmartContract contract = ContractCapsule.getSmartContractFromTransaction(trx);
    byte[] ownerAddress = contract.getOwnerAddress().toByteArray();
    TransactionCapsule trxCap = new TransactionCapsule(trx);
    byte[] txRawDataHash = trxCap.getTransactionId().getBytes();

    byte[] combined = new byte[txRawDataHash.length + ownerAddress.length];
    System.arraycopy(txRawDataHash, 0, combined, 0, txRawDataHash.length);
    System.arraycopy(ownerAddress, 0, combined, txRawDataHash.length, ownerAddress.length);

    return Hash.sha3omit12(combined);

  }

  public static byte[] generateContractAddress(byte[] ownerAddress, byte[] txRawDataHash) {

    byte[] combined = new byte[txRawDataHash.length + ownerAddress.length];
    System.arraycopy(txRawDataHash, 0, combined, 0, txRawDataHash.length);
    System.arraycopy(ownerAddress, 0, combined, txRawDataHash.length, ownerAddress.length);

    return Hash.sha3omit12(combined);

  }

  public static byte[] generateContractAddress(byte[] transactionRootId, long nonce) {
    byte[] nonceBytes = Longs.toByteArray(nonce);
    byte[] combined = new byte[transactionRootId.length + nonceBytes.length];
    System.arraycopy(transactionRootId, 0, combined, 0, transactionRootId.length);
    System.arraycopy(nonceBytes, 0, combined, transactionRootId.length, nonceBytes.length);

    return Hash.sha3omit12(combined);
  }

  public static byte[] decodeFromBase58Check(String addressBase58) {
    if (StringUtils.isEmpty(addressBase58)) {
      logger.warn("Warning: Address is empty !!");
      return null;
    }
    byte[] address = decode58Check(addressBase58);
    if (address == null) {
      return null;
    }

    if (!addressValid(address)) {
      return null;
    }

    return address;
  }


  public Account getAccount(Account account) {
    AccountStore accountStore = dbManager.getAccountStore();
    AccountCapsule accountCapsule = accountStore.get(account.getAddress().toByteArray());
    if (accountCapsule == null) {
      return null;
    }
    BandwidthProcessor processor = new BandwidthProcessor(dbManager);
    processor.updateUsage(accountCapsule);

    EnergyProcessor energyProcessor = new EnergyProcessor(dbManager);
    energyProcessor.updateUsage(accountCapsule);

    long genesisTimeStamp = dbManager.getGenesisBlock().getTimeStamp();
    accountCapsule.setLatestConsumeTime(genesisTimeStamp
        + ChainConstant.BLOCK_PRODUCED_INTERVAL * accountCapsule.getLatestConsumeTime());
    accountCapsule.setLatestConsumeFreeTime(genesisTimeStamp
        + ChainConstant.BLOCK_PRODUCED_INTERVAL * accountCapsule.getLatestConsumeFreeTime());
    accountCapsule.setLatestConsumeTimeForEnergy(genesisTimeStamp
        + ChainConstant.BLOCK_PRODUCED_INTERVAL * accountCapsule.getLatestConsumeTimeForEnergy());

    return accountCapsule.getInstance();
  }


  public Account getAccountById(Account account) {
    AccountStore accountStore = dbManager.getAccountStore();
    AccountIdIndexStore accountIdIndexStore = dbManager.getAccountIdIndexStore();
    byte[] address = accountIdIndexStore.get(account.getAccountId());
    if (address == null) {
      return null;
    }
    AccountCapsule accountCapsule = accountStore.get(address);
    if (accountCapsule == null) {
      return null;
    }
    BandwidthProcessor processor = new BandwidthProcessor(dbManager);
    processor.updateUsage(accountCapsule);

    EnergyProcessor energyProcessor = new EnergyProcessor(dbManager);
    energyProcessor.updateUsage(accountCapsule);

    return accountCapsule.getInstance();
  }

  /**
   * Create a transaction.
   */
  /*public Transaction createTransaction(byte[] address, String to, long amount) {
    long balance = getBalance(address);
    return new TransactionCapsule(address, to, amount, balance, utxoStore).getInstance();
  } */

  /**
   * Create a transaction by contract.
   */
  @Deprecated
  public Transaction createTransaction(TransferContract contract) {
    AccountStore accountStore = dbManager.getAccountStore();
    return new TransactionCapsule(contract, accountStore).getInstance();
  }


  public TransactionCapsule createTransactionCapsule(com.google.protobuf.Message message,
      ContractType contractType) throws ContractValidateException {
    TransactionCapsule trx = new TransactionCapsule(message, contractType);
    if (contractType != ContractType.CreateSmartContract
        && contractType != ContractType.TriggerSmartContract) {
      List<Actuator> actList = ActuatorFactory.createActuator(trx, dbManager);
      for (Actuator act : actList) {
        act.validate();
      }
    }

    if (contractType == ContractType.CreateSmartContract) {

      CreateSmartContract contract = ContractCapsule
          .getSmartContractFromTransaction(trx.getInstance());
      long percent = contract.getNewContract().getConsumeUserResourcePercent();
      if (percent < 0 || percent > 100) {
        throw new ContractValidateException("percent must be >= 0 and <= 100");
      }
    }

    try {
      BlockCapsule headBlock = null;
      List<BlockCapsule> blockList = dbManager.getBlockStore().getBlockByLatestNum(1);
      if (CollectionUtils.isEmpty(blockList)) {
        throw new HeaderNotFound("latest block not found");
      } else {
        headBlock = blockList.get(0);
      }
      trx.setReference(headBlock.getNum(), headBlock.getBlockId().getBytes());
      long expiration = headBlock.getTimeStamp() + Constant.TRANSACTION_DEFAULT_EXPIRATION_TIME;
      trx.setExpiration(expiration);
      trx.setTimestamp();
    } catch (HeaderNotFound headerNotFound) {
      headerNotFound.printStackTrace();
    }
    return trx;
  }

  /**
   * Broadcast a transaction.
   */
  public GrpcAPI.Return broadcastTransaction(Transaction signaturedTransaction) {
    GrpcAPI.Return.Builder builder = GrpcAPI.Return.newBuilder();

    try {
      TransactionCapsule trx = new TransactionCapsule(signaturedTransaction);
      Message message = new TransactionMessage(signaturedTransaction);

      if (dbManager.isTooManyPending()) {
        logger.debug(
            "Manager is busy, pending transaction count:{}, discard the new coming transaction",
            (dbManager.getPendingTransactions().size() + PendingManager.getTmpTransactions()
                .size()));
        return builder.setResult(false).setCode(response_code.SERVER_BUSY).build();
      }

      if (dbManager.isGeneratingBlock()) {
        logger.debug("Manager is generating block, discard the new coming transaction");
        return builder.setResult(false).setCode(response_code.SERVER_BUSY).build();
      }

      if (dbManager.getTransactionIdCache().getIfPresent(trx.getTransactionId()) != null) {
        logger.debug("This transaction has been processed, discard the transaction");
        return builder.setResult(false).setCode(response_code.DUP_TRANSACTION_ERROR).build();
      } else {
        dbManager.getTransactionIdCache().put(trx.getTransactionId(), true);
      }
      if (dbManager.getDynamicPropertiesStore().supportVM()) {
        trx.resetResult();
      }
      dbManager.pushTransaction(trx);
      p2pNode.broadcast(message);

      return builder.setResult(true).setCode(response_code.SUCCESS).build();
    } catch (ValidateSignatureException e) {
      logger.info(e.getMessage());
      return builder.setResult(false).setCode(response_code.SIGERROR)
          .setMessage(ByteString.copyFromUtf8("validate signature error"))
          .build();
    } catch (ContractValidateException e) {
      logger.info(e.getMessage());
      return builder.setResult(false).setCode(response_code.CONTRACT_VALIDATE_ERROR)
          .setMessage(ByteString.copyFromUtf8("contract validate error : " + e.getMessage()))
          .build();
    } catch (ContractExeException e) {
      logger.info(e.getMessage());
      return builder.setResult(false).setCode(response_code.CONTRACT_EXE_ERROR)
          .setMessage(ByteString.copyFromUtf8("contract execute error : " + e.getMessage()))
          .build();
    } catch (AccountResourceInsufficientException e) {
      logger.info(e.getMessage());
      return builder.setResult(false).setCode(response_code.BANDWITH_ERROR)
          .setMessage(ByteString.copyFromUtf8("AccountResourceInsufficient error"))
          .build();
    } catch (DupTransactionException e) {
      logger.info("dup trans" + e.getMessage());
      return builder.setResult(false).setCode(response_code.DUP_TRANSACTION_ERROR)
          .setMessage(ByteString.copyFromUtf8("dup transaction"))
          .build();
    } catch (TaposException e) {
      logger.info("tapos error" + e.getMessage());
      return builder.setResult(false).setCode(response_code.TAPOS_ERROR)
          .setMessage(ByteString.copyFromUtf8("Tapos check error"))
          .build();
    } catch (TooBigTransactionException e) {
      logger.info("transaction error" + e.getMessage());
      return builder.setResult(false).setCode(response_code.TOO_BIG_TRANSACTION_ERROR)
          .setMessage(ByteString.copyFromUtf8("transaction size is too big"))
          .build();
    } catch (TransactionExpirationException e) {
      logger.info("transaction expired" + e.getMessage());
      return builder.setResult(false).setCode(response_code.TRANSACTION_EXPIRATION_ERROR)
          .setMessage(ByteString.copyFromUtf8("transaction expired"))
          .build();
    } catch (Exception e) {
      logger.info("exception caught" + e.getMessage());
      return builder.setResult(false).setCode(response_code.OTHER_ERROR)
          .setMessage(ByteString.copyFromUtf8("other error : " + e.getMessage()))
          .build();
    }
  }

  public TransactionCapsule getTransactionSign(TransactionSign transactionSign) {
    byte[] privateKey = transactionSign.getPrivateKey().toByteArray();
    TransactionCapsule trx = new TransactionCapsule(transactionSign.getTransaction());
    trx.sign(privateKey);
    return trx;
  }

  public byte[] pass2Key(byte[] passPhrase) {
    return Sha256Hash.hash(passPhrase);
  }

  public byte[] createAdresss(byte[] passPhrase) {
    byte[] privateKey = pass2Key(passPhrase);
    ECKey ecKey = ECKey.fromPrivate(privateKey);
    return ecKey.getAddress();
  }

  public Block getNowBlock() {
    List<BlockCapsule> blockList = dbManager.getBlockStore().getBlockByLatestNum(1);
    if (CollectionUtils.isEmpty(blockList)) {
      return null;
    } else {
      return blockList.get(0).getInstance();
    }
  }

  public Block getBlockByNum(long blockNum) {
    try {
      return dbManager.getBlockByNum(blockNum).getInstance();
    } catch (StoreException e) {
      logger.info(e.getMessage());
      return null;
    }
  }

  public WitnessList getWitnessList() {
    WitnessList.Builder builder = WitnessList.newBuilder();
    List<WitnessCapsule> witnessCapsuleList = dbManager.getWitnessStore().getAllWitnesses();
    witnessCapsuleList
        .forEach(witnessCapsule -> builder.addWitnesses(witnessCapsule.getInstance()));
    return builder.build();
  }

  public ProposalList getProposalList() {
    ProposalList.Builder builder = ProposalList.newBuilder();
    List<ProposalCapsule> proposalCapsuleList = dbManager.getProposalStore().getAllProposals();
    proposalCapsuleList
        .forEach(proposalCapsule -> builder.addProposals(proposalCapsule.getInstance()));
    return builder.build();
  }

  public ExchangeList getExchangeList() {
    ExchangeList.Builder builder = ExchangeList.newBuilder();
    List<ExchangeCapsule> exchangeCapsuleList = dbManager.getExchangeStore().getAllExchanges();
    exchangeCapsuleList
        .forEach(exchangeCapsule -> builder.addExchanges(exchangeCapsule.getInstance()));
    return builder.build();
  }

  public Protocol.ChainParameters getChainParameters() {
    Protocol.ChainParameters.Builder builder = Protocol.ChainParameters.newBuilder();
    DynamicPropertiesStore dynamicPropertiesStore = dbManager.getDynamicPropertiesStore();

    Protocol.ChainParameters.ChainParameter.Builder builder1
        = Protocol.ChainParameters.ChainParameter.newBuilder();

    builder.addChainParameter(builder1
        .setKey(ChainParameters.MAINTENANCE_TIME_INTERVAL.name())
        .setValue(
            dynamicPropertiesStore.getMaintenanceTimeInterval())
        .build());
    builder.addChainParameter(builder1
        .setKey(ChainParameters.ACCOUNT_UPGRADE_COST.name())
        .setValue(
            dynamicPropertiesStore.getAccountUpgradeCost())
        .build());
    builder.addChainParameter(builder1
        .setKey(ChainParameters.CREATE_ACCOUNT_FEE.name())
        .setValue(
            dynamicPropertiesStore.getCreateAccountFee())
        .build());
    builder.addChainParameter(builder1
        .setKey(ChainParameters.TRANSACTION_FEE.name())
        .setValue(
            dynamicPropertiesStore.getTransactionFee())
        .build());
    builder.addChainParameter(builder1
        .setKey(ChainParameters.ASSET_ISSUE_FEE.name())
        .setValue(
            dynamicPropertiesStore.getAssetIssueFee())
        .build());
    builder.addChainParameter(builder1
        .setKey(ChainParameters.WITNESS_PAY_PER_BLOCK.name())
        .setValue(
            dynamicPropertiesStore.getWitnessPayPerBlock())
        .build());
    builder.addChainParameter(builder1
        .setKey(ChainParameters.WITNESS_STANDBY_ALLOWANCE.name())
        .setValue(
            dynamicPropertiesStore.getWitnessStandbyAllowance())
        .build());
    builder.addChainParameter(builder1
        .setKey(ChainParameters.CREATE_NEW_ACCOUNT_FEE_IN_SYSTEM_CONTRACT.name())
        .setValue(
            dynamicPropertiesStore.getCreateNewAccountFeeInSystemContract())
        .build());
    builder.addChainParameter(builder1
        .setKey(ChainParameters.CREATE_NEW_ACCOUNT_BANDWIDTH_RATE.name())
        .setValue(
            dynamicPropertiesStore.getCreateNewAccountBandwidthRate())
        .build());

    builder.addChainParameter(builder1
        .setKey(ChainParameters.ALLOW_CREATION_OF_CONTRACTS.name())
        .setValue(
            dynamicPropertiesStore.getAllowCreationOfContracts())
        .build());

    builder.addChainParameter(builder1
        .setKey(ChainParameters.REMOVE_THE_POWER_OF_THE_GR.name())
        .setValue(
            dynamicPropertiesStore.getRemoveThePowerOfTheGr())
        .build());

    builder.addChainParameter(builder1
        .setKey(ChainParameters.ENERGY_FEE.name())
        .setValue(
            dynamicPropertiesStore.getEnergyFee())
        .build());

    builder.addChainParameter(builder1
        .setKey(ChainParameters.EXCHANGE_CREATE_FEE.name())
        .setValue(
            dynamicPropertiesStore.getExchangeCreateFee())
        .build());

    builder.addChainParameter(builder1
        .setKey(ChainParameters.MAX_CPU_TIME_OF_ONE_TX.name())
        .setValue(
            dynamicPropertiesStore.getMaxCpuTimeOfOneTX())
        .build());

    return builder.build();
  }

  public AssetIssueList getAssetIssueList() {
    AssetIssueList.Builder builder = AssetIssueList.newBuilder();
    dbManager.getAssetIssueStore().getAllAssetIssues()
        .forEach(issueCapsule -> builder.addAssetIssue(issueCapsule.getInstance()));
    return builder.build();
  }


  public AssetIssueList getAssetIssueList(long offset, long limit) {
    AssetIssueList.Builder builder = AssetIssueList.newBuilder();
    List<AssetIssueCapsule> assetIssueList = dbManager.getAssetIssueStore()
        .getAssetIssuesPaginated(offset, limit);

    if (CollectionUtils.isEmpty(assetIssueList)) {
      return null;
    }

    assetIssueList.forEach(issueCapsule -> builder.addAssetIssue(issueCapsule.getInstance()));
    return builder.build();
  }

  public AssetIssueList getAssetIssueByAccount(ByteString accountAddress) {
    if (accountAddress == null || accountAddress.isEmpty()) {
      return null;
    }
    List<AssetIssueCapsule> assetIssueCapsuleList = dbManager.getAssetIssueStore()
        .getAllAssetIssues();
    AssetIssueList.Builder builder = AssetIssueList.newBuilder();
    assetIssueCapsuleList.stream()
        .filter(assetIssueCapsule -> assetIssueCapsule.getOwnerAddress().equals(accountAddress))
        .forEach(issueCapsule -> {
          builder.addAssetIssue(issueCapsule.getInstance());
        });
    return builder.build();
  }

  public AccountNetMessage getAccountNet(ByteString accountAddress) {
    if (accountAddress == null || accountAddress.isEmpty()) {
      return null;
    }
    AccountNetMessage.Builder builder = AccountNetMessage.newBuilder();
    AccountCapsule accountCapsule = dbManager.getAccountStore().get(accountAddress.toByteArray());
    if (accountCapsule == null) {
      return null;
    }

    BandwidthProcessor processor = new BandwidthProcessor(dbManager);
    processor.updateUsage(accountCapsule);

    long netLimit = processor.calculateGlobalNetLimit(accountCapsule.getFrozenBalance());
    long freeNetLimit = dbManager.getDynamicPropertiesStore().getFreeNetLimit();
    long totalNetLimit = dbManager.getDynamicPropertiesStore().getTotalNetLimit();
    long totalNetWeight = dbManager.getDynamicPropertiesStore().getTotalNetWeight();

    Map<String, Long> assetNetLimitMap = new HashMap<>();
    accountCapsule.getAllFreeAssetNetUsage().keySet().forEach(asset -> {
      byte[] key = ByteArray.fromString(asset);
      assetNetLimitMap.put(asset, dbManager.getAssetIssueStore().get(key).getFreeAssetNetLimit());
    });

    builder.setFreeNetUsed(accountCapsule.getFreeNetUsage())
        .setFreeNetLimit(freeNetLimit)
        .setNetUsed(accountCapsule.getNetUsage())
        .setNetLimit(netLimit)
        .setTotalNetLimit(totalNetLimit)
        .setTotalNetWeight(totalNetWeight)
        .putAllAssetNetUsed(accountCapsule.getAllFreeAssetNetUsage())
        .putAllAssetNetLimit(assetNetLimitMap);
    return builder.build();
  }

  public AccountResourceMessage getAccountResource(ByteString accountAddress) {
    if (accountAddress == null || accountAddress.isEmpty()) {
      return null;
    }
    AccountResourceMessage.Builder builder = AccountResourceMessage.newBuilder();
    AccountCapsule accountCapsule = dbManager.getAccountStore().get(accountAddress.toByteArray());
    if (accountCapsule == null) {
      return null;
    }

    BandwidthProcessor processor = new BandwidthProcessor(dbManager);
    processor.updateUsage(accountCapsule);

    EnergyProcessor energyProcessor = new EnergyProcessor(dbManager);
    energyProcessor.updateUsage(accountCapsule);

    long netLimit = processor.calculateGlobalNetLimit(accountCapsule.getFrozenBalance());
    long freeNetLimit = dbManager.getDynamicPropertiesStore().getFreeNetLimit();
    long totalNetLimit = dbManager.getDynamicPropertiesStore().getTotalNetLimit();
    long totalNetWeight = dbManager.getDynamicPropertiesStore().getTotalNetWeight();
    long energyLimit = energyProcessor
        .calculateGlobalEnergyLimit(accountCapsule.getEnergyFrozenBalance());
    long totalEnergyLimit = dbManager.getDynamicPropertiesStore().getTotalEnergyLimit();
    long totalEnergyWeight = dbManager.getDynamicPropertiesStore().getTotalEnergyWeight();

    long storageLimit = accountCapsule.getAccountResource().getStorageLimit();
    long storageUsage = accountCapsule.getAccountResource().getStorageUsage();

    Map<String, Long> assetNetLimitMap = new HashMap<>();
    accountCapsule.getAllFreeAssetNetUsage().keySet().forEach(asset -> {
      byte[] key = ByteArray.fromString(asset);
      assetNetLimitMap.put(asset, dbManager.getAssetIssueStore().get(key).getFreeAssetNetLimit());
    });

    builder.setFreeNetUsed(accountCapsule.getFreeNetUsage())
        .setFreeNetLimit(freeNetLimit)
        .setNetUsed(accountCapsule.getNetUsage())
        .setNetLimit(netLimit)
        .setTotalNetLimit(totalNetLimit)
        .setTotalNetWeight(totalNetWeight)
        .setEnergyLimit(energyLimit)
        .setEnergyUsed(accountCapsule.getAccountResource().getEnergyUsage())
        .setTotalEnergyLimit(totalEnergyLimit)
        .setTotalEnergyWeight(totalEnergyWeight)
        .setStorageLimit(storageLimit)
        .setStorageUsed(storageUsage)
        .putAllAssetNetUsed(accountCapsule.getAllFreeAssetNetUsage())
        .putAllAssetNetLimit(assetNetLimitMap);
    return builder.build();
  }

  public AssetIssueContract getAssetIssueByName(ByteString assetName) {
    if (assetName == null || assetName.isEmpty()) {
      return null;
    }
    AssetIssueCapsule assetIssueCapsule = dbManager.getAssetIssueStore()
        .get(assetName.toByteArray());
    return assetIssueCapsule != null ? assetIssueCapsule.getInstance() : null;
  }

  public NumberMessage totalTransaction() {
    NumberMessage.Builder builder = NumberMessage.newBuilder()
        .setNum(dbManager.getTransactionStore().getTotalTransactions());
    return builder.build();
  }

  public NumberMessage getNextMaintenanceTime() {
    NumberMessage.Builder builder = NumberMessage.newBuilder()
        .setNum(dbManager.getDynamicPropertiesStore().getNextMaintenanceTime());
    return builder.build();
  }

  public Block getBlockById(ByteString BlockId) {
    if (Objects.isNull(BlockId)) {
      return null;
    }
    Block block = null;
    try {
      block = dbManager.getBlockStore().get(BlockId.toByteArray()).getInstance();
    } catch (StoreException e) {
    }
    return block;
  }

  public BlockList getBlocksByLimitNext(long number, long limit) {
    if (limit <= 0) {
      return null;
    }
    BlockList.Builder blockListBuilder = BlockList.newBuilder();
    dbManager.getBlockStore().getLimitNumber(number, limit).forEach(
        blockCapsule -> blockListBuilder.addBlock(blockCapsule.getInstance()));
    return blockListBuilder.build();
  }

  public BlockList getBlockByLatestNum(long getNum) {
    BlockList.Builder blockListBuilder = BlockList.newBuilder();
    dbManager.getBlockStore().getBlockByLatestNum(getNum).forEach(
        blockCapsule -> blockListBuilder.addBlock(blockCapsule.getInstance()));
    return blockListBuilder.build();
  }

  public Transaction getTransactionById(ByteString transactionId) {
    if (Objects.isNull(transactionId)) {
      return null;
    }
    TransactionCapsule transactionCapsule = null;
    try {
      transactionCapsule = dbManager.getTransactionStore()
          .get(transactionId.toByteArray());
    } catch (StoreException e) {
    }
    if (transactionCapsule != null) {
      return transactionCapsule.getInstance();
    }
    return null;
  }

  public Proposal getProposalById(ByteString proposalId) {
    if (Objects.isNull(proposalId)) {
      return null;
    }
    ProposalCapsule proposalCapsule = null;
    try {
      proposalCapsule = dbManager.getProposalStore()
          .get(proposalId.toByteArray());
    } catch (StoreException e) {
    }
    if (proposalCapsule != null) {
      return proposalCapsule.getInstance();
    }
    return null;
  }

  public Exchange getExchangeById(ByteString exchangeId) {
    if (Objects.isNull(exchangeId)) {
      return null;
    }
    ExchangeCapsule exchangeCapsule = null;
    try {
      exchangeCapsule = dbManager.getExchangeStore()
          .get(exchangeId.toByteArray());
    } catch (StoreException e) {
    }
    if (exchangeCapsule != null) {
      return exchangeCapsule.getInstance();
    }
    return null;
  }


  public NodeList listNodes() {
    List<NodeHandler> handlerList = nodeManager.dumpActiveNodes();

    Map<String, NodeHandler> nodeHandlerMap = new HashMap<>();
    for (NodeHandler handler : handlerList) {
      String key = handler.getNode().getHexId() + handler.getNode().getHost();
      nodeHandlerMap.put(key, handler);
    }

    NodeList.Builder nodeListBuilder = NodeList.newBuilder();

    nodeHandlerMap.entrySet().stream()
        .forEach(v -> {
          org.tron.common.overlay.discover.node.Node node = v.getValue().getNode();
          nodeListBuilder.addNodes(Node.newBuilder().setAddress(
              Address.newBuilder()
                  .setHost(ByteString.copyFrom(ByteArray.fromString(node.getHost())))
                  .setPort(node.getPort())));
        });
    return nodeListBuilder.build();
  }

  public Transaction deployContract(CreateSmartContract createSmartContract,
      TransactionCapsule trxCap) {

    // do nothing, so can add some useful function later
    // trxcap contract para cacheUnpackValue has value
    return trxCap.getInstance();
  }

  public Transaction triggerContract(TriggerSmartContract triggerSmartContract,
      TransactionCapsule trxCap, Builder builder,
      Return.Builder retBuilder)
      throws ContractValidateException, ContractExeException, HeaderNotFound {

    ContractStore contractStore = dbManager.getContractStore();
    byte[] contractAddress = triggerSmartContract.getContractAddress().toByteArray();
    SmartContract.ABI abi = contractStore.getABI(contractAddress);
    if (abi == null) {
      throw new ContractValidateException("No contract or not a smart contract");
    }

    byte[] selector = getSelector(triggerSmartContract.getData().toByteArray());

    if (!isConstant(abi, selector)) {
      return trxCap.getInstance();
    } else {
      if (!Args.getInstance().isSupportConstant()) {
        throw new ContractValidateException("this node don't support constant");
      }
      DepositImpl deposit = DepositImpl.createRoot(dbManager);

      Block headBlock;
      List<BlockCapsule> blockCapsuleList = dbManager.getBlockStore().getBlockByLatestNum(1);
      if (CollectionUtils.isEmpty(blockCapsuleList)) {
        throw new HeaderNotFound("latest block not found");
      } else {
        headBlock = blockCapsuleList.get(0).getInstance();
      }

      Runtime runtime = new Runtime(trxCap.getInstance(), new BlockCapsule(headBlock), deposit,
          new ProgramInvokeFactoryImpl(), true);
      runtime.execute();
      runtime.go();
      runtime.finalization();
      // TODO exception
      if (runtime.getResult().getException() != null) {
<<<<<<< HEAD
//          runtime.getResult().getException().printStackTrace();
        throw new RuntimeException(runtime.getResult().getException().getMessage());
=======
        RuntimeException e = runtime.getResult().getException();
        logger.info(e.getMessage(), e);
        throw new RuntimeException(e.getMessage());
>>>>>>> 987f99a4
      }

      ProgramResult result = runtime.getResult();
      TransactionResultCapsule ret = new TransactionResultCapsule();

      builder.addConstantResult(ByteString.copyFrom(result.getHReturn()));
      ret.setStatus(0, code.SUCESS);
      if (StringUtils.isNoneEmpty(runtime.getRuntimeError())) {
        ret.setStatus(0, code.FAILED);
        retBuilder.setMessage(ByteString.copyFromUtf8(runtime.getRuntimeError())).build();
      }
      trxCap.setResult(ret);
      return trxCap.getInstance();
    }
  }

  public SmartContract getContract(GrpcAPI.BytesMessage bytesMessage) {
    byte[] address = bytesMessage.getValue().toByteArray();
    AccountCapsule accountCapsule = dbManager.getAccountStore().get(address);
    if (accountCapsule == null) {
      logger.error(
          "Get contract failed, the account is not exist or the account does not have code hash!");
      return null;
    }

    ContractCapsule contractCapsule = dbManager.getContractStore()
        .get(bytesMessage.getValue().toByteArray());
    if (Objects.nonNull(contractCapsule)) {
      return contractCapsule.getInstance();
    }
    return null;
  }

  private static byte[] getSelector(byte[] data) {
    if (data == null ||
        data.length < 4) {
      return null;
    }

    byte[] ret = new byte[4];
    System.arraycopy(data, 0, ret, 0, 4);
    return ret;
  }

  private static boolean isConstant(SmartContract.ABI abi, byte[] selector)  {

    if (selector == null || selector.length != 4 ||  abi.getEntrysList().size() == 0) {
      return false;
    }

    for (int i = 0; i < abi.getEntrysCount(); i++) {
      ABI.Entry entry = abi.getEntrys(i);
      if (entry.getType() != ABI.Entry.EntryType.Function) {
        continue;
      }

      int inputCount = entry.getInputsCount();
      StringBuffer sb = new StringBuffer();
      sb.append(entry.getName());
      sb.append("(");
      for (int k = 0; k < inputCount; k++) {
        ABI.Entry.Param param = entry.getInputs(k);
        sb.append(param.getType());
        if (k + 1 < inputCount) {
          sb.append(",");
        }
      }
      sb.append(")");

      byte[] funcSelector = new byte[4];
      System.arraycopy(Hash.sha3(sb.toString().getBytes()), 0, funcSelector, 0, 4);
      if (Arrays.equals(funcSelector, selector)) {
        if (entry.getConstant() == true || entry.getStateMutability()
            .equals(StateMutabilityType.View)) {
          return true;
        } else {
          return false;
        }
      }
    }

    return false;
  }

}<|MERGE_RESOLUTION|>--- conflicted
+++ resolved
@@ -895,14 +895,9 @@
       runtime.finalization();
       // TODO exception
       if (runtime.getResult().getException() != null) {
-<<<<<<< HEAD
-//          runtime.getResult().getException().printStackTrace();
-        throw new RuntimeException(runtime.getResult().getException().getMessage());
-=======
         RuntimeException e = runtime.getResult().getException();
-        logger.info(e.getMessage(), e);
+        logger.warn(e);
         throw new RuntimeException(e.getMessage());
->>>>>>> 987f99a4
       }
 
       ProgramResult result = runtime.getResult();
