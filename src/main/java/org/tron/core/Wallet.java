--- conflicted
+++ resolved
@@ -569,15 +569,8 @@
     trxExBuilder.setTransaction(trx);
     trxExBuilder.setTxid(ByteString.copyFrom(Sha256Hash.hash(trx.getRawData().toByteArray())));
     try {
-<<<<<<< HEAD
-      if (permission == null) {
-        throw new NonePermissionException(
-            "Permission of " + getPermissionName(contract) + " is null.");
-      }
-=======
       Permission permission = getPermission(trx);
       tswBuilder.setPermission(permission);
->>>>>>> 0e270e5e
       if (trx.getSignatureCount() > 0) {
         List<ByteString> approveList = new ArrayList<ByteString>();
         long currentWeight = checkWeight(permission, trx, approveList);
@@ -586,11 +579,6 @@
         retBuilder.setResult(true).setCode(response_code.SUCCESS);
       }
     } catch (SignatureException signEx) {
-<<<<<<< HEAD
-
-    } catch (NonePermissionException nonePermiEx) {
-
-=======
       retBuilder.setResult(false).setCode(response_code.OTHER_ERROR)
           .setMessage(ByteString.copyFromUtf8(signEx.getMessage()));
     } catch (PermissionException permEx) {
@@ -599,7 +587,6 @@
     } catch (Exception ex) {
       retBuilder.setResult(false).setCode(response_code.OTHER_ERROR)
           .setMessage(ByteString.copyFromUtf8(ex.getClass() + " : " + ex.getMessage()));
->>>>>>> 0e270e5e
     }
     trxExBuilder.setResult(retBuilder);
     tswBuilder.setTransaction(trxExBuilder);
