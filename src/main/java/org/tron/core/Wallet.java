/*
 * Copyright (c) [2016] [ <ether.camp> ]
 * This file is part of the ethereumJ library.
 *
 * The ethereumJ library is free software: you can redistribute it and/or modify
 * it under the terms of the GNU Lesser General Public License as published by
 * the Free Software Foundation, either version 3 of the License, or
 * (at your option) any later version.
 *
 * The ethereumJ library is distributed in the hope that it will be useful,
 * but WITHOUT ANY WARRANTY; without even the implied warranty of
 * MERCHANTABILITY or FITNESS FOR A PARTICULAR PURPOSE. See the
 * GNU Lesser General Public License for more details.
 *
 * You should have received a copy of the GNU Lesser General Public License
 * along with the ethereumJ library. If not, see <http://www.gnu.org/licenses/>.
 */

package org.tron.core;

import com.google.protobuf.ByteString;
import java.util.Arrays;
import java.util.HashMap;
import java.util.List;
import java.util.Map;
import java.util.Objects;
import lombok.Getter;
import lombok.extern.slf4j.Slf4j;
import org.apache.commons.lang3.ArrayUtils;
import org.apache.commons.lang3.StringUtils;
import org.springframework.beans.factory.annotation.Autowired;
import org.springframework.stereotype.Component;
import org.springframework.util.CollectionUtils;
import org.tron.api.GrpcAPI;
import org.tron.api.GrpcAPI.AccountNetMessage;
import org.tron.api.GrpcAPI.Address;
import org.tron.api.GrpcAPI.AssetIssueList;
import org.tron.api.GrpcAPI.BlockList;
import org.tron.api.GrpcAPI.Node;
import org.tron.api.GrpcAPI.NodeList;
import org.tron.api.GrpcAPI.NumberMessage;
import org.tron.api.GrpcAPI.ProposalList;
import org.tron.api.GrpcAPI.Return.response_code;
import org.tron.api.GrpcAPI.WitnessList;
import org.tron.common.crypto.ECKey;
import org.tron.common.crypto.Hash;
import org.tron.common.overlay.discover.node.NodeHandler;
import org.tron.common.overlay.discover.node.NodeManager;
import org.tron.common.overlay.message.Message;
import org.tron.common.runtime.Runtime;
import org.tron.common.runtime.vm.program.ProgramResult;
import org.tron.common.runtime.vm.program.invoke.ProgramInvokeFactoryImpl;
import org.tron.common.storage.DepositImpl;
import org.tron.common.utils.Base58;
import org.tron.common.utils.ByteArray;
import org.tron.common.utils.Sha256Hash;
import org.tron.common.utils.Utils;
import org.tron.core.actuator.Actuator;
import org.tron.core.actuator.ActuatorFactory;
import org.tron.core.capsule.AccountCapsule;
import org.tron.core.capsule.AssetIssueCapsule;
import org.tron.core.capsule.BlockCapsule;
import org.tron.core.capsule.ContractCapsule;
import org.tron.core.capsule.ProposalCapsule;
import org.tron.core.capsule.TransactionCapsule;
import org.tron.core.capsule.TransactionResultCapsule;
import org.tron.core.capsule.WitnessCapsule;
<<<<<<< HEAD
=======
import org.tron.core.config.Parameter.ChainParameters;
import org.tron.core.db.AccountIdIndexStore;
>>>>>>> a807b191
import org.tron.core.db.AccountStore;
import org.tron.core.db.BandwidthProcessor;
import org.tron.core.db.ContractStore;
import org.tron.core.db.Manager;
import org.tron.core.db.PendingManager;
import org.tron.core.exception.AccountResourceInsufficientException;
import org.tron.core.exception.ContractExeException;
import org.tron.core.exception.ContractValidateException;
import org.tron.core.exception.DupTransactionException;
import org.tron.core.exception.HeaderNotFound;
import org.tron.core.exception.StoreException;
import org.tron.core.exception.TaposException;
import org.tron.core.exception.TooBigTransactionException;
import org.tron.core.exception.TransactionExpirationException;
import org.tron.core.exception.ValidateSignatureException;
import org.tron.core.net.message.TransactionMessage;
import org.tron.core.net.node.NodeImpl;
import org.tron.protos.Contract.AssetIssueContract;
import org.tron.protos.Contract.CreateSmartContract;
import org.tron.protos.Contract.TransferContract;
import org.tron.protos.Contract.TriggerSmartContract;
import org.tron.protos.Protocol;
import org.tron.protos.Protocol.Account;
import org.tron.protos.Protocol.Block;
import org.tron.protos.Protocol.Proposal;
import org.tron.protos.Protocol.SmartContract;
import org.tron.protos.Protocol.Transaction;
import org.tron.protos.Protocol.Transaction.Contract.ContractType;
import org.tron.protos.Protocol.Transaction.Result.code;
import org.tron.protos.Protocol.TransactionSign;

@Slf4j
@Component
public class Wallet {

  @Getter
  private final ECKey ecKey;
  @Autowired
  private NodeImpl p2pNode;
  @Autowired
  private Manager dbManager;
  @Autowired
  private NodeManager nodeManager;
  private static String addressPreFixString = Constant.ADD_PRE_FIX_STRING_TESTNET;  //default testnet
  private static byte addressPreFixByte = Constant.ADD_PRE_FIX_BYTE_TESTNET;

  /**
   * Creates a new Wallet with a random ECKey.
   */
  public Wallet() {
    this.ecKey = new ECKey(Utils.getRandom());
  }

  /**
   * Creates a Wallet with an existing ECKey.
   */
  public Wallet(final ECKey ecKey) {
    this.ecKey = ecKey;
    logger.info("wallet address: {}", ByteArray.toHexString(this.ecKey.getAddress()));
  }

  public byte[] getAddress() {
    return ecKey.getAddress();
  }

  public static String getAddressPreFixString() {
    return addressPreFixString;
  }

  public static void setAddressPreFixString(String addressPreFixString) {
    Wallet.addressPreFixString = addressPreFixString;
  }

  public static byte getAddressPreFixByte() {
    return addressPreFixByte;
  }

  public static void setAddressPreFixByte(byte addressPreFixByte) {
    Wallet.addressPreFixByte = addressPreFixByte;
  }

  public static boolean addressValid(byte[] address) {
    if (ArrayUtils.isEmpty(address)) {
      logger.warn("Warning: Address is empty !!");
      return false;
    }
    if (address.length != Constant.ADDRESS_SIZE / 2) {
      logger.warn(
          "Warning: Address length need " + Constant.ADDRESS_SIZE + " but " + address.length
              + " !!");
      return false;
    }
    if (address[0] != addressPreFixByte) {
      logger.warn("Warning: Address need prefix with " + addressPreFixByte + " but "
          + address[0] + " !!");
      return false;
    }
    //Other rule;
    return true;
  }

  public static String encode58Check(byte[] input) {
    byte[] hash0 = Sha256Hash.hash(input);
    byte[] hash1 = Sha256Hash.hash(hash0);
    byte[] inputCheck = new byte[input.length + 4];
    System.arraycopy(input, 0, inputCheck, 0, input.length);
    System.arraycopy(hash1, 0, inputCheck, input.length, 4);
    return Base58.encode(inputCheck);
  }

  private static byte[] decode58Check(String input) {
    byte[] decodeCheck = Base58.decode(input);
    if (decodeCheck.length <= 4) {
      return null;
    }
    byte[] decodeData = new byte[decodeCheck.length - 4];
    System.arraycopy(decodeCheck, 0, decodeData, 0, decodeData.length);
    byte[] hash0 = Sha256Hash.hash(decodeData);
    byte[] hash1 = Sha256Hash.hash(hash0);
    if (hash1[0] == decodeCheck[decodeData.length] &&
        hash1[1] == decodeCheck[decodeData.length + 1] &&
        hash1[2] == decodeCheck[decodeData.length + 2] &&
        hash1[3] == decodeCheck[decodeData.length + 3]) {
      return decodeData;
    }
    return null;
  }

  public static byte[] generateContractAddress(Transaction trx) {

    CreateSmartContract contract = ContractCapsule.getSmartContractFromTransaction(trx);
    byte[] ownerAddress = contract.getOwnerAddress().toByteArray();
    TransactionCapsule trxCap = new TransactionCapsule(trx);
    byte[] txRawDataHash = trxCap.getTransactionId().getBytes();

    byte[] combined = new byte[txRawDataHash.length + ownerAddress.length];
    System.arraycopy(txRawDataHash, 0, combined, 0, txRawDataHash.length);
    System.arraycopy(ownerAddress, 0, combined, txRawDataHash.length, ownerAddress.length);

    return Hash.sha3omit12(combined);

  }

  public static byte[] decodeFromBase58Check(String addressBase58) {
    if (StringUtils.isEmpty(addressBase58)) {
      logger.warn("Warning: Address is empty !!");
      return null;
    }
    byte[] address = decode58Check(addressBase58);
    if (address == null) {
      return null;
    }

    if (!addressValid(address)) {
      return null;
    }

    return address;
  }


  public Account getAccount(Account account) {
    AccountStore accountStore = dbManager.getAccountStore();
    AccountCapsule accountCapsule = accountStore.get(account.getAddress().toByteArray());
    if (accountCapsule == null) {
      return null;
    }
    BandwidthProcessor processor = new BandwidthProcessor(dbManager);
    processor.updateUsage(accountCapsule);
    return accountCapsule.getInstance();
  }

  public Account getAccountById(Account account) {
    AccountStore accountStore = dbManager.getAccountStore();
    AccountIdIndexStore accountIdIndexStore = dbManager.getAccountIdIndexStore();//to be replaced by AccountIdIndexStore
    byte[] address = accountIdIndexStore.get(account.getAccountId());
    if (address == null) {
      return null;
    }
    AccountCapsule accountCapsule = accountStore.get(address);
    if (accountCapsule == null) {
      return null;
    }
    BandwidthProcessor processor = new BandwidthProcessor(dbManager);
    processor.updateUsage(accountCapsule);
    return accountCapsule.getInstance();
  }


  /**
   * Create a transaction.
   */
  /*public Transaction createTransaction(byte[] address, String to, long amount) {
    long balance = getBalance(address);
    return new TransactionCapsule(address, to, amount, balance, utxoStore).getInstance();
  } */

  /**
   * Create a transaction by contract.
   */
  @Deprecated
  public Transaction createTransaction(TransferContract contract) {
    AccountStore accountStore = dbManager.getAccountStore();
    return new TransactionCapsule(contract, accountStore).getInstance();
  }


  public TransactionCapsule createTransactionCapsule(com.google.protobuf.Message message,
      ContractType contractType) throws ContractValidateException {
    TransactionCapsule trx = new TransactionCapsule(message, contractType);
    List<Actuator> actList = ActuatorFactory.createActuator(trx, dbManager);
    for (Actuator act : actList) {
      act.validate();
    }
    try {
      BlockCapsule headBlock = null;
      List<BlockCapsule> blockList = dbManager.getBlockStore().getBlockByLatestNum(1);
      if (CollectionUtils.isEmpty(blockList)) {
        throw new HeaderNotFound("latest block not found");
      } else {
        headBlock = blockList.get(0);
      }
      trx.setReference(headBlock.getNum(), headBlock.getBlockId().getBytes());
      long expiration = headBlock.getTimeStamp() + Constant.TRANSACTION_DEFAULT_EXPIRATION_TIME;
      trx.setExpiration(expiration);
      trx.setTimestamp();
    } catch (HeaderNotFound headerNotFound) {
      headerNotFound.printStackTrace();
    }
    return trx;
  }

  /**
   * Broadcast a transaction.
   */
  public GrpcAPI.Return broadcastTransaction(Transaction signaturedTransaction) {
    GrpcAPI.Return.Builder builder = GrpcAPI.Return.newBuilder();

    try {
      TransactionCapsule trx = new TransactionCapsule(signaturedTransaction);
      Message message = new TransactionMessage(signaturedTransaction);

      if (dbManager.isTooManyPending()) {
        logger.debug(
            "Manager is busy, pending transaction count:{}, discard the new coming transaction",
            (dbManager.getPendingTransactions().size() + PendingManager.getTmpTransactions()
                .size()));
        return builder.setResult(false).setCode(response_code.SERVER_BUSY).build();
      }

      if (dbManager.isGeneratingBlock()) {
        logger.debug("Manager is generating block, discard the new coming transaction");
        return builder.setResult(false).setCode(response_code.SERVER_BUSY).build();
      }

      if (dbManager.getTransactionIdCache().getIfPresent(trx.getTransactionId()) != null) {
        logger.debug("This transaction has been processed, discard the transaction");
        return builder.setResult(false).setCode(response_code.DUP_TRANSACTION_ERROR).build();
      } else {
        dbManager.getTransactionIdCache().put(trx.getTransactionId(), true);
      }

      dbManager.pushTransactions(trx);
      p2pNode.broadcast(message);
      return builder.setResult(true).setCode(response_code.SUCCESS).build();
    } catch (ValidateSignatureException e) {
      logger.info(e.getMessage());
      return builder.setResult(false).setCode(response_code.SIGERROR)
          .setMessage(ByteString.copyFromUtf8("validate signature error"))
          .build();
    } catch (ContractValidateException e) {
      logger.info(e.getMessage());
      return builder.setResult(false).setCode(response_code.CONTRACT_VALIDATE_ERROR)
          .setMessage(ByteString.copyFromUtf8("contract validate error : " + e.getMessage()))
          .build();
    } catch (ContractExeException e) {
      logger.info(e.getMessage());
      return builder.setResult(false).setCode(response_code.CONTRACT_EXE_ERROR)
          .setMessage(ByteString.copyFromUtf8("contract execute error : " + e.getMessage()))
          .build();
    } catch (AccountResourceInsufficientException e) {
      logger.info(e.getMessage());
      return builder.setResult(false).setCode(response_code.BANDWITH_ERROR)
          .setMessage(ByteString.copyFromUtf8("AccountResourceInsufficient error"))
          .build();
    } catch (DupTransactionException e) {
      logger.info("dup trans" + e.getMessage());
      return builder.setResult(false).setCode(response_code.DUP_TRANSACTION_ERROR)
          .setMessage(ByteString.copyFromUtf8("dup transaction"))
          .build();
    } catch (TaposException e) {
      logger.info("tapos error" + e.getMessage());
      return builder.setResult(false).setCode(response_code.TAPOS_ERROR)
          .setMessage(ByteString.copyFromUtf8("Tapos check error"))
          .build();
    } catch (TooBigTransactionException e) {
      logger.info("transaction error" + e.getMessage());
      return builder.setResult(false).setCode(response_code.TOO_BIG_TRANSACTION_ERROR)
          .setMessage(ByteString.copyFromUtf8("transaction size is too big"))
          .build();
    } catch (TransactionExpirationException e) {
      logger.info("transaction expired" + e.getMessage());
      return builder.setResult(false).setCode(response_code.TRANSACTION_EXPIRATION_ERROR)
          .setMessage(ByteString.copyFromUtf8("transaction expired"))
          .build();
    } catch (Exception e) {
      logger.info("exception caught" + e.getMessage());
      return builder.setResult(false).setCode(response_code.OTHER_ERROR)
          .setMessage(ByteString.copyFromUtf8("other error : " + e.getMessage()))
          .build();
    }
  }

  public TransactionCapsule getTransactionSign(TransactionSign transactionSign) {
    byte[] privateKey = transactionSign.getPrivateKey().toByteArray();
    TransactionCapsule trx = new TransactionCapsule(transactionSign.getTransaction());
    trx.sign(privateKey);
    return trx;
  }

  public byte[] pass2Key(byte[] passPhrase) {
    return Sha256Hash.hash(passPhrase);
  }

  public byte[] createAdresss(byte[] passPhrase) {
    byte[] privateKey = pass2Key(passPhrase);
    ECKey ecKey = ECKey.fromPrivate(privateKey);
    return ecKey.getAddress();
  }

  public Block getNowBlock() {
    List<BlockCapsule> blockList = dbManager.getBlockStore().getBlockByLatestNum(1);
    if (CollectionUtils.isEmpty(blockList)) {
      return null;
    } else {
      return blockList.get(0).getInstance();
    }
  }

  public Block getBlockByNum(long blockNum) {
    try {
      return dbManager.getBlockByNum(blockNum).getInstance();
    } catch (StoreException e) {
      logger.info(e.getMessage());
      return null;
    }
  }

  public WitnessList getWitnessList() {
    WitnessList.Builder builder = WitnessList.newBuilder();
    List<WitnessCapsule> witnessCapsuleList = dbManager.getWitnessStore().getAllWitnesses();
    witnessCapsuleList
        .forEach(witnessCapsule -> builder.addWitnesses(witnessCapsule.getInstance()));
    return builder.build();
  }

  public ProposalList getProposalList() {
    ProposalList.Builder builder = ProposalList.newBuilder();
    List<ProposalCapsule> proposalCapsuleList = dbManager.getProposalStore().getAllProposals();
    proposalCapsuleList
        .forEach(proposalCapsule -> builder.addProposals(proposalCapsule.getInstance()));
    return builder.build();
  }

  public Protocol.ChainParameters getChainParameters() {
    Protocol.ChainParameters.Builder builder = Protocol.ChainParameters.newBuilder();
<<<<<<< HEAD
//    DynamicPropertiesStore dynamicPropertiesStore = dbManager.getDynamicPropertiesStore();
//
//    builder.putParameters(ChainParameters.MAINTENANCE_TIME_INTERVAL.name(),
//        dynamicPropertiesStore.getMaintenanceTimeInterval());
//    builder.putParameters(ChainParameters.ACCOUNT_UPGRADE_COST.name(),
//        dynamicPropertiesStore.getAccountUpgradeCost());
//    builder.putParameters(ChainParameters.CREATE_ACCOUNT_FEE.name(),
//        dynamicPropertiesStore.getCreateAccountFee());
//    builder.putParameters(ChainParameters.TRANSACTION_FEE.name(),
//        dynamicPropertiesStore.getTransactionFee());
//    builder.putParameters(ChainParameters.ASSET_ISSUE_FEE.name(),
//        dynamicPropertiesStore.getAssetIssueFee());
//    builder.putParameters(ChainParameters.WITNESS_PAY_PER_BLOCK.name(),
//        dynamicPropertiesStore.getWitnessPayPerBlock());
//    builder.putParameters(ChainParameters.WITNESS_STANDBY_ALLOWANCE.name(),
//        dynamicPropertiesStore.getWitnessStandbyAllowance());
=======
    DynamicPropertiesStore dynamicPropertiesStore = dbManager.getDynamicPropertiesStore();

    Protocol.ChainParameters.ChainParameter.Builder builder1
        = Protocol.ChainParameters.ChainParameter.newBuilder();
    builder.addChainParameter(builder1
        .setKey(ChainParameters.MAINTENANCE_TIME_INTERVAL.name())
        .setValue(
            dynamicPropertiesStore.getMaintenanceTimeInterval())
        .build());
    builder.addChainParameter(builder1
        .setKey(ChainParameters.ACCOUNT_UPGRADE_COST.name())
        .setValue(
            dynamicPropertiesStore.getMaintenanceTimeInterval())
        .build());
    builder.addChainParameter(builder1
        .setKey(ChainParameters.CREATE_ACCOUNT_FEE.name())
        .setValue(
            dynamicPropertiesStore.getMaintenanceTimeInterval())
        .build());
    builder.addChainParameter(builder1
        .setKey(ChainParameters.TRANSACTION_FEE.name())
        .setValue(
            dynamicPropertiesStore.getMaintenanceTimeInterval())
        .build());
    builder.addChainParameter(builder1
        .setKey(ChainParameters.ASSET_ISSUE_FEE.name())
        .setValue(
            dynamicPropertiesStore.getMaintenanceTimeInterval())
        .build());
    builder.addChainParameter(builder1
        .setKey(ChainParameters.WITNESS_PAY_PER_BLOCK.name())
        .setValue(
            dynamicPropertiesStore.getMaintenanceTimeInterval())
        .build());
    builder.addChainParameter(builder1
        .setKey(ChainParameters.WITNESS_STANDBY_ALLOWANCE.name())
        .setValue(
            dynamicPropertiesStore.getMaintenanceTimeInterval())
        .build());
>>>>>>> a807b191
    return builder.build();
  }

  public AssetIssueList getAssetIssueList() {
    AssetIssueList.Builder builder = AssetIssueList.newBuilder();
    dbManager.getAssetIssueStore().getAllAssetIssues()
        .forEach(issueCapsule -> builder.addAssetIssue(issueCapsule.getInstance()));
    return builder.build();
  }

  public AssetIssueList getAssetIssueList(long offset, long limit) {
    AssetIssueList.Builder builder = AssetIssueList.newBuilder();
    List<AssetIssueCapsule> assetIssueList = dbManager.getAssetIssueStore()
        .getAssetIssuesPaginated(offset, limit);

    if (CollectionUtils.isEmpty(assetIssueList)) {
      return null;
    }

    assetIssueList.forEach(issueCapsule -> builder.addAssetIssue(issueCapsule.getInstance()));
    return builder.build();
  }

  public AssetIssueList getAssetIssueByAccount(ByteString accountAddress) {
    if (accountAddress == null || accountAddress.isEmpty()) {
      return null;
    }
    List<AssetIssueCapsule> assetIssueCapsuleList = dbManager.getAssetIssueStore()
        .getAllAssetIssues();
    AssetIssueList.Builder builder = AssetIssueList.newBuilder();
    assetIssueCapsuleList.stream()
        .filter(assetIssueCapsule -> assetIssueCapsule.getOwnerAddress().equals(accountAddress))
        .forEach(issueCapsule -> {
          builder.addAssetIssue(issueCapsule.getInstance());
        });
    return builder.build();
  }

  public AccountNetMessage getAccountNet(ByteString accountAddress) {
    if (accountAddress == null || accountAddress.isEmpty()) {
      return null;
    }
    AccountNetMessage.Builder builder = AccountNetMessage.newBuilder();
    AccountCapsule accountCapsule = dbManager.getAccountStore().get(accountAddress.toByteArray());
    if (accountCapsule == null) {
      return null;
    }

    BandwidthProcessor processor = new BandwidthProcessor(dbManager);
    processor.updateUsage(accountCapsule);

    long netLimit = processor.calculateGlobalNetLimit(accountCapsule.getFrozenBalance());
    long freeNetLimit = dbManager.getDynamicPropertiesStore().getFreeNetLimit();
    long totalNetLimit = dbManager.getDynamicPropertiesStore().getTotalNetLimit();
    long totalNetWeight = dbManager.getDynamicPropertiesStore().getTotalNetWeight();

    Map<String, Long> assetNetLimitMap = new HashMap<>();
    accountCapsule.getAllFreeAssetNetUsage().keySet().forEach(asset -> {
      byte[] key = ByteArray.fromString(asset);
      assetNetLimitMap.put(asset, dbManager.getAssetIssueStore().get(key).getFreeAssetNetLimit());
    });

    builder.setFreeNetUsed(accountCapsule.getFreeNetUsage())
        .setFreeNetLimit(freeNetLimit)
        .setNetUsed(accountCapsule.getNetUsage())
        .setNetLimit(netLimit)
        .setTotalNetLimit(totalNetLimit)
        .setTotalNetWeight(totalNetWeight)
        .putAllAssetNetUsed(accountCapsule.getAllFreeAssetNetUsage())
        .putAllAssetNetLimit(assetNetLimitMap);
    return builder.build();
  }

  public AssetIssueContract getAssetIssueByName(ByteString assetName) {
    if (assetName == null || assetName.isEmpty()) {
      return null;
    }
    AssetIssueCapsule assetIssueCapsule = dbManager.getAssetIssueStore()
        .get(assetName.toByteArray());
    return assetIssueCapsule != null ? assetIssueCapsule.getInstance() : null;
  }

  public NumberMessage totalTransaction() {
    NumberMessage.Builder builder = NumberMessage.newBuilder()
        .setNum(dbManager.getTransactionStore().getTotalTransactions());
    return builder.build();
  }

  public NumberMessage getNextMaintenanceTime() {
    NumberMessage.Builder builder = NumberMessage.newBuilder()
        .setNum(dbManager.getDynamicPropertiesStore().getNextMaintenanceTime());
    return builder.build();
  }

  public Block getBlockById(ByteString BlockId) {
    if (Objects.isNull(BlockId)) {
      return null;
    }
    Block block = null;
    try {
      block = dbManager.getBlockStore().get(BlockId.toByteArray()).getInstance();
    } catch (StoreException e) {
    }
    return block;
  }

  public BlockList getBlocksByLimitNext(long number, long limit) {
    if (limit <= 0) {
      return null;
    }
    BlockList.Builder blockListBuilder = BlockList.newBuilder();
    dbManager.getBlockStore().getLimitNumber(number, limit).forEach(
        blockCapsule -> blockListBuilder.addBlock(blockCapsule.getInstance()));
    return blockListBuilder.build();
  }

  public BlockList getBlockByLatestNum(long getNum) {
    BlockList.Builder blockListBuilder = BlockList.newBuilder();
    dbManager.getBlockStore().getBlockByLatestNum(getNum).forEach(
        blockCapsule -> blockListBuilder.addBlock(blockCapsule.getInstance()));
    return blockListBuilder.build();
  }

  public Transaction getTransactionById(ByteString transactionId) {
    if (Objects.isNull(transactionId)) {
      return null;
    }
    TransactionCapsule transactionCapsule = null;
    try {
      transactionCapsule = dbManager.getTransactionStore()
          .get(transactionId.toByteArray());
    } catch (StoreException e) {
    }
    if (transactionCapsule != null) {
      return transactionCapsule.getInstance();
    }
    return null;
  }

  public Proposal getProposalById(ByteString proposalId) {
    if (Objects.isNull(proposalId)) {
      return null;
    }
    ProposalCapsule proposalCapsule = null;
    try {
      proposalCapsule = dbManager.getProposalStore()
          .get(proposalId.toByteArray());
    } catch (StoreException e) {
    }
    if (proposalCapsule != null) {
      return proposalCapsule.getInstance();
    }
    return null;
  }


  public NodeList listNodes() {
    List<NodeHandler> handlerList = nodeManager.dumpActiveNodes();

    Map<String, NodeHandler> nodeHandlerMap = new HashMap<>();
    for (NodeHandler handler : handlerList) {
      String key = handler.getNode().getHexId() + handler.getNode().getHost();
      nodeHandlerMap.put(key, handler);
    }

    NodeList.Builder nodeListBuilder = NodeList.newBuilder();

    nodeHandlerMap.entrySet().stream()
        .forEach(v -> {
          org.tron.common.overlay.discover.node.Node node = v.getValue().getNode();
          nodeListBuilder.addNodes(Node.newBuilder().setAddress(
              Address.newBuilder()
                  .setHost(ByteString.copyFrom(ByteArray.fromString(node.getHost())))
                  .setPort(node.getPort())));
        });
    return nodeListBuilder.build();
  }

  public Transaction deployContract(CreateSmartContract createSmartContract,
      TransactionCapsule trxCap) {

    // do nothing, so can add some useful function later
    // trxcap contract para cacheUnpackValue has value
    return trxCap.getInstance();
  }

  public Transaction triggerContract(TriggerSmartContract triggerSmartContract,
      TransactionCapsule trxCap) {

    ContractStore contractStore = dbManager.getContractStore();
    byte[] contractAddress = triggerSmartContract.getContractAddress().toByteArray();
    SmartContract.ABI abi = contractStore.getABI(contractAddress);
    if (abi == null) {
      return null;
    }

    try {
      byte[] selector = getSelector(triggerSmartContract.getData().toByteArray());
      if (selector == null) {
        return null;
      }

      if (!isConstant(abi, selector)) {
        return trxCap.getInstance();
      } else {
        DepositImpl deposit = DepositImpl.createRoot(dbManager);
        Runtime runtime = new Runtime(trxCap.getInstance(), deposit,
            new ProgramInvokeFactoryImpl());
        runtime.execute();
        runtime.go();
        if (runtime.getResult().getException() != null) {
          throw new RuntimeException("Runtime exe failed!");
        }

        ProgramResult result = runtime.getResult();
        TransactionResultCapsule ret = new TransactionResultCapsule();
        ret.setConstantResult(result.getHReturn());
        ret.setStatus(0, code.SUCESS);
        trxCap.setResult(ret);
        return trxCap.getInstance();
      }
    } catch (Exception e) {
      logger.error(e.getMessage());
      return null;
    }
  }

  public SmartContract getContract(GrpcAPI.BytesMessage bytesMessage) {
    byte[] address = bytesMessage.getValue().toByteArray();
    AccountCapsule accountCapsule = dbManager.getAccountStore().get(address);
    if (accountCapsule == null) {
      logger.error(
          "Get contract failed, the account is not exist or the account does not have code hash!");
      return null;
    }

    ContractCapsule contractCapsule = dbManager.getContractStore()
        .get(bytesMessage.getValue().toByteArray());
    return contractCapsule.getInstance();
  }

  private byte[] getSelector(byte[] data) {
    if (data == null ||
        data.length < 4) {
      return null;
    }

    byte[] ret = new byte[4];
    System.arraycopy(data, 0, ret, 0, 4);
    return ret;
  }

  private boolean isConstant(SmartContract.ABI abi, byte[] selector) throws Exception {
    if (selector == null || selector.length != 4) {
      throw new Exception("Selector's length or selector itself is invalid");
    }

    for (int i = 0; i < abi.getEntrysCount(); i++) {
      SmartContract.ABI.Entry entry = abi.getEntrys(i);
      if (entry.getType() != SmartContract.ABI.Entry.EntryType.Function) {
        continue;
      }

      int inputCount = entry.getInputsCount();
      StringBuffer sb = new StringBuffer();
      sb.append(entry.getName().toStringUtf8());
      sb.append("(");
      for (int k = 0; k < inputCount; k++) {
        SmartContract.ABI.Entry.Param param = entry.getInputs(k);
        sb.append(param.getType().toStringUtf8());
        if (k + 1 < inputCount) {
          sb.append(",");
        }
      }
      sb.append(")");

      byte[] funcSelector = new byte[4];
      System.arraycopy(Hash.sha3(sb.toString().getBytes()), 0, funcSelector, 0, 4);
      if (Arrays.equals(funcSelector, selector)) {
        if (entry.getConstant() == true) {
          return true;
        } else {
          return false;
        }
      }
    }

    throw new Exception("There is no the selector!");
  }

}<|MERGE_RESOLUTION|>--- conflicted
+++ resolved
@@ -65,14 +65,12 @@
 import org.tron.core.capsule.TransactionCapsule;
 import org.tron.core.capsule.TransactionResultCapsule;
 import org.tron.core.capsule.WitnessCapsule;
-<<<<<<< HEAD
-=======
 import org.tron.core.config.Parameter.ChainParameters;
 import org.tron.core.db.AccountIdIndexStore;
->>>>>>> a807b191
 import org.tron.core.db.AccountStore;
 import org.tron.core.db.BandwidthProcessor;
 import org.tron.core.db.ContractStore;
+import org.tron.core.db.DynamicPropertiesStore;
 import org.tron.core.db.Manager;
 import org.tron.core.db.PendingManager;
 import org.tron.core.exception.AccountResourceInsufficientException;
@@ -436,24 +434,6 @@
 
   public Protocol.ChainParameters getChainParameters() {
     Protocol.ChainParameters.Builder builder = Protocol.ChainParameters.newBuilder();
-<<<<<<< HEAD
-//    DynamicPropertiesStore dynamicPropertiesStore = dbManager.getDynamicPropertiesStore();
-//
-//    builder.putParameters(ChainParameters.MAINTENANCE_TIME_INTERVAL.name(),
-//        dynamicPropertiesStore.getMaintenanceTimeInterval());
-//    builder.putParameters(ChainParameters.ACCOUNT_UPGRADE_COST.name(),
-//        dynamicPropertiesStore.getAccountUpgradeCost());
-//    builder.putParameters(ChainParameters.CREATE_ACCOUNT_FEE.name(),
-//        dynamicPropertiesStore.getCreateAccountFee());
-//    builder.putParameters(ChainParameters.TRANSACTION_FEE.name(),
-//        dynamicPropertiesStore.getTransactionFee());
-//    builder.putParameters(ChainParameters.ASSET_ISSUE_FEE.name(),
-//        dynamicPropertiesStore.getAssetIssueFee());
-//    builder.putParameters(ChainParameters.WITNESS_PAY_PER_BLOCK.name(),
-//        dynamicPropertiesStore.getWitnessPayPerBlock());
-//    builder.putParameters(ChainParameters.WITNESS_STANDBY_ALLOWANCE.name(),
-//        dynamicPropertiesStore.getWitnessStandbyAllowance());
-=======
     DynamicPropertiesStore dynamicPropertiesStore = dbManager.getDynamicPropertiesStore();
 
     Protocol.ChainParameters.ChainParameter.Builder builder1
@@ -493,7 +473,6 @@
         .setValue(
             dynamicPropertiesStore.getMaintenanceTimeInterval())
         .build());
->>>>>>> a807b191
     return builder.build();
   }
 
