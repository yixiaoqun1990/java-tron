/*
 * java-tron is free software: you can redistribute it and/or modify
 * it under the terms of the GNU General Public License as published by
 * the Free Software Foundation, either version 3 of the License, or
 * (at your option) any later version.
 *
 * java-tron is distributed in the hope that it will be useful,
 * but WITHOUT ANY WARRANTY; without even the implied warranty of
 * MERCHANTABILITY or FITNESS FOR A PARTICULAR PURPOSE.  See the
 * GNU General Public License for more details.
 *
 * You should have received a copy of the GNU General Public License
 * along with this program.  If not, see <http://www.gnu.org/licenses/>.
 */

package org.tron.core;

import static org.tron.core.Constant.BLOCK_DB_NAME;
import static org.tron.core.Constant.LAST_HASH;

import com.alibaba.fastjson.JSON;
import com.google.common.io.ByteStreams;
import com.google.protobuf.ByteString;
import com.google.protobuf.InvalidProtocolBufferException;
import java.io.File;
import java.io.IOException;
import java.io.InputStream;
import java.nio.file.Paths;
import java.util.ArrayList;
import java.util.Arrays;
import java.util.HashMap;
import java.util.Iterator;
import java.util.List;
import java.util.Map;
import org.slf4j.Logger;
import org.slf4j.LoggerFactory;
import org.tron.config.Configer;
import org.tron.core.events.BlockchainListener;
import org.tron.crypto.ECKey;
import org.tron.overlay.Net;
import org.tron.peer.Peer;
import org.tron.protos.core.TronBlock.Block;
import org.tron.protos.core.TronTXInput.TXInput;
import org.tron.protos.core.TronTXOutput.TXOutput;
import org.tron.protos.core.TronTXOutputs.TXOutputs;
import org.tron.protos.core.TronTransaction.Transaction;
import org.tron.storage.leveldb.LevelDbDataSourceImpl;
import org.tron.utils.ByteArray;

<<<<<<< HEAD

public class Blockchain {

  public static final String GENESIS_COINBASE_DATA = "0x10";
  public static final Logger logger = LoggerFactory.getLogger("BlockChain");
  public static String parentName = Constant.NORMAL;
  private LevelDbDataSourceImpl blockDB;
  private PendingState pendingState = new PendingStateImpl();
=======
import javax.inject.Inject;
import javax.inject.Named;
import java.io.IOException;
import java.io.InputStream;
import java.util.*;

import static org.tron.core.Constant.LAST_HASH;

public class Blockchain {

    public static final String GENESIS_COINBASE_DATA = "0x10";
    public static String parentName = Constant.NORMAL;

    public static final Logger logger = LoggerFactory.getLogger("BlockChain");
    private LevelDbDataSourceImpl blockDB;
    private PendingState pendingState = new PendingStateImpl();

    private byte[] lastHash;
    private byte[] currentHash;

    private List<BlockchainListener> listeners = new ArrayList<>();

    /**
     * create new blockchain
     *
     * @param blockDB block database
     */
    public Blockchain(@Named("block") LevelDbDataSourceImpl blockDB) {
        this.blockDB = blockDB;
        this.lastHash = blockDB.getData(LAST_HASH);

        if (this.lastHash == null) {
            InputStream is = getClass().getClassLoader().getResourceAsStream("genesis.json");
            String json = null;
            try {
                json = new String(ByteStreams.toByteArray(is));
            } catch (IOException e) {
                e.printStackTrace();
            }
>>>>>>> 741bbb50

  private byte[] lastHash;
  private byte[] currentHash;

  private List<BlockchainListener> listeners = new ArrayList<>();

  /**
   * create new blockchain
   *
   * @param blockDB block database
   * @paramaddress wallet address* @param type    peer type
   */
  public Blockchain(LevelDbDataSourceImpl blockDB, String address, String type) {

    this.blockDB = blockDB;
    this.lastHash = blockDB.getData(LAST_HASH);

    if (this.lastHash == null) {

      InputStream is = getClass().getClassLoader().getResourceAsStream("genesis.json");
      String json = null;
      try {
        json = new String(ByteStreams.toByteArray(is));
      } catch (IOException e) {
        e.printStackTrace();
      }

      GenesisBlockLoader genesisBlockLoader = JSON.parseObject(json, GenesisBlockLoader.class);

      Iterator iterator = genesisBlockLoader.getTransaction().entrySet().iterator();

      List<Transaction> transactions = new ArrayList<>();

      while (iterator.hasNext()) {
        Map.Entry entry = (Map.Entry) iterator.next();
        String key = (String) entry.getKey();
        Integer value = (Integer) entry.getValue();

        Transaction transaction = TransactionUtils
            .newCoinbaseTransaction(key, GENESIS_COINBASE_DATA, value);
        transactions.add(transaction);
      }

      Block genesisBlock = BlockUtils.newGenesisBlock(transactions);

      this.lastHash = genesisBlock.getBlockHeader().getHash().toByteArray();
      this.currentHash = this.lastHash;

      blockDB.putData(genesisBlock.getBlockHeader().getHash().toByteArray(),
          genesisBlock.toByteArray());
      byte[] lastHash = genesisBlock.getBlockHeader()
          .getHash()
          .toByteArray();
      blockDB.putData(LAST_HASH, lastHash);

      for (BlockchainListener listener : listeners) {
        listener.addGenesisBlock(genesisBlock);
      }

      logger.info("new blockchain");
    } else {
      this.currentHash = this.lastHash;

      logger.info("load blockchain");
    }
  }

  /**
   * Checks if the database file exists
   *
   * @return boolean
   */
  public static boolean dbExists() {
    if (Constant.NORMAL == parentName) {
      parentName = Configer.getConf(Constant.NORMAL_CONF).getString(Constant.DATABASE_DIR);
    } else {
      parentName = Configer.getConf(Constant.TEST_CONF).getString(Constant.DATABASE_DIR);

    }
    File file = new File(Paths.get(parentName, BLOCK_DB_NAME).toString());
    return file.exists();
  }

  /**
   * find transaction by id
   *
   * @param id ByteString id
   * @return {@link Transaction}
   */
  public Transaction findTransaction(ByteString id) {
    Transaction transaction = Transaction.newBuilder().build();

    BlockchainIterator bi = new BlockchainIterator(this);
    while (bi.hasNext()) {
      Block block = (Block) bi.next();

      for (Transaction tx : block.getTransactionsList()) {
        String txID = ByteArray.toHexString(tx.getId().toByteArray());
        String idStr = ByteArray.toHexString(id.toByteArray());
        if (txID.equals(idStr)) {
          transaction = tx.toBuilder().build();
          return transaction;
        }
      }

      if (block.getBlockHeader().getParentHash().isEmpty()) {
        break;
      }
    }

    return transaction;
  }

  public HashMap<String, TXOutputs> findUTXO() {
    HashMap<String, TXOutputs> utxo = new HashMap<>();
    HashMap<String, long[]> spenttxos = new HashMap<>();

    BlockchainIterator bi = new BlockchainIterator(this);
    while (bi.hasNext()) {
      Block block = (Block) bi.next();

      for (Transaction transaction : block.getTransactionsList()) {
        String txid = ByteArray.toHexString(transaction.getId()
            .toByteArray());

        output:
        for (int outIdx = 0; outIdx < transaction.getVoutList().size
            (); outIdx++) {
          TXOutput out = transaction.getVout(outIdx);
          if (!spenttxos.isEmpty() && spenttxos.containsKey(txid)) {
            for (int i = 0; i < spenttxos.get(txid).length; i++) {
              if (spenttxos.get(txid)[i] == outIdx) {
                continue output;
              }
            }
          }

          TXOutputs outs = utxo.get(txid);

          if (outs == null) {
            outs = TXOutputs.newBuilder().build();
          }

          outs = outs.toBuilder().addOutputs(out).build();
          utxo.put(txid, outs);
        }

        if (!TransactionUtils.isCoinbaseTransaction(transaction)) {
          for (TXInput in : transaction.getVinList()) {
            String inTxid = ByteArray.toHexString(in.getTxID()
                .toByteArray());
            long[] vindexs = spenttxos.get(inTxid);

            if (vindexs == null) {
              vindexs = new long[0];
            }

            vindexs = Arrays.copyOf(vindexs, vindexs.length + 1);
            vindexs[vindexs.length - 1] = in.getVout();

            spenttxos.put(inTxid, vindexs);
          }
        }
      }

    }

    return utxo;
  }

  /**
   * add a block into database
   *
   * @param block
   */
  public void addBlock(Block block) {
    byte[] blockInDB = blockDB.getData(block.getBlockHeader().getHash().toByteArray());

    if (blockInDB == null || blockInDB.length == 0) {
      return;
    }

    blockDB.putData(block.getBlockHeader().getHash().toByteArray(), block.toByteArray());

    byte[] lastHash = blockDB.getData(ByteArray.fromString("lashHash"));
    byte[] lastBlockData = blockDB.getData(lastHash);
    try {
      Block lastBlock = Block.parseFrom(lastBlockData);
      if (block.getBlockHeader().getNumber() > lastBlock.getBlockHeader().getNumber()) {
        blockDB.putData(ByteArray.fromString("lashHash"),
            block.getBlockHeader().getHash().toByteArray());
        this.lastHash = block.getBlockHeader().getHash().toByteArray();
        this.currentHash = this.lastHash;
      }
    } catch (InvalidProtocolBufferException e) {
      e.printStackTrace();
    }
  }

  public Transaction signTransaction(Transaction transaction, ECKey myKey) {
    HashMap<String, Transaction> prevTXs = new HashMap<>();

    for (TXInput txInput : transaction.getVinList()) {
      ByteString txID = txInput.getTxID();
      Transaction prevTX = this.findTransaction(txID).toBuilder().build();
      String key = ByteArray.toHexString(txID.toByteArray());
      prevTXs.put(key, prevTX);
    }

    transaction = TransactionUtils.sign(transaction, myKey, prevTXs);
    return transaction;
  }

  /**
   * {@see org.tron.overlay.kafka.KafkaTest#testKafka()}
   *
   * @param transactions transactions
   */
  public void addBlock(List<Transaction> transactions, Net net) {
    // getData lastHash
    byte[] lastHash = blockDB.getData(LAST_HASH);
    ByteString parentHash = ByteString.copyFrom(lastHash);
    // getData number
    long number = BlockUtils.getIncreaseNumber(this);
    // getData difficulty
    ByteString difficulty = ByteString.copyFromUtf8(Constant.DIFFICULTY);
    Block block = BlockUtils.newBlock(transactions, parentHash, difficulty,
        number);

    for (BlockchainListener listener : listeners) {
      listener.addBlockNet(block, net);
    }
  }

  public void addBlock(List<Transaction> transactions) {
    // get lastHash
    byte[] lastHash = blockDB.getData(LAST_HASH);
    ByteString parentHash = ByteString.copyFrom(lastHash);
    // get number
    long number = BlockUtils.getIncreaseNumber(this);
    // get difficulty
    ByteString difficulty = ByteString.copyFromUtf8(Constant.DIFFICULTY);
    Block block = BlockUtils.newBlock(transactions, parentHash, difficulty,
        number);

    for (BlockchainListener listener : listeners) {
      listener.addBlock(block);
    }
  }

  /**
   * receive a block and save it into database,update caching at the same time.
   *
   * @param block   block
   * @param utxoSet utxoSet
   */
  public void receiveBlock(Block block, UTXOSet utxoSet, Peer peer) {

    byte[] lastHashKey = LAST_HASH;
    byte[] lastHash = blockDB.getData(lastHashKey);

    if (!ByteArray.toHexString(block.getBlockHeader().getParentHash().toByteArray())
        .equals(ByteArray.toHexString
            (lastHash))) {
      return;
    }

    // save the block into the database
    byte[] blockHashKey = block.getBlockHeader().getHash().toByteArray();
    byte[] blockVal = block.toByteArray();
    blockDB.putData(blockHashKey, blockVal);

    byte[] ch = block.getBlockHeader().getHash().toByteArray();

    // update lastHash
    peer.getBlockchain().getBlockDB().putData(lastHashKey, ch);

    this.lastHash = ch;
    currentHash = ch;
    System.out.println(BlockUtils.toPrintString(block));
    // update UTXO cache
    utxoSet.reindex();
  }

  public void addListener(BlockchainListener listener) {
    this.listeners.add(listener);
  }

  public LevelDbDataSourceImpl getBlockDB() {
    return blockDB;
  }

  public void setBlockDB(LevelDbDataSourceImpl blockDB) {
    this.blockDB = blockDB;
  }

  public PendingState getPendingState() {
    return pendingState;
  }

  public void setPendingState(PendingState pendingState) {
    this.pendingState = pendingState;
  }

  public byte[] getLastHash() {
    return lastHash;
  }

  public void setLastHash(byte[] lastHash) {
    this.lastHash = lastHash;
  }

  public byte[] getCurrentHash() {
    return currentHash;
  }

  public void setCurrentHash(byte[] currentHash) {
    this.currentHash = currentHash;
  }


}<|MERGE_RESOLUTION|>--- conflicted
+++ resolved
@@ -32,6 +32,7 @@
 import java.util.Iterator;
 import java.util.List;
 import java.util.Map;
+import javax.inject.Named;
 import org.slf4j.Logger;
 import org.slf4j.LoggerFactory;
 import org.tron.config.Configer;
@@ -47,8 +48,6 @@
 import org.tron.storage.leveldb.LevelDbDataSourceImpl;
 import org.tron.utils.ByteArray;
 
-<<<<<<< HEAD
-
 public class Blockchain {
 
   public static final String GENESIS_COINBASE_DATA = "0x10";
@@ -56,47 +55,6 @@
   public static String parentName = Constant.NORMAL;
   private LevelDbDataSourceImpl blockDB;
   private PendingState pendingState = new PendingStateImpl();
-=======
-import javax.inject.Inject;
-import javax.inject.Named;
-import java.io.IOException;
-import java.io.InputStream;
-import java.util.*;
-
-import static org.tron.core.Constant.LAST_HASH;
-
-public class Blockchain {
-
-    public static final String GENESIS_COINBASE_DATA = "0x10";
-    public static String parentName = Constant.NORMAL;
-
-    public static final Logger logger = LoggerFactory.getLogger("BlockChain");
-    private LevelDbDataSourceImpl blockDB;
-    private PendingState pendingState = new PendingStateImpl();
-
-    private byte[] lastHash;
-    private byte[] currentHash;
-
-    private List<BlockchainListener> listeners = new ArrayList<>();
-
-    /**
-     * create new blockchain
-     *
-     * @param blockDB block database
-     */
-    public Blockchain(@Named("block") LevelDbDataSourceImpl blockDB) {
-        this.blockDB = blockDB;
-        this.lastHash = blockDB.getData(LAST_HASH);
-
-        if (this.lastHash == null) {
-            InputStream is = getClass().getClassLoader().getResourceAsStream("genesis.json");
-            String json = null;
-            try {
-                json = new String(ByteStreams.toByteArray(is));
-            } catch (IOException e) {
-                e.printStackTrace();
-            }
->>>>>>> 741bbb50
 
   private byte[] lastHash;
   private byte[] currentHash;
@@ -107,10 +65,8 @@
    * create new blockchain
    *
    * @param blockDB block database
-   * @paramaddress wallet address* @param type    peer type
-   */
-  public Blockchain(LevelDbDataSourceImpl blockDB, String address, String type) {
-
+   */
+  public Blockchain(@Named("block") LevelDbDataSourceImpl blockDB) {
     this.blockDB = blockDB;
     this.lastHash = blockDB.getData(LAST_HASH);
 
