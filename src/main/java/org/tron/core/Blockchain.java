/*
 * java-tron is free software: you can redistribute it and/or modify
 * it under the terms of the GNU General Public License as published by
 * the Free Software Foundation, either version 3 of the License, or
 * (at your option) any later version.
 *
 * java-tron is distributed in the hope that it will be useful,
 * but WITHOUT ANY WARRANTY; without even the implied warranty of
 * MERCHANTABILITY or FITNESS FOR A PARTICULAR PURPOSE.  See the
 * GNU General Public License for more details.
 *
 * You should have received a copy of the GNU General Public License
 * along with this program.  If not, see <http://www.gnu.org/licenses/>.
 */
package org.tron.core;

import com.google.protobuf.ByteString;
import com.google.protobuf.InvalidProtocolBufferException;
import org.slf4j.Logger;
import org.slf4j.LoggerFactory;
import org.tron.crypto.ECKey;
import org.tron.storage.leveldb.LevelDbDataSourceImpl;
import org.tron.example.Tron;
import org.tron.overlay.Net;
import org.tron.overlay.message.Message;
import org.tron.overlay.message.Type;
import org.tron.peer.Peer;
import org.tron.protos.core.TronBlock.Block;
import org.tron.protos.core.TronTXInput.TXInput;
import org.tron.protos.core.TronTXOutput.TXOutput;
import org.tron.protos.core.TronTXOutputs.TXOutputs;
import org.tron.protos.core.TronTransaction.Transaction;
import org.tron.utils.ByteArray;

import java.io.File;
import java.nio.file.Paths;
import java.util.Arrays;
import java.util.HashMap;
import java.util.List;

import static org.tron.core.Constant.BLOCK_DB_NAME;
import static org.tron.core.Constant.LAST_HASH;
import static org.tron.storage.leveldb.LevelDbDataSourceImpl.databaseName;

public class Blockchain {
<<<<<<< HEAD
    public static final Logger logger = LoggerFactory.getLogger("BlockChain");
    public static final String genesisCoinbaseData = "0x00";
    private LevelDbDataSourceImpl blockDB = null;
=======
    private static final Logger logger = LoggerFactory.getLogger("Blockchain");
    public static final String GENESIS_COINBASE_DATA = "0x00";
    private LevelDbDataSource blockDB = null;
>>>>>>> a13b6fb4
    private PendingState pendingState = new PendingStateImpl();

    private byte[] lastHash;
    private byte[] currentHash;

    /**
     * create new blockchain
     *
     * @param address wallet address
     */
    public Blockchain(String address) {
        if (dbExists()) {
            logger.info("blockchain already exists.");
            System.exit(0);
        }

        blockDB = new LevelDbDataSourceImpl(BLOCK_DB_NAME);
        blockDB.initDB();

        Transaction coinbase = TransactionUtils.newCoinbaseTransaction
                (address, GENESIS_COINBASE_DATA);
        Block genesisBlock = BlockUtils.newGenesisBlock(coinbase);

        this.lastHash = genesisBlock.getBlockHeader().getHash().toByteArray();
        this.currentHash = this.lastHash;

        blockDB.putData(genesisBlock.getBlockHeader().getHash().toByteArray(),
                genesisBlock.toByteArray());
        byte[] lastHash = genesisBlock.getBlockHeader()
                .getHash()
                .toByteArray();

        blockDB.putData(LAST_HASH, lastHash);

        logger.info("new blockchain");
    }

    /**
     * create blockchain by dbStore source
     */
    public Blockchain() {
        if (!dbExists()) {
            logger.info("no existing blockchain found. please create one " +
                    "first");
            System.exit(0);
        }

        blockDB = new LevelDbDataSourceImpl(BLOCK_DB_NAME);
        blockDB.initDB();

        this.lastHash = blockDB.getData(LAST_HASH);
        this.currentHash = this.lastHash;

        logger.info("load blockchain");
    }

    /**
     * find transaction by id
     *
     * @param id ByteString id
     * @return {@link Transaction}
     */
    public Transaction findTransaction(ByteString id) {
        Transaction transaction = Transaction.newBuilder().build();

        BlockchainIterator bi = new BlockchainIterator(this);
        while (bi.hasNext()) {
            Block block = (Block) bi.next();

            for (Transaction tx : block.getTransactionsList()) {
                String txID = ByteArray.toHexString(tx.getId().toByteArray());
                String idStr = ByteArray.toHexString(id.toByteArray());
                if (txID.equals(idStr)) {
                    transaction = tx.toBuilder().build();
                    return transaction;
                }
            }

            if (block.getBlockHeader().getParentHash().isEmpty()) {
                break;
            }
        }

        return transaction;
    }

    public HashMap<String, TXOutputs> findUTXO() {
        HashMap<String, TXOutputs> utxo = new HashMap<>();
        HashMap<String, long[]> spenttxos = new HashMap<>();

        BlockchainIterator bi = new BlockchainIterator(this);
        while (bi.hasNext()) {
            Block block = (Block) bi.next();

            for (Transaction transaction : block.getTransactionsList()) {
                String txid = ByteArray.toHexString(transaction.getId()
                        .toByteArray());

                output:
                for (int outIdx = 0; outIdx < transaction.getVoutList().size
                        (); outIdx++) {
                    TXOutput out = transaction.getVout(outIdx);
                    if (!spenttxos.isEmpty() && spenttxos.containsKey(txid)) {
                        for (int i = 0; i < spenttxos.get(txid).length; i++) {
                            if (spenttxos.get(txid)[i] == outIdx) {
                                continue output;
                            }
                        }
                    }


                    TXOutputs outs = utxo.get(txid);

                    if (outs == null) {
                        outs = TXOutputs.newBuilder().build();
                    }

                    outs = outs.toBuilder().addOutputs(out).build();
                    utxo.put(txid, outs);
                }

                if (!TransactionUtils.isCoinbaseTransaction(transaction)) {
                    for (TXInput in : transaction.getVinList()) {
                        String inTxid = ByteArray.toHexString(in.getTxID()
                                .toByteArray());
                        long[] vindexs = spenttxos.get(inTxid);

                        if (vindexs == null) {
                            vindexs = new long[0];
                        }

                        vindexs = Arrays.copyOf(vindexs, vindexs.length + 1);
                        vindexs[vindexs.length - 1] = in.getVout();

                        spenttxos.put(inTxid, vindexs);
                    }
                }
            }

        }

        return utxo;
    }

    /**
     * judge dbStore is exists
     *
     * @return boolean
     */
    public static boolean dbExists() {
        File file = new File(Paths.get(databaseName, BLOCK_DB_NAME).toString());

        return file.exists();
    }

    public void addBlock(Block block) {
        byte[] blockInDB = blockDB.getData(block.getBlockHeader().getHash().toByteArray());

        if (blockInDB == null || blockInDB.length == 0) {
            return;
        }

        blockDB.putData(block.getBlockHeader().getHash().toByteArray(), block.toByteArray());

        byte[] lastHash = blockDB.getData(ByteArray.fromString("lashHash"));
        byte[] lastBlockData = blockDB.getData(lastHash);
        try {
            Block lastBlock = Block.parseFrom(lastBlockData);
            if (block.getBlockHeader().getNumber() > lastBlock.getBlockHeader().getNumber()) {
                blockDB.putData(ByteArray.fromString("lashHash"), block.getBlockHeader().getHash().toByteArray());
                this.lastHash = block.getBlockHeader().getHash().toByteArray();
                this.currentHash = this.lastHash;
            }
        } catch (InvalidProtocolBufferException e) {
            e.printStackTrace();
        }
    }

    public Transaction signTransaction(Transaction transaction, ECKey myKey) {
        HashMap<String, Transaction> prevTXs = new HashMap<>();

        for (TXInput txInput : transaction.getVinList()) {
            ByteString txID = txInput.getTxID();
            Transaction prevTX = this.findTransaction(txID).toBuilder().build();
            String key = ByteArray.toHexString(txID.toByteArray());
            prevTXs.put(key, prevTX);
        }

        transaction = TransactionUtils.sign(transaction, myKey, prevTXs);
        return transaction;
    }

    /**
     * {@see org.tron.overlay.kafka.KafkaTest#testKafka()}
     *
     * @param transactions transactions
     */
    public void addBlock(List<Transaction> transactions, Net net) {
        // getData lastHash
        byte[] lastHash = blockDB.getData(LAST_HASH);
        ByteString parentHash = ByteString.copyFrom(lastHash);
        // getData number
        long number = BlockUtils.getIncreaseNumber(Tron.getPeer().getBlockchain());
        // getData difficulty
        ByteString difficulty = ByteString.copyFromUtf8(Constant.DIFFICULTY);
        Block block = BlockUtils.newBlock(transactions, parentHash, difficulty,
                number);

        String value = ByteArray.toHexString(block.toByteArray());

        if (Tron.getPeer().getType().equals(Peer.PEER_SERVER)) {
            Message message = new Message(value, Type.BLOCK);
            net.broadcast(message);
        }
    }

    public void receiveBlock(Block block, UTXOSet utxoSet) {

        byte[] lastHashKey = LAST_HASH;
        byte[] lastHash = blockDB.getData(lastHashKey);

        if (!ByteArray.toHexString(block.getBlockHeader().getParentHash().toByteArray()).equals(ByteArray.toHexString
                (lastHash))) {
            return;
        }

        // save the block into the database
        byte[] blockHashKey = block.getBlockHeader().getHash().toByteArray();
        byte[] blockVal = block.toByteArray();
        blockDB.putData(blockHashKey, blockVal);

        byte[] ch = block.getBlockHeader().getHash()
                .toByteArray();

        // update lastHash
        Tron.getPeer().getBlockchain().getBlockDB().putData(lastHashKey, ch);

        this.lastHash = ch;
        currentHash = ch;

        // update UTXO cache
        utxoSet.reindex();
    }

    public static String getGenesisCoinbaseData() {
        return GENESIS_COINBASE_DATA;
    }

    public LevelDbDataSourceImpl getBlockDB() {
        return blockDB;
    }

    public void setBlockDB(LevelDbDataSourceImpl blockDB) {
        this.blockDB = blockDB;
    }

    public PendingState getPendingState() {
        return pendingState;
    }

    public void setPendingState(PendingState pendingState) {
        this.pendingState = pendingState;
    }

    public byte[] getLastHash() {
        return lastHash;
    }

    public void setLastHash(byte[] lastHash) {
        this.lastHash = lastHash;
    }

    public byte[] getCurrentHash() {
        return currentHash;
    }

    public void setCurrentHash(byte[] currentHash) {
        this.currentHash = currentHash;
    }
}<|MERGE_RESOLUTION|>--- conflicted
+++ resolved
@@ -43,15 +43,15 @@
 import static org.tron.storage.leveldb.LevelDbDataSourceImpl.databaseName;
 
 public class Blockchain {
-<<<<<<< HEAD
-    public static final Logger logger = LoggerFactory.getLogger("BlockChain");
+
+
     public static final String genesisCoinbaseData = "0x00";
-    private LevelDbDataSourceImpl blockDB = null;
-=======
+
+
     private static final Logger logger = LoggerFactory.getLogger("Blockchain");
     public static final String GENESIS_COINBASE_DATA = "0x00";
-    private LevelDbDataSource blockDB = null;
->>>>>>> a13b6fb4
+
+    private LevelDbDataSourceImpl blockDB = null;
     private PendingState pendingState = new PendingStateImpl();
 
     private byte[] lastHash;
