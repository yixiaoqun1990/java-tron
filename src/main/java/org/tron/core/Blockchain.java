/*
 * java-tron is free software: you can redistribute it and/or modify
 * it under the terms of the GNU General Public License as published by
 * the Free Software Foundation, either version 3 of the License, or
 * (at your option) any later version.
 *
 * java-tron is distributed in the hope that it will be useful,
 * but WITHOUT ANY WARRANTY; without even the implied warranty of
 * MERCHANTABILITY or FITNESS FOR A PARTICULAR PURPOSE.  See the
 * GNU General Public License for more details.
 *
 * You should have received a copy of the GNU General Public License
 * along with this program.  If not, see <http://www.gnu.org/licenses/>.
 */
package org.tron.core;

import com.alibaba.fastjson.JSON;
import com.google.common.io.ByteStreams;
import com.google.protobuf.ByteString;
import com.google.protobuf.InvalidProtocolBufferException;
import org.slf4j.Logger;
import org.slf4j.LoggerFactory;
import org.tron.consensus.client.Client;
import org.tron.crypto.ECKey;
import org.tron.example.Tron;
import org.tron.overlay.Net;
import org.tron.overlay.message.Message;
import org.tron.overlay.message.Type;
import org.tron.peer.Peer;
import org.tron.protos.core.TronBlock.Block;
import org.tron.protos.core.TronTXInput.TXInput;
import org.tron.protos.core.TronTXOutput.TXOutput;
import org.tron.protos.core.TronTXOutputs.TXOutputs;
import org.tron.protos.core.TronTransaction.Transaction;
import org.tron.storage.leveldb.LevelDbDataSourceImpl;
import org.tron.utils.ByteArray;

import java.io.File;
import java.io.IOException;
import java.io.InputStream;
import java.nio.file.Paths;
import java.util.*;

import static org.tron.core.Constant.BLOCK_DB_NAME;
import static org.tron.core.Constant.LAST_HASH;
import static org.tron.storage.leveldb.LevelDbDataSourceImpl.databaseName;

public class Blockchain {
<<<<<<< HEAD


    public static final String genesisCoinbaseData = "0x00";


    private static final Logger logger = LoggerFactory.getLogger("Blockchain");
    public static final String GENESIS_COINBASE_DATA = "0x00";

    private LevelDbDataSourceImpl blockDB = null;
=======
    public static final Logger logger = LoggerFactory.getLogger("BlockChain");
    public static final String genesisCoinbaseData = "0x10";
    private LevelDbDataSource blockDB = null;
>>>>>>> b55f722c
    private PendingState pendingState = new PendingStateImpl();

    private byte[] lastHash;
    private byte[] currentHash;

    /**
     * create new blockchain
     *
     * @param address wallet address
     */
    public Blockchain(String address, String type) {
        if (dbExists()) {
            blockDB = new LevelDbDataSourceImpl(BLOCK_DB_NAME);
            blockDB.initDB();

            this.lastHash = blockDB.getData(LAST_HASH);
            this.currentHash = this.lastHash;

<<<<<<< HEAD
            logger.info("load blockchain");
        } else {
            blockDB = new LevelDbDataSourceImpl(BLOCK_DB_NAME);
            blockDB.initDB();
=======
        InputStream is = getClass().getClassLoader().getResourceAsStream("genesis.json");
        String json = null;
        try {
            json = new String(ByteStreams.toByteArray(is));
        } catch (IOException e) {
            e.printStackTrace();
        }

        GenesisBlockLoader genesisBlockLoader = JSON.parseObject(json, GenesisBlockLoader.class);

        Iterator iterator = genesisBlockLoader.getTransaction().entrySet().iterator();

        List<Transaction> transactions = new ArrayList<>();

        while (iterator.hasNext()) {
            Map.Entry entry = (Map.Entry) iterator.next();
            String key = (String) entry.getKey();
            Integer value = (Integer) entry.getValue();

            Transaction transaction = TransactionUtils.newCoinbaseTransaction(key, genesisCoinbaseData, value);
            transactions.add(transaction);
        }

        Block genesisBlock = BlockUtils.newGenesisBlock(transactions);
>>>>>>> b55f722c

            Transaction coinbase = TransactionUtils.newCoinbaseTransaction
                    (address, GENESIS_COINBASE_DATA);
            Block genesisBlock = BlockUtils.newGenesisBlock(coinbase);

<<<<<<< HEAD
            this.lastHash = genesisBlock.getBlockHeader().getHash().toByteArray();
            this.currentHash = this.lastHash;

            blockDB.putData(genesisBlock.getBlockHeader().getHash().toByteArray(),
                    genesisBlock.toByteArray());
            byte[] lastHash = genesisBlock.getBlockHeader()
                    .getHash()
                    .toByteArray();

            blockDB.putData(LAST_HASH, lastHash);
=======
        blockDB.put(genesisBlock.getBlockHeader().getHash().toByteArray(),
                genesisBlock.toByteArray());
        byte[] lastHash = genesisBlock.getBlockHeader()
                .getHash()
                .toByteArray();
        blockDB.put(LAST_HASH, lastHash);
        // put message to consensus
        if (type.equals(Peer.PEER_SERVER)) {
            String value = ByteArray.toHexString(genesisBlock.toByteArray());
            Message message = new Message(value, Type.BLOCK);
            Client.putMessage1(message); // consensus: put message GenesisBlock
        }
        logger.info("new blockchain");
    }
>>>>>>> b55f722c

            logger.info("new blockchain");
        }
    }

    /**
     * find transaction by id
     *
     * @param id ByteString id
     * @return {@link Transaction}
     */
    public Transaction findTransaction(ByteString id) {
        Transaction transaction = Transaction.newBuilder().build();

        BlockchainIterator bi = new BlockchainIterator(this);
        while (bi.hasNext()) {
            Block block = (Block) bi.next();

            for (Transaction tx : block.getTransactionsList()) {
                String txID = ByteArray.toHexString(tx.getId().toByteArray());
                String idStr = ByteArray.toHexString(id.toByteArray());
                if (txID.equals(idStr)) {
                    transaction = tx.toBuilder().build();
                    return transaction;
                }
            }

            if (block.getBlockHeader().getParentHash().isEmpty()) {
                break;
            }
        }

        return transaction;
    }

    public HashMap<String, TXOutputs> findUTXO() {
        HashMap<String, TXOutputs> utxo = new HashMap<>();
        HashMap<String, long[]> spenttxos = new HashMap<>();

        BlockchainIterator bi = new BlockchainIterator(this);
        while (bi.hasNext()) {
            Block block = (Block) bi.next();

            for (Transaction transaction : block.getTransactionsList()) {
                String txid = ByteArray.toHexString(transaction.getId()
                        .toByteArray());

                output:
                for (int outIdx = 0; outIdx < transaction.getVoutList().size
                        (); outIdx++) {
                    TXOutput out = transaction.getVout(outIdx);
                    if (!spenttxos.isEmpty() && spenttxos.containsKey(txid)) {
                        for (int i = 0; i < spenttxos.get(txid).length; i++) {
                            if (spenttxos.get(txid)[i] == outIdx) {
                                continue output;
                            }
                        }
                    }

                    TXOutputs outs = utxo.get(txid);

                    if (outs == null) {
                        outs = TXOutputs.newBuilder().build();
                    }

                    outs = outs.toBuilder().addOutputs(out).build();
                    utxo.put(txid, outs);
                }

                if (!TransactionUtils.isCoinbaseTransaction(transaction)) {
                    for (TXInput in : transaction.getVinList()) {
                        String inTxid = ByteArray.toHexString(in.getTxID()
                                .toByteArray());
                        long[] vindexs = spenttxos.get(inTxid);

                        if (vindexs == null) {
                            vindexs = new long[0];
                        }

                        vindexs = Arrays.copyOf(vindexs, vindexs.length + 1);
                        vindexs[vindexs.length - 1] = in.getVout();

                        spenttxos.put(inTxid, vindexs);
                    }
                }
            }

        }

        return utxo;
    }

    /**
     * judge dbStore is exists
     *
     * @return boolean
     */
    public static boolean dbExists() {
        File file = new File(Paths.get(databaseName, BLOCK_DB_NAME).toString());

        return file.exists();
    }


    /**
     * add a block into database
     *
     * @param block
     */
    public void addBlock(Block block) {
        byte[] blockInDB = blockDB.getData(block.getBlockHeader().getHash().toByteArray());

        if (blockInDB == null || blockInDB.length == 0) {
            return;
        }

        blockDB.putData(block.getBlockHeader().getHash().toByteArray(), block.toByteArray());

        byte[] lastHash = blockDB.getData(ByteArray.fromString("lashHash"));
        byte[] lastBlockData = blockDB.getData(lastHash);
        try {
            Block lastBlock = Block.parseFrom(lastBlockData);
            if (block.getBlockHeader().getNumber() > lastBlock.getBlockHeader().getNumber()) {
                blockDB.putData(ByteArray.fromString("lashHash"), block.getBlockHeader().getHash().toByteArray());
                this.lastHash = block.getBlockHeader().getHash().toByteArray();
                this.currentHash = this.lastHash;
            }
        } catch (InvalidProtocolBufferException e) {
            e.printStackTrace();
        }
    }

    public Transaction signTransaction(Transaction transaction, ECKey myKey) {
        HashMap<String, Transaction> prevTXs = new HashMap<>();

        for (TXInput txInput : transaction.getVinList()) {
            ByteString txID = txInput.getTxID();
            Transaction prevTX = this.findTransaction(txID).toBuilder().build();
            String key = ByteArray.toHexString(txID.toByteArray());
            prevTXs.put(key, prevTX);
        }

        transaction = TransactionUtils.sign(transaction, myKey, prevTXs);
        return transaction;
    }

    /**
     * {@see org.tron.overlay.kafka.KafkaTest#testKafka()}
     *
     * @param transactions transactions
     */
    public void addBlock(List<Transaction> transactions, Net net) {
        // getData lastHash
        byte[] lastHash = blockDB.getData(LAST_HASH);
        ByteString parentHash = ByteString.copyFrom(lastHash);
        // getData number
        long number = BlockUtils.getIncreaseNumber(Tron.getPeer().getBlockchain());
        // getData difficulty
        ByteString difficulty = ByteString.copyFromUtf8(Constant.DIFFICULTY);
        Block block = BlockUtils.newBlock(transactions, parentHash, difficulty,
                number);

        String value = ByteArray.toHexString(block.toByteArray());

        if (Tron.getPeer().getType().equals(Peer.PEER_SERVER)) {
            Message message = new Message(value, Type.BLOCK);
            net.broadcast(message);
        }
    }

<<<<<<< HEAD
    /**
     * receive a block and save it into database,update caching at the same time.
     *
     * @param block   block
     * @param utxoSet utxoSet
     */
    public void receiveBlock(Block block, UTXOSet utxoSet) {
=======
    /*auth:linmaorong
  date:2017/12/26
 */
    public void addBlock(List<Transaction> transactions) {
        // get lastHash
        byte[] lastHash = blockDB.get(LAST_HASH);
        ByteString parentHash = ByteString.copyFrom(lastHash);
        // get number
        long number = BlockUtils.getIncreaseNumber(Tron.getPeer()
                .getBlockchain());
        // get difficulty
        ByteString difficulty = ByteString.copyFromUtf8(Constant.DIFFICULTY);
        Block block = BlockUtils.newBlock(transactions, parentHash, difficulty,
                number);

        String value = ByteArray.toHexString(block.toByteArray());
        // View the type of peer
        //System.out.println(Tron.getPeer().getType());

        if (Tron.getPeer().getType().equals(Peer.PEER_SERVER)) {
            Message message = new Message(value, Type.BLOCK);
            //net.broadcast(message);
            Client.putMessage1(message); // consensus: put message
        }


    }

    public void receiveBlock(Block block, UTXOSet utxoSet, Peer peer) {
>>>>>>> b55f722c

        byte[] lastHashKey = LAST_HASH;
        byte[] lastHash = blockDB.getData(lastHashKey);

        if (!ByteArray.toHexString(block.getBlockHeader().getParentHash().toByteArray()).equals(ByteArray.toHexString
                (lastHash))) {
            return;
        }

        // save the block into the database
        byte[] blockHashKey = block.getBlockHeader().getHash().toByteArray();
        byte[] blockVal = block.toByteArray();
        blockDB.putData(blockHashKey, blockVal);

        byte[] ch = block.getBlockHeader().getHash()
                .toByteArray();

        // update lastHash
<<<<<<< HEAD
        Tron.getPeer().getBlockchain().getBlockDB().putData(lastHashKey, ch);
=======
        peer.getBlockchain().getBlockDB().put(lastHashKey, ch);
>>>>>>> b55f722c

        this.lastHash = ch;
        currentHash = ch;
        System.out.println(BlockUtils.toPrintString(block));
        // update UTXO cache
        utxoSet.reindex();
    }

    public static String getGenesisCoinbaseData() {
        return GENESIS_COINBASE_DATA;
    }

    public LevelDbDataSourceImpl getBlockDB() {
        return blockDB;
    }

    public void setBlockDB(LevelDbDataSourceImpl blockDB) {
        this.blockDB = blockDB;
    }

    public PendingState getPendingState() {
        return pendingState;
    }

    public void setPendingState(PendingState pendingState) {
        this.pendingState = pendingState;
    }

    public byte[] getLastHash() {
        return lastHash;
    }

    public void setLastHash(byte[] lastHash) {
        this.lastHash = lastHash;
    }

    public byte[] getCurrentHash() {
        return currentHash;
    }

    public void setCurrentHash(byte[] currentHash) {
        this.currentHash = currentHash;
    }
}<|MERGE_RESOLUTION|>--- conflicted
+++ resolved
@@ -46,21 +46,11 @@
 import static org.tron.storage.leveldb.LevelDbDataSourceImpl.databaseName;
 
 public class Blockchain {
-<<<<<<< HEAD
-
-
-    public static final String genesisCoinbaseData = "0x00";
-
-
-    private static final Logger logger = LoggerFactory.getLogger("Blockchain");
     public static final String GENESIS_COINBASE_DATA = "0x00";
 
-    private LevelDbDataSourceImpl blockDB = null;
-=======
     public static final Logger logger = LoggerFactory.getLogger("BlockChain");
     public static final String genesisCoinbaseData = "0x10";
-    private LevelDbDataSource blockDB = null;
->>>>>>> b55f722c
+    private LevelDbDataSourceImpl blockDB = null;
     private PendingState pendingState = new PendingStateImpl();
 
     private byte[] lastHash;
@@ -79,72 +69,69 @@
             this.lastHash = blockDB.getData(LAST_HASH);
             this.currentHash = this.lastHash;
 
-<<<<<<< HEAD
             logger.info("load blockchain");
         } else {
             blockDB = new LevelDbDataSourceImpl(BLOCK_DB_NAME);
             blockDB.initDB();
-=======
-        InputStream is = getClass().getClassLoader().getResourceAsStream("genesis.json");
-        String json = null;
-        try {
-            json = new String(ByteStreams.toByteArray(is));
-        } catch (IOException e) {
-            e.printStackTrace();
-        }
-
-        GenesisBlockLoader genesisBlockLoader = JSON.parseObject(json, GenesisBlockLoader.class);
-
-        Iterator iterator = genesisBlockLoader.getTransaction().entrySet().iterator();
-
-        List<Transaction> transactions = new ArrayList<>();
-
-        while (iterator.hasNext()) {
-            Map.Entry entry = (Map.Entry) iterator.next();
-            String key = (String) entry.getKey();
-            Integer value = (Integer) entry.getValue();
-
-            Transaction transaction = TransactionUtils.newCoinbaseTransaction(key, genesisCoinbaseData, value);
-            transactions.add(transaction);
-        }
-
-        Block genesisBlock = BlockUtils.newGenesisBlock(transactions);
->>>>>>> b55f722c
-
-            Transaction coinbase = TransactionUtils.newCoinbaseTransaction
-                    (address, GENESIS_COINBASE_DATA);
-            Block genesisBlock = BlockUtils.newGenesisBlock(coinbase);
-
-<<<<<<< HEAD
-            this.lastHash = genesisBlock.getBlockHeader().getHash().toByteArray();
-            this.currentHash = this.lastHash;
+
+            InputStream is = getClass().getClassLoader().getResourceAsStream("genesis.json");
+            String json = null;
+            try {
+                json = new String(ByteStreams.toByteArray(is));
+            } catch (IOException e) {
+                e.printStackTrace();
+            }
+
+            GenesisBlockLoader genesisBlockLoader = JSON.parseObject(json, GenesisBlockLoader.class);
+
+            Iterator iterator = genesisBlockLoader.getTransaction().entrySet().iterator();
+
+            List<Transaction> transactions = new ArrayList<>();
+
+            while (iterator.hasNext()) {
+                Map.Entry entry = (Map.Entry) iterator.next();
+                String key = (String) entry.getKey();
+                Integer value = (Integer) entry.getValue();
+
+                Transaction transaction = TransactionUtils.newCoinbaseTransaction(key, genesisCoinbaseData, value);
+                transactions.add(transaction);
+            }
+
+            Block genesisBlock = BlockUtils.newGenesisBlock(transactions);
 
             blockDB.putData(genesisBlock.getBlockHeader().getHash().toByteArray(),
                     genesisBlock.toByteArray());
             byte[] lastHash = genesisBlock.getBlockHeader()
                     .getHash()
                     .toByteArray();
-
             blockDB.putData(LAST_HASH, lastHash);
-=======
-        blockDB.put(genesisBlock.getBlockHeader().getHash().toByteArray(),
-                genesisBlock.toByteArray());
-        byte[] lastHash = genesisBlock.getBlockHeader()
-                .getHash()
-                .toByteArray();
-        blockDB.put(LAST_HASH, lastHash);
-        // put message to consensus
-        if (type.equals(Peer.PEER_SERVER)) {
-            String value = ByteArray.toHexString(genesisBlock.toByteArray());
-            Message message = new Message(value, Type.BLOCK);
-            Client.putMessage1(message); // consensus: put message GenesisBlock
-        }
-        logger.info("new blockchain");
-    }
->>>>>>> b55f722c
-
+            // put message to consensus
+            if (type.equals(Peer.PEER_SERVER)) {
+                String value = ByteArray.toHexString(genesisBlock.toByteArray());
+                Message message = new Message(value, Type.BLOCK);
+                Client.putMessage1(message); // consensus: put message GenesisBlock
+            }
             logger.info("new blockchain");
         }
+    }
+
+    /**
+     * create blockchain by db source
+     */
+    public Blockchain() {
+        if (!dbExists()) {
+            logger.info("no existing blockchain found. please create one " +
+                    "first");
+            System.exit(0);
+        }
+
+        blockDB = new LevelDbDataSourceImpl(BLOCK_DB_NAME);
+        blockDB.initDB();
+
+        this.lastHash = blockDB.getData(LAST_HASH);
+        this.currentHash = this.lastHash;
+
+        logger.info("load blockchain");
     }
 
     /**
@@ -312,21 +299,12 @@
         }
     }
 
-<<<<<<< HEAD
-    /**
-     * receive a block and save it into database,update caching at the same time.
-     *
-     * @param block   block
-     * @param utxoSet utxoSet
-     */
-    public void receiveBlock(Block block, UTXOSet utxoSet) {
-=======
     /*auth:linmaorong
-  date:2017/12/26
- */
+ date:2017/12/26
+*/
     public void addBlock(List<Transaction> transactions) {
         // get lastHash
-        byte[] lastHash = blockDB.get(LAST_HASH);
+        byte[] lastHash = blockDB.getData(LAST_HASH);
         ByteString parentHash = ByteString.copyFrom(lastHash);
         // get number
         long number = BlockUtils.getIncreaseNumber(Tron.getPeer()
@@ -345,12 +323,16 @@
             //net.broadcast(message);
             Client.putMessage1(message); // consensus: put message
         }
-
-
-    }
+    }
+
+    /**
+     * receive a block and save it into database,update caching at the same time.
+     *
+     * @param block   block
+     * @param utxoSet utxoSet
+     */
 
     public void receiveBlock(Block block, UTXOSet utxoSet, Peer peer) {
->>>>>>> b55f722c
 
         byte[] lastHashKey = LAST_HASH;
         byte[] lastHash = blockDB.getData(lastHashKey);
@@ -369,11 +351,7 @@
                 .toByteArray();
 
         // update lastHash
-<<<<<<< HEAD
-        Tron.getPeer().getBlockchain().getBlockDB().putData(lastHashKey, ch);
-=======
-        peer.getBlockchain().getBlockDB().put(lastHashKey, ch);
->>>>>>> b55f722c
+        peer.getBlockchain().getBlockDB().putData(lastHashKey, ch);
 
         this.lastHash = ch;
         currentHash = ch;
