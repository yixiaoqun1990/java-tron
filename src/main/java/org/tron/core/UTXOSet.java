/*
 * java-tron is free software: you can redistribute it and/or modify
 * it under the terms of the GNU General Public License as published by
 * the Free Software Foundation, either version 3 of the License, or
 * (at your option) any later version.
 *
 * java-tron is distributed in the hope that it will be useful,
 * but WITHOUT ANY WARRANTY; without even the implied warranty of
 * MERCHANTABILITY or FITNESS FOR A PARTICULAR PURPOSE.  See the
 * GNU General Public License for more details.
 *
 * You should have received a copy of the GNU General Public License
 * along with this program.  If not, see <http://www.gnu.org/licenses/>.
 */

package org.tron.core;

import com.google.protobuf.InvalidProtocolBufferException;
import java.util.ArrayList;
import java.util.Arrays;
import java.util.HashMap;
import java.util.Map;
import java.util.Set;
import javax.inject.Inject;
import javax.inject.Named;
import org.slf4j.Logger;
import org.slf4j.LoggerFactory;
import org.tron.crypto.ECKey;
import org.tron.protos.core.TronTXOutput;
import org.tron.protos.core.TronTXOutputs;
import org.tron.protos.core.TronTXOutputs.TXOutputs;
import org.tron.storage.leveldb.LevelDbDataSourceImpl;
import org.tron.utils.ByteArray;

<<<<<<< HEAD
=======
import javax.inject.Inject;
import javax.inject.Named;
import java.util.*;

>>>>>>> 46fbfd16
public class UTXOSet {
  private static final Logger logger = LoggerFactory.getLogger("UTXOSet");

<<<<<<< HEAD
  private Blockchain blockchain;
  private LevelDbDataSourceImpl txDB = null;

  @Inject
  public UTXOSet(@Named("transaction") LevelDbDataSourceImpl txDb) {
    txDB = txDb;
  }
=======
    private Blockchain blockchain;
    private LevelDbDataSourceImpl txDB;

    @Inject
    public UTXOSet(@Named("transaction") LevelDbDataSourceImpl txDb, Blockchain blockchain) {
        this.txDB = txDb;
        this.blockchain = blockchain;
    }
>>>>>>> 46fbfd16

  public Blockchain getBlockchain() {
    return blockchain;
  }

<<<<<<< HEAD
  public void setBlockchain(Blockchain blockchain) {
    this.blockchain = blockchain;
  }

  public void reindex() {
    logger.info("reindex");
=======
    public void reindex() {
        logger.info("reindex");
>>>>>>> 46fbfd16

    txDB.resetDB();

    HashMap<String, TXOutputs> utxo = blockchain.findUTXO();

    Set<Map.Entry<String, TXOutputs>> entrySet = utxo.entrySet();

    for (Map.Entry<String, TXOutputs> entry : entrySet) {
      String key = entry.getKey();
      TXOutputs value = entry.getValue();

<<<<<<< HEAD
      for (TronTXOutput.TXOutput txOutput : value.getOutputsList()) {
        txDB.putData(ByteArray.fromHexString(key), value.toByteArray());
      }
=======
            for (TronTXOutput.TXOutput ignored : value.getOutputsList()) {
                txDB.putData(ByteArray.fromHexString(key), value.toByteArray());
            }
        }
>>>>>>> 46fbfd16
    }
  }

  public SpendableOutputs findSpendableOutputs(byte[] pubKeyHash, long amount) {
    SpendableOutputs spendableOutputs = new SpendableOutputs();
    HashMap<String, long[]> unspentOutputs = new HashMap<>();
    long accumulated = 0L;

    Set<byte[]> keySet = txDB.allKeys();

    for (byte[] key : keySet) {
      byte[] txOutputsData = txDB.getData(key);
      try {
        TXOutputs txOutputs = TronTXOutputs.TXOutputs.parseFrom(txOutputsData);

        int len = txOutputs.getOutputsCount();

        for (int i = 0; i < len; i++) {
          TronTXOutput.TXOutput txOutput = txOutputs.getOutputs(i);
          if (ByteArray.toHexString(ECKey.computeAddress(pubKeyHash))
              .equals(ByteArray.toHexString(txOutput
                  .getPubKeyHash()
                  .toByteArray())) && accumulated < amount) {
            accumulated += txOutput.getValue();

            long[] v = unspentOutputs.get(ByteArray.toHexString(key));

            if (v == null) {
              v = new long[0];
            }

            long[] tmp = Arrays.copyOf(v, v.length + 1);
            tmp[tmp.length - 1] = i;

            unspentOutputs.put(ByteArray.toHexString(key), tmp);
          }
        }
      } catch (InvalidProtocolBufferException e) {
        e.printStackTrace();
      }
    }

    spendableOutputs.setAmount(accumulated);
    spendableOutputs.setUnspentOutputs(unspentOutputs);

    return spendableOutputs;
  }

  public ArrayList<TronTXOutput.TXOutput> findUTXO(byte[] pubKeyHash) {
    ArrayList<TronTXOutput.TXOutput> utxos = new ArrayList<>();

    Set<byte[]> keySet = txDB.allKeys();
    for (byte[] key : keySet) {
      byte[] txData = txDB.getData(key);

      try {
        TXOutputs txOutputs = TXOutputs.parseFrom(txData);
        for (TronTXOutput.TXOutput txOutput : txOutputs.getOutputsList()) {
          if (ByteArray.toHexString(ECKey.computeAddress(pubKeyHash))
              .equals(ByteArray.toHexString(txOutput
                  .getPubKeyHash()
                  .toByteArray()))) {
            utxos.add(txOutput);
          }
        }
      } catch (InvalidProtocolBufferException e) {
        e.printStackTrace();
      }
    }

    return utxos;
  }
}<|MERGE_RESOLUTION|>--- conflicted
+++ resolved
@@ -32,50 +32,25 @@
 import org.tron.storage.leveldb.LevelDbDataSourceImpl;
 import org.tron.utils.ByteArray;
 
-<<<<<<< HEAD
-=======
-import javax.inject.Inject;
-import javax.inject.Named;
-import java.util.*;
-
->>>>>>> 46fbfd16
 public class UTXOSet {
   private static final Logger logger = LoggerFactory.getLogger("UTXOSet");
 
-<<<<<<< HEAD
   private Blockchain blockchain;
-  private LevelDbDataSourceImpl txDB = null;
+  private LevelDbDataSourceImpl txDB;
 
   @Inject
-  public UTXOSet(@Named("transaction") LevelDbDataSourceImpl txDb) {
-    txDB = txDb;
+  public UTXOSet(@Named("transaction") LevelDbDataSourceImpl txDb, Blockchain blockchain) {
+    this.txDB = txDb;
+    this.blockchain = blockchain;
   }
-=======
-    private Blockchain blockchain;
-    private LevelDbDataSourceImpl txDB;
-
-    @Inject
-    public UTXOSet(@Named("transaction") LevelDbDataSourceImpl txDb, Blockchain blockchain) {
-        this.txDB = txDb;
-        this.blockchain = blockchain;
-    }
->>>>>>> 46fbfd16
 
   public Blockchain getBlockchain() {
     return blockchain;
   }
 
-<<<<<<< HEAD
-  public void setBlockchain(Blockchain blockchain) {
-    this.blockchain = blockchain;
-  }
 
   public void reindex() {
     logger.info("reindex");
-=======
-    public void reindex() {
-        logger.info("reindex");
->>>>>>> 46fbfd16
 
     txDB.resetDB();
 
@@ -87,16 +62,9 @@
       String key = entry.getKey();
       TXOutputs value = entry.getValue();
 
-<<<<<<< HEAD
-      for (TronTXOutput.TXOutput txOutput : value.getOutputsList()) {
+      for (TronTXOutput.TXOutput ignored : value.getOutputsList()) {
         txDB.putData(ByteArray.fromHexString(key), value.toByteArray());
       }
-=======
-            for (TronTXOutput.TXOutput ignored : value.getOutputsList()) {
-                txDB.putData(ByteArray.fromHexString(key), value.toByteArray());
-            }
-        }
->>>>>>> 46fbfd16
     }
   }
 
